plugins {
	id 'java'
	id 'maven-publish'
	id 'java-gradle-plugin'
	id 'idea'
	id 'eclipse'
	id 'groovy'
	id 'checkstyle'
	id 'jacoco'
	id 'codenarc'
	id "org.jetbrains.kotlin.jvm" version "1.6.10" // Must match the version included with gradle.
	id "com.diffplug.spotless" version "6.13.0"
	id "org.gradle.test-retry" version "1.5.1"
}

tasks.withType(JavaCompile).configureEach {
	it.options.encoding = "UTF-8"
}

tasks.withType(org.jetbrains.kotlin.gradle.tasks.KotlinCompile).all {
	kotlinOptions {
		jvmTarget = "17"
	}
}

group = "dev.architectury"
archivesBaseName = project.name
def baseVersion = '1.2'

def ENV = System.getenv()
def runNumber = ENV.GITHUB_RUN_NUMBER ?: "9999"

def isSnapshot = ENV.PR_NUM != null

if (!isSnapshot) {
	version = baseVersion + "." + runNumber
} else {
	version = baseVersion + "-PR." + ENV.PR_NUM + "." + runNumber
}

logger.lifecycle(":building plugin v${version}")

repositories {
	mavenCentral()
	maven { url "https://maven.fabricmc.net/" }
	maven { url "https://maven.architectury.dev/" }
	maven {
		url "https://maven.minecraftforge.net/"
		content {
			excludeGroupByRegex "org\\.eclipse\\.?.*"
		}
	}
}

configurations {
	bootstrap {
		transitive false
	}
	compileClasspath.extendsFrom bootstrap
	runtimeClasspath.extendsFrom bootstrap
	testRuntimeClasspath.extendsFrom bootstrap
}

configurations.all {
	resolutionStrategy {
		// I am sorry, for now
		// failOnNonReproducibleResolution()
	}
}

dependencies {
	implementation gradleApi()

	bootstrap project(":bootstrap")

	// libraries
	implementation ('commons-io:commons-io:2.11.0')
	implementation ('com.google.code.gson:gson:2.10.1')
	implementation ('com.fasterxml.jackson.core:jackson-databind:2.14.1')
	implementation ('com.google.guava:guava:31.1-jre')
	implementation ('org.ow2.asm:asm:9.4')
	implementation ('org.ow2.asm:asm-analysis:9.4')
	implementation ('org.ow2.asm:asm-commons:9.4')
	implementation ('org.ow2.asm:asm-tree:9.4')
	implementation ('org.ow2.asm:asm-util:9.4')
	implementation ('me.tongfei:progressbar:0.9.0')

	// game handling utils
	implementation ('net.fabricmc:stitch:0.6.2') {
		exclude module: 'mercury'
		exclude module: 'enigma'
	}

	// tinyfile management
	implementation ('dev.architectury:tiny-remapper:1.8.20')
	implementation 'net.fabricmc:access-widener:2.1.0'
	implementation 'net.fabricmc:mapping-io:0.2.1'

	implementation ('net.fabricmc:lorenz-tiny:4.0.2') {
		transitive = false
	}
	implementation "dev.architectury:refmap-remapper:1.0.5"

	// decompilers
	implementation ('net.fabricmc:fabric-fernflower:2.0.0')
	implementation ('net.fabricmc:cfr:0.2.0')

	// source code remapping
	implementation ('dev.architectury:mercury:0.1.2.15')

	// Kotlin
	implementation('org.jetbrains.kotlinx:kotlinx-metadata-jvm:0.5.0') {
		transitive = false
	}

	// Kapt integration
	compileOnly('org.jetbrains.kotlin:kotlin-gradle-plugin:1.6.10') // Must match the version included with gradle.

	// Forge patches
	implementation ('net.minecraftforge:installertools:1.2.0')
	implementation ('org.cadixdev:lorenz:0.5.3')
	implementation ('org.cadixdev:lorenz-asm:0.5.3')
	implementation ('de.oceanlabs.mcp:mcinjector:3.8.0')
	implementation ('com.opencsv:opencsv:5.4')
	implementation ('net.minecraftforge:DiffPatch:2.0.7')

	// Forge mods.toml parsing
	implementation ('com.electronwill.night-config:toml:3.6.6')

	// Testing
	testImplementation(gradleTestKit())
	testImplementation('org.spockframework:spock-core:2.3-groovy-3.0') {
		exclude module: 'groovy-all'
	}
	testImplementation 'org.junit.jupiter:junit-jupiter-engine:5.9.2'
	testImplementation ('io.javalin:javalin:5.3.1') {
		exclude group: 'org.jetbrains.kotlin'
	}
	testImplementation 'org.mockito:mockito-core:5.0.0'

	compileOnly 'org.jetbrains:annotations:24.0.0'
	testCompileOnly 'org.jetbrains:annotations:24.0.0'

	testCompileOnly ('net.fabricmc:sponge-mixin:0.11.4+mixin.0.8.5') {
		transitive = false
	}
}

jar {
	manifest {
		attributes 'Implementation-Version': project.version
	}

	from configurations.bootstrap.collect { it.isDirectory() ? it : zipTree(it) }
}

sourceCompatibility = JavaVersion.VERSION_17
targetCompatibility = JavaVersion.VERSION_17

tasks.withType(JavaCompile).configureEach {
	it.options.release = 17
}

java {
	withSourcesJar()
}

spotless {
	java {
		licenseHeaderFile(rootProject.file("HEADER")).yearSeparator("-")
		targetExclude("**/loom/util/DownloadUtil.java", "**/loom/util/FileSystemUtil.java")
		targetExclude("**/dev/architectury/**")
	}

	groovy {
		importOrder('java', 'javax', '', 'net.fabricmc', '\\#')
		licenseHeaderFile(rootProject.file("HEADER")).yearSeparator("-")
		greclipse()
	}

	groovyGradle {
		target 'src/**/*.gradle', '*.gradle'
		greclipse()

		// This file uses a @MAPPINGS@ token which is not valid Groovy
		targetExclude('**/projects/forge/simple/build.gradle')
	}

	kotlin {
		licenseHeaderFile(rootProject.file("HEADER")).yearSeparator("-")
		targetExclude("**/build.gradle.kts")
		targetExclude("src/test/resources/projects/*/**")
		ktlint()
	}
}

checkstyle {
	configFile = file('checkstyle.xml')
	toolVersion = '10.6.0'
}

codenarc {
	toolVersion = "3.2.0"
	configFile = file("codenarc.groovy")
}

gradlePlugin {
	plugins {
		fabricLoom {
			id = 'dev.architectury.loom'
			implementationClass = 'net.fabricmc.loom.bootstrap.LoomGradlePluginBootstrap'
		}
	}
}

jacoco {
	toolVersion = "0.8.8"
}

// Run to get test coverage.
jacocoTestReport {
	dependsOn test
	reports {
		xml.required = false
		csv.required = false
		html.destination file("${buildDir}/jacocoHtml")
	}
}

test {
	maxHeapSize = "2560m"
	jvmArgs "-XX:+HeapDumpOnOutOfMemoryError"
	useJUnitPlatform()

	// Forward system prop onto tests.
	if (System.getProperty("fabric.loom.test.homeDir")) {
		systemProperty "fabric.loom.test.homeDir", System.getProperty("fabric.loom.test.homeDir")
	}


	if (ENV.CI) {
		retry {
			maxRetries = 3
		}
	}
}

import org.gradle.util.GradleVersion
import org.w3c.dom.Document
import org.w3c.dom.Element
import org.w3c.dom.Node

publishing {
	publications {
		if (isSnapshot) return

			// Also publish a snapshot so people can use the latest version if they wish
			snapshot(MavenPublication) { publication ->
				groupId project.group
				artifactId project.archivesBaseName
				version baseVersion + '-SNAPSHOT'

				from components.java
			}

		// Manually crate the plugin marker for snapshot versions
		snapshotPlugin(MavenPublication) {
			groupId 'dev.architectury.loom'
			artifactId 'dev.architectury.loom.gradle.plugin'
			version baseVersion + '-SNAPSHOT'

			pom.withXml {
				// Based off org.gradle.plugin.devel.plugins.MavenPluginPublishPlugin
				Element root = asElement()
				Document document = root.getOwnerDocument()
				Node dependencies = root.appendChild(document.createElement('dependencies'))
				Node dependency = dependencies.appendChild(document.createElement('dependency'))
				Node groupId = dependency.appendChild(document.createElement('groupId'))
				groupId.setTextContent(project.group)
				Node artifactId = dependency.appendChild(document.createElement('artifactId'))
				artifactId.setTextContent(project.archivesBaseName)
				Node version = dependency.appendChild(document.createElement('version'))
				version.setTextContent(baseVersion + '-SNAPSHOT')
			}
		}
	}

	repositories {
		if (ENV.MAVEN_PASS != null) {
			maven {
				url = "https://deploy.shedaniel.me/"
				credentials {
					username = "shedaniel"
					password = ENV.MAVEN_PASS
				}
			}
		}
	}
}

// Need to tweak this file to pretend we are compatible with j8 so the bootstrap will run.
tasks.withType(GenerateModuleMetadata) {
	doLast {
		def file = outputFile.get().asFile

		def metadata = new groovy.json.JsonSlurper().parseText(file.text)

		metadata.variants.each {
			it.attributes["org.gradle.jvm.version"] = 8
		}

		file.text = groovy.json.JsonOutput.toJson(metadata)
	}
}

// A task to output a json file with a list of all the test to run
task writeActionsTestMatrix() {
	doLast {
		def testMatrix = []
		file('src/test/groovy/net/fabricmc/loom/test/integration').traverse {
			if (it.name.endsWith("Test.groovy")) {
				if (it.name.endsWith("ReproducibleBuildTest.groovy")) {
					// This test gets a special case to run across all os's
					return
				}

<<<<<<< HEAD
				def className = it.path.toString().replace(".groovy", "")
				className = className.substring(className.lastIndexOf("integration/") + "integration/".length()).replace('/', '.')

				// Disabled for CI, as it fails too much.
				if (className.endsWith("DecompileTest")) return

					// Disabled for CI as it hangs.
					if (className.endsWith("FabricAPITest")) return

					testMatrix.add("net.fabricmc.loom.test.integration.${className}")
=======
				def className = it.name.replace(".groovy", "")
				testMatrix.add("net.fabricmc.loom.test.integration.${className}")
>>>>>>> 95a260d9
			}
		}

		// Run all the unit tests together
		testMatrix.add("net.fabricmc.loom.test.unit.*")

		// Kotlin tests
		testMatrix.add("net.fabricmc.loom.test.kotlin.*")

		def json = groovy.json.JsonOutput.toJson(testMatrix)
		def output = file("build/test_matrix.json")
		output.parentFile.mkdir()
		output.text = json
	}
}

tasks.named('wrapper') {
	distributionType = Wrapper.DistributionType.ALL
}

/**
 * Run this task to download the gradle sources next to the api jar, you may need to manually attach the sources jar
 */
task downloadGradleSources() {
	doLast {
		// Awful hack to find the gradle api location
		def gradleApiFile = project.configurations.detachedConfiguration(dependencies.gradleApi()).files.stream()
				.filter {
					it.name.startsWith("gradle-api")
				}.findFirst().orElseThrow()

		def gradleApiSources = new File(gradleApiFile.absolutePath.replace(".jar", "-sources.jar"))
		def url = "https://services.gradle.org/distributions/gradle-${GradleVersion.current().getVersion()}-src.zip"

		gradleApiSources.delete()

		println("Downloading (${url}) to (${gradleApiSources})")
		gradleApiSources << new URL(url).newInputStream()
	}
}

tasks.withType(GenerateModuleMetadata) {
	enabled = false
}

task printActionsTestName(type: PrintActionsTestName) {
}

/**
 * Replaces invalid characters in test names for GitHub Actions artifacts.
 */
class PrintActionsTestName extends DefaultTask {
	@Input
	@Option(option = "name", description = "The test name")
	String testName

	@TaskAction
	def run() {
		def sanitised = testName.replace('*', '_')
		new File(System.getenv().GITHUB_OUTPUT) << "\ntest=$sanitised"
	}
}<|MERGE_RESOLUTION|>--- conflicted
+++ resolved
@@ -324,21 +324,9 @@
 					return
 				}
 
-<<<<<<< HEAD
 				def className = it.path.toString().replace(".groovy", "")
 				className = className.substring(className.lastIndexOf("integration/") + "integration/".length()).replace('/', '.')
-
-				// Disabled for CI, as it fails too much.
-				if (className.endsWith("DecompileTest")) return
-
-					// Disabled for CI as it hangs.
-					if (className.endsWith("FabricAPITest")) return
-
-					testMatrix.add("net.fabricmc.loom.test.integration.${className}")
-=======
-				def className = it.name.replace(".groovy", "")
 				testMatrix.add("net.fabricmc.loom.test.integration.${className}")
->>>>>>> 95a260d9
 			}
 		}
 
