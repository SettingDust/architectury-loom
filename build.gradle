--- conflicted
+++ resolved
@@ -49,14 +49,8 @@
 	}
 }
 
-<<<<<<< HEAD
 group = "dev.architectury"
-archivesBaseName = project.name
-def baseVersion = '1.3'
-=======
-group = 'net.fabricmc'
 def baseVersion = '1.4'
->>>>>>> bd09af17
 
 def ENV = System.getenv()
 def runNumber = ENV.GITHUB_RUN_NUMBER ?: "9999"
@@ -134,44 +128,23 @@
 	bootstrap project(":bootstrap")
 
 	// libraries
-<<<<<<< HEAD
-	implementation ('commons-io:commons-io:2.11.0')
-	implementation ('com.google.code.gson:gson:2.10.1')
-	implementation ('com.fasterxml.jackson.core:jackson-databind:2.14.2')
-	implementation ('com.google.guava:guava:31.1-jre')
-	implementation ('org.ow2.asm:asm:9.5')
-	implementation ('org.ow2.asm:asm-analysis:9.5')
-	implementation ('org.ow2.asm:asm-commons:9.5')
-	implementation ('org.ow2.asm:asm-tree:9.5')
-	implementation ('org.ow2.asm:asm-util:9.5')
-	implementation ('me.tongfei:progressbar:0.9.0')
-
-	// game handling utils
-	implementation ('net.fabricmc:stitch:0.6.2') {
-		exclude module: 'mercury'
-=======
 	implementation libs.commons.io
 	implementation libs.gson
 	implementation libs.jackson
 	implementation libs.guava
 	implementation libs.bundles.asm
+	implementation libs.progressbar
 
 	// game handling utils
 	implementation (libs.fabric.stitch) {
->>>>>>> bd09af17
+		exclude module: 'mercury'
 		exclude module: 'enigma'
 	}
 
 	// tinyfile management
-<<<<<<< HEAD
-	implementation ('dev.architectury:tiny-remapper:1.9.21')
-	implementation 'net.fabricmc:access-widener:2.1.0'
-	implementation 'net.fabricmc:mapping-io:0.2.1'
-=======
 	implementation libs.fabric.tiny.remapper
 	implementation libs.fabric.access.widener
 	implementation libs.fabric.mapping.io
->>>>>>> bd09af17
 
 	implementation (libs.fabric.lorenz.tiny) {
 		transitive = false
@@ -198,11 +171,7 @@
 	implementation sourceSets.vineflower.output
 
 	// source code remapping
-<<<<<<< HEAD
-	implementation ('dev.architectury:mercury:0.1.2.15')
-=======
 	implementation libs.fabric.mercury
->>>>>>> bd09af17
 
 	// Kotlin
 	implementation(libs.kotlin.metadata) {
@@ -360,20 +329,12 @@
 
 publishing {
 	publications {
-<<<<<<< HEAD
 		if (isSnapshot) return
-=======
-		// Also publish a snapshot so people can use the latest version if they wish
-		snapshot(MavenPublication) { publication ->
-			groupId project.group
-			artifactId project.base.archivesName.get()
-			version baseVersion + '-SNAPSHOT'
->>>>>>> bd09af17
 
 			// Also publish a snapshot so people can use the latest version if they wish
 			snapshot(MavenPublication) { publication ->
 				groupId project.group
-				artifactId project.archivesBaseName
+			artifactId project.base.archivesName.get()
 				version baseVersion + '-SNAPSHOT'
 
 				from components.java
