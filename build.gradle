plugins {
	id 'java'
	id 'maven-publish'
	id 'java-gradle-plugin'
	id 'idea'
	id 'eclipse'
	id 'groovy'
	id 'checkstyle'
	id 'jacoco'
	id 'codenarc'
	id "org.jetbrains.kotlin.jvm" version "1.6.10" // Must match the version included with gradle.
	id "com.diffplug.spotless" version "6.13.0"
	id "org.gradle.test-retry" version "1.5.1"
}

tasks.withType(JavaCompile).configureEach {
	it.options.encoding = "UTF-8"
}

tasks.withType(org.jetbrains.kotlin.gradle.tasks.KotlinCompile).all {
	kotlinOptions {
		jvmTarget = "17"
	}
}

group = "dev.architectury"
archivesBaseName = project.name
def baseVersion = '1.1'

def ENV = System.getenv()
def runNumber = ENV.GITHUB_RUN_NUMBER ?: "9999"

def isSnapshot = ENV.PR_NUM != null

if (!isSnapshot) {
	version = baseVersion + "." + runNumber
} else {
	version = baseVersion + "-PR." + ENV.PR_NUM + "." + runNumber
}

logger.lifecycle(":building plugin v${version}")

repositories {
	mavenCentral()
	maven { url "https://maven.fabricmc.net/" }
	maven { url "https://maven.architectury.dev/" }
	maven {
		url "https://maven.minecraftforge.net/"
		content {
			excludeGroupByRegex "org\\.eclipse\\.?.*"
		}
	}
}

configurations {
	bootstrap {
		transitive false
	}
	compileClasspath.extendsFrom bootstrap
	runtimeClasspath.extendsFrom bootstrap
	testRuntimeClasspath.extendsFrom bootstrap
}

configurations.all {
	resolutionStrategy {
		// I am sorry, for now
		// failOnNonReproducibleResolution()
	}
}

dependencies {
	implementation gradleApi()

	bootstrap project(":bootstrap")

	// libraries
	implementation ('commons-io:commons-io:2.11.0')
	implementation ('com.google.code.gson:gson:2.10.1')
	implementation ('com.fasterxml.jackson.core:jackson-databind:2.14.1')
	implementation ('com.google.guava:guava:31.1-jre')
	implementation ('org.ow2.asm:asm:9.4')
	implementation ('org.ow2.asm:asm-analysis:9.4')
	implementation ('org.ow2.asm:asm-commons:9.4')
	implementation ('org.ow2.asm:asm-tree:9.4')
	implementation ('org.ow2.asm:asm-util:9.4')
	implementation ('me.tongfei:progressbar:0.9.0')

	// game handling utils
	implementation ('net.fabricmc:stitch:0.6.2') {
		exclude module: 'mercury'
		exclude module: 'enigma'
	}

	// tinyfile management
	implementation ('dev.architectury:tiny-remapper:1.8.20')
	implementation 'net.fabricmc:access-widener:2.1.0'
	implementation 'net.fabricmc:mapping-io:0.2.1'

	implementation ('net.fabricmc:lorenz-tiny:4.0.2') {
		transitive = false
	}
	implementation "dev.architectury:refmap-remapper:1.0.5"

	// decompilers
	implementation ('net.fabricmc:fabric-fernflower:2.0.0')
	implementation ('net.fabricmc:cfr:0.2.0')

	// source code remapping
	implementation ('dev.architectury:mercury:0.1.2.15')

	// Kotlin
	implementation('org.jetbrains.kotlinx:kotlinx-metadata-jvm:0.5.0') {
		transitive = false
	}

	// Kapt integration
	compileOnly('org.jetbrains.kotlin:kotlin-gradle-plugin:1.6.10') // Must match the version included with gradle.

	// Forge patches
	implementation ('net.minecraftforge:installertools:1.2.0')
	implementation ('org.cadixdev:lorenz:0.5.3')
	implementation ('org.cadixdev:lorenz-asm:0.5.3')
	implementation ('de.oceanlabs.mcp:mcinjector:3.8.0')
	implementation ('com.opencsv:opencsv:5.4')
	implementation ('net.minecraftforge:DiffPatch:2.0.7')

	// Forge mods.toml parsing
	implementation ('com.electronwill.night-config:toml:3.6.6')

	// Testing
	testImplementation(gradleTestKit())
	testImplementation('org.spockframework:spock-core:2.3-groovy-3.0') {
		exclude module: 'groovy-all'
	}
	testImplementation 'org.junit.jupiter:junit-jupiter-engine:5.9.2'
	testImplementation ('io.javalin:javalin:5.3.1') {
		exclude group: 'org.jetbrains.kotlin'
	}
	testImplementation 'org.mockito:mockito-core:5.0.0'

	compileOnly 'org.jetbrains:annotations:24.0.0'
	testCompileOnly 'org.jetbrains:annotations:24.0.0'

	testCompileOnly ('net.fabricmc:sponge-mixin:0.11.4+mixin.0.8.5') {
		transitive = false
	}
}

jar {
	manifest {
		attributes 'Implementation-Version': project.version
	}

	from configurations.bootstrap.collect { it.isDirectory() ? it : zipTree(it) }
}

sourceCompatibility = JavaVersion.VERSION_17
targetCompatibility = JavaVersion.VERSION_17

tasks.withType(JavaCompile).configureEach {
	it.options.release = 17
}

java {
	withSourcesJar()
}

spotless {
	java {
		licenseHeaderFile(rootProject.file("HEADER")).yearSeparator("-")
		targetExclude("**/loom/util/DownloadUtil.java", "**/loom/util/FileSystemUtil.java")
		targetExclude("**/dev/architectury/**")
	}

	groovy {
		importOrder('java', 'javax', '', 'net.fabricmc', '\\#')
		licenseHeaderFile(rootProject.file("HEADER")).yearSeparator("-")
		greclipse()
	}

	groovyGradle {
		target 'src/**/*.gradle', '*.gradle'
		greclipse()
	}

	kotlin {
		licenseHeaderFile(rootProject.file("HEADER")).yearSeparator("-")
		targetExclude("**/build.gradle.kts")
		targetExclude("src/test/resources/projects/*/**")
		ktlint()
	}
}

checkstyle {
	configFile = file('checkstyle.xml')
	toolVersion = '10.6.0'
}

codenarc {
	toolVersion = "3.2.0"
	configFile = file("codenarc.groovy")
}

gradlePlugin {
	plugins {
		fabricLoom {
			id = 'dev.architectury.loom'
			implementationClass = 'net.fabricmc.loom.bootstrap.LoomGradlePluginBootstrap'
		}
	}
}

jacoco {
	toolVersion = "0.8.8"
}

// Run to get test coverage.
jacocoTestReport {
	dependsOn test
	reports {
		xml.required = false
		csv.required = false
		html.destination file("${buildDir}/jacocoHtml")
	}
}

test {
	maxHeapSize = "2560m"
	jvmArgs "-XX:+HeapDumpOnOutOfMemoryError"
	useJUnitPlatform()

	// Forward system prop onto tests.
	if (System.getProperty("fabric.loom.test.homeDir")) {
		systemProperty "fabric.loom.test.homeDir", System.getProperty("fabric.loom.test.homeDir")
	}


	if (ENV.CI) {
		retry {
			maxRetries = 3
		}
	}
}

import org.gradle.util.GradleVersion
import org.w3c.dom.Document
import org.w3c.dom.Element
import org.w3c.dom.Node

publishing {
	publications {
		if (isSnapshot) return

		// Also publish a snapshot so people can use the latest version if they wish
		snapshot(MavenPublication) { publication ->
			groupId project.group
			artifactId project.archivesBaseName
			version baseVersion + '-SNAPSHOT'

			from components.java
		}

		// Manually crate the plugin marker for snapshot versions
		snapshotPlugin(MavenPublication) {
			groupId 'dev.architectury.loom'
			artifactId 'dev.architectury.loom.gradle.plugin'
			version baseVersion + '-SNAPSHOT'

			pom.withXml {
				// Based off org.gradle.plugin.devel.plugins.MavenPluginPublishPlugin
				Element root = asElement()
				Document document = root.getOwnerDocument()
				Node dependencies = root.appendChild(document.createElement('dependencies'))
				Node dependency = dependencies.appendChild(document.createElement('dependency'))
				Node groupId = dependency.appendChild(document.createElement('groupId'))
				groupId.setTextContent(project.group)
				Node artifactId = dependency.appendChild(document.createElement('artifactId'))
				artifactId.setTextContent(project.archivesBaseName)
				Node version = dependency.appendChild(document.createElement('version'))
				version.setTextContent(baseVersion + '-SNAPSHOT')
			}
		}
	}

	repositories {
		if (ENV.MAVEN_PASS != null) {
			maven {
				url = "https://deploy.shedaniel.me/"
				credentials {
					username = "shedaniel"
					password = ENV.MAVEN_PASS
				}
			}
		}
	}
}

// Need to tweak this file to pretend we are compatible with j8 so the bootstrap will run.
tasks.withType(GenerateModuleMetadata) {
	doLast {
		def file = outputFile.get().asFile

		def metadata = new groovy.json.JsonSlurper().parseText(file.text)

		metadata.variants.each {
			it.attributes["org.gradle.jvm.version"] = 8
		}

		file.text = groovy.json.JsonOutput.toJson(metadata)
	}
}

// A task to output a json file with a list of all the test to run
task writeActionsTestMatrix() {
	doLast {
		def testMatrix = []
		file('src/test/groovy/net/fabricmc/loom/test/integration').traverse {
			if (it.name.endsWith("Test.groovy")) {
				if (it.name.endsWith("ReproducibleBuildTest.groovy")) {
					// This test gets a special case to run across all os's
					return
				}

				def className = it.path.toString().replace(".groovy", "")
				className = className.substring(className.lastIndexOf("integration/") + "integration/".length()).replace('/', '.')

				// Disabled for CI, as it fails too much.
				if (className.endsWith("DecompileTest")) return

<<<<<<< HEAD
				// Disabled for CI as it hangs.
				if (className.endsWith("FabricAPITest")) return

				testMatrix.add("net.fabricmc.loom.test.integration.${className}")
=======
					testMatrix.add("net.fabricmc.loom.test.integration.${className}")
>>>>>>> 75a98a50
			}
		}

		// Run all the unit tests together
		testMatrix.add("net.fabricmc.loom.test.unit.*")

		// Kotlin tests
		testMatrix.add("net.fabricmc.loom.test.kotlin.*")

		def json = groovy.json.JsonOutput.toJson(testMatrix)
		def output = file("build/test_matrix.json")
		output.parentFile.mkdir()
		output.text = json
	}
}

tasks.named('wrapper') {
	distributionType = Wrapper.DistributionType.ALL
}

/**
 * Run this task to download the gradle sources next to the api jar, you may need to manually attach the sources jar
 */
task downloadGradleSources() {
	doLast {
		// Awful hack to find the gradle api location
		def gradleApiFile = project.configurations.detachedConfiguration(dependencies.gradleApi()).files.stream()
				.filter {
					it.name.startsWith("gradle-api")
				}.findFirst().orElseThrow()

		def gradleApiSources = new File(gradleApiFile.absolutePath.replace(".jar", "-sources.jar"))
		def url = "https://services.gradle.org/distributions/gradle-${GradleVersion.current().getVersion()}-src.zip"

		gradleApiSources.delete()

		println("Downloading (${url}) to (${gradleApiSources})")
		gradleApiSources << new URL(url).newInputStream()
	}
}

tasks.withType(GenerateModuleMetadata) {
	enabled = false
}

task printActionsTestName(type: PrintActionsTestName) {
}

/**
 * Replaces invalid characters in test names for GitHub Actions artifacts.
 */
class PrintActionsTestName extends DefaultTask {
	@Input
	@Option(option = "name", description = "The test name")
	String testName

	@TaskAction
	def run() {
		def sanitised = testName.replace('*', '_')
		new File(System.getenv().GITHUB_OUTPUT) << "\ntest=$sanitised"
	}
}<|MERGE_RESOLUTION|>--- conflicted
+++ resolved
@@ -327,14 +327,10 @@
 				// Disabled for CI, as it fails too much.
 				if (className.endsWith("DecompileTest")) return
 
-<<<<<<< HEAD
-				// Disabled for CI as it hangs.
+					// Disabled for CI as it hangs.
 				if (className.endsWith("FabricAPITest")) return
 
 				testMatrix.add("net.fabricmc.loom.test.integration.${className}")
-=======
-					testMatrix.add("net.fabricmc.loom.test.integration.${className}")
->>>>>>> 75a98a50
 			}
 		}
 
