plugins {
	id 'java'
	id 'maven-publish'
	id 'java-gradle-plugin'
	id 'idea'
	id 'eclipse'
	id 'groovy'
	id 'checkstyle'
	id 'jacoco'
	id 'codenarc'
	alias(libs.plugins.kotlin)
	id "com.diffplug.spotless" version "6.18.0"
	id "org.gradle.test-retry" version "1.5.2"
}

tasks.withType(JavaCompile).configureEach {
	it.options.encoding = "UTF-8"
}

tasks.withType(org.jetbrains.kotlin.gradle.tasks.KotlinCompile).all {
	kotlinOptions {
		jvmTarget = "17"
	}
}

group = "dev.architectury"
archivesBaseName = project.name
def baseVersion = '1.3'

def ENV = System.getenv()
def runNumber = ENV.GITHUB_RUN_NUMBER ?: "9999"

def isSnapshot = ENV.PR_NUM != null

if (!isSnapshot) {
	version = baseVersion + "." + runNumber
} else {
	version = baseVersion + "-PR." + ENV.PR_NUM + "." + runNumber
}

<<<<<<< HEAD
logger.lifecycle(":building plugin v${version}")
=======
// We must build against the version of Kotlin Gradle ships with.
def kotlinVersion = KotlinDslVersion.current().getKotlinVersion()
if (libs.versions.kotlin.get() != kotlinVersion) {
	throw new IllegalStateException("Requires Kotlin version: ${kotlinVersion}")
}
>>>>>>> 4e593fc5

repositories {
	mavenCentral()
	maven { url "https://maven.fabricmc.net/" }
	maven { url "https://maven.architectury.dev/" }
	maven {
		url "https://maven.minecraftforge.net/"
		content {
			excludeGroupByRegex "org\\.eclipse\\.?.*"
		}
	}
}

configurations {
	bootstrap {
		transitive false
	}
	compileClasspath.extendsFrom bootstrap
	runtimeClasspath.extendsFrom bootstrap
	testRuntimeClasspath.extendsFrom bootstrap
}

configurations.all {
	resolutionStrategy {
		// I am sorry, for now
		// failOnNonReproducibleResolution()
	}
}

dependencies {
	implementation gradleApi()

	bootstrap project(":bootstrap")

	// libraries
	implementation ('commons-io:commons-io:2.11.0')
	implementation ('com.google.code.gson:gson:2.10.1')
	implementation ('com.fasterxml.jackson.core:jackson-databind:2.14.2')
	implementation ('com.google.guava:guava:31.1-jre')
	implementation ('org.ow2.asm:asm:9.5')
	implementation ('org.ow2.asm:asm-analysis:9.5')
	implementation ('org.ow2.asm:asm-commons:9.5')
	implementation ('org.ow2.asm:asm-tree:9.5')
	implementation ('org.ow2.asm:asm-util:9.5')
	implementation ('me.tongfei:progressbar:0.9.0')

	// game handling utils
	implementation ('net.fabricmc:stitch:0.6.2') {
		exclude module: 'mercury'
		exclude module: 'enigma'
	}

	// tinyfile management
	implementation ('dev.architectury:tiny-remapper:1.8.20')
	implementation 'net.fabricmc:access-widener:2.1.0'
	implementation 'net.fabricmc:mapping-io:0.2.1'

	implementation ('net.fabricmc:lorenz-tiny:4.0.2') {
		transitive = false
	}
	implementation "dev.architectury:refmap-remapper:1.0.5"

	// decompilers
	implementation ('net.fabricmc:fabric-fernflower:2.0.0')
	implementation ('net.fabricmc:cfr:0.2.1')

	// source code remapping
	implementation ('dev.architectury:mercury:0.1.2.15')

	// Kotlin
	implementation('org.jetbrains.kotlinx:kotlinx-metadata-jvm:0.6.0') {
		transitive = false
	}

	// Kapt integration
	compileOnly libs.kotlin.gradle.plugin

	// Forge patches
	implementation ('net.minecraftforge:installertools:1.2.0')
	implementation ('org.cadixdev:lorenz:0.5.3')
	implementation ('org.cadixdev:lorenz-asm:0.5.3')
	implementation ('de.oceanlabs.mcp:mcinjector:3.8.0')
	implementation ('com.opencsv:opencsv:5.4')
	implementation ('net.minecraftforge:DiffPatch:2.0.7')

	// Forge mods.toml parsing
	implementation ('com.electronwill.night-config:toml:3.6.6')

	// Testing
	testImplementation(gradleTestKit())
	testImplementation('org.spockframework:spock-core:2.3-groovy-3.0') {
		exclude module: 'groovy-all'
	}
	testImplementation 'org.junit.jupiter:junit-jupiter-engine:5.9.2'
	testImplementation ('io.javalin:javalin:5.4.2') {
		exclude group: 'org.jetbrains.kotlin'
	}
	testImplementation 'org.mockito:mockito-core:5.2.0'
	testImplementation 'com.microsoft.java:com.microsoft.java.debug.core:0.46.0'

	compileOnly 'org.jetbrains:annotations:24.0.1'
	testCompileOnly 'org.jetbrains:annotations:24.0.1'

	testCompileOnly ('net.fabricmc:sponge-mixin:0.11.4+mixin.0.8.5') {
		transitive = false
	}
}

jar {
	manifest {
		attributes 'Implementation-Version': project.version
	}

	from configurations.bootstrap.collect { it.isDirectory() ? it : zipTree(it) }
}

sourceCompatibility = JavaVersion.VERSION_17
targetCompatibility = JavaVersion.VERSION_17

tasks.withType(JavaCompile).configureEach {
	it.options.release = 17
}

java {
	withSourcesJar()
}

spotless {
	java {
		licenseHeaderFile(rootProject.file("HEADER")).yearSeparator("-")
		targetExclude("**/loom/util/DownloadUtil.java", "**/loom/util/FileSystemUtil.java")
		targetExclude("**/dev/architectury/**")
	}

	groovy {
		importOrder('java', 'javax', '', 'net.fabricmc', '\\#')
		licenseHeaderFile(rootProject.file("HEADER")).yearSeparator("-")
		greclipse()
	}

	groovyGradle {
		target 'src/**/*.gradle', '*.gradle'
		greclipse()

		// This file uses a @MAPPINGS@ token which is not valid Groovy
		targetExclude('**/projects/forge/simple/build.gradle')
	}

	kotlin {
		licenseHeaderFile(rootProject.file("HEADER")).yearSeparator("-")
		targetExclude("**/build.gradle.kts")
		targetExclude("src/test/resources/projects/*/**")
		ktlint()
	}
}

checkstyle {
	configFile = file('checkstyle.xml')
	toolVersion = '10.6.0'
}

codenarc {
	toolVersion = "3.2.0"
	configFile = file("codenarc.groovy")
}

gradlePlugin {
	plugins {
		fabricLoom {
			id = 'dev.architectury.loom'
			implementationClass = 'net.fabricmc.loom.bootstrap.LoomGradlePluginBootstrap'
		}
	}
}

jacoco {
	toolVersion = "0.8.8"
}

// Run to get test coverage.
jacocoTestReport {
	dependsOn test
	reports {
		xml.required = false
		csv.required = false
		html.outputLocation = file("${buildDir}/jacocoHtml")
	}
}

test {
	maxHeapSize = "2560m"
	jvmArgs "-XX:+HeapDumpOnOutOfMemoryError"
	useJUnitPlatform()

	// Forward system prop onto tests.
	if (System.getProperty("fabric.loom.test.homeDir")) {
		systemProperty "fabric.loom.test.homeDir", System.getProperty("fabric.loom.test.homeDir")
	}


	if (ENV.CI) {
		retry {
			maxRetries = 3
		}
	}
}

import org.gradle.launcher.cli.KotlinDslVersion
import org.gradle.util.GradleVersion
import org.w3c.dom.Document
import org.w3c.dom.Element
import org.w3c.dom.Node

publishing {
	publications {
		if (isSnapshot) return

			// Also publish a snapshot so people can use the latest version if they wish
			snapshot(MavenPublication) { publication ->
				groupId project.group
				artifactId project.archivesBaseName
				version baseVersion + '-SNAPSHOT'

				from components.java
			}

		// Manually crate the plugin marker for snapshot versions
		snapshotPlugin(MavenPublication) {
			groupId 'dev.architectury.loom'
			artifactId 'dev.architectury.loom.gradle.plugin'
			version baseVersion + '-SNAPSHOT'

			pom.withXml {
				// Based off org.gradle.plugin.devel.plugins.MavenPluginPublishPlugin
				Element root = asElement()
				Document document = root.getOwnerDocument()
				Node dependencies = root.appendChild(document.createElement('dependencies'))
				Node dependency = dependencies.appendChild(document.createElement('dependency'))
				Node groupId = dependency.appendChild(document.createElement('groupId'))
				groupId.setTextContent(project.group)
				Node artifactId = dependency.appendChild(document.createElement('artifactId'))
				artifactId.setTextContent(project.archivesBaseName)
				Node version = dependency.appendChild(document.createElement('version'))
				version.setTextContent(baseVersion + '-SNAPSHOT')
			}
		}
	}

	repositories {
		if (ENV.MAVEN_PASS != null) {
			maven {
				url = "https://deploy.shedaniel.me/"
				credentials {
					username = "shedaniel"
					password = ENV.MAVEN_PASS
				}
			}
		}
	}
}

// Need to tweak this file to pretend we are compatible with j8 so the bootstrap will run.
tasks.withType(GenerateModuleMetadata) {
	doLast {
		def file = outputFile.get().asFile

		def metadata = new groovy.json.JsonSlurper().parseText(file.text)

		metadata.variants.each {
			it.attributes["org.gradle.jvm.version"] = 8
		}

		file.text = groovy.json.JsonOutput.toJson(metadata)
	}
}

// A task to output a json file with a list of all the test to run
task writeActionsTestMatrix() {
	doLast {
		def testMatrix = []
		file('src/test/groovy/net/fabricmc/loom/test/integration').traverse {
			if (it.name.endsWith("Test.groovy")) {
				if (it.name.endsWith("ReproducibleBuildTest.groovy")) {
					// This test gets a special case to run across all os's
					return
				}

				if (it.name.endsWith("FabricAPITest.groovy")) {
					// Arch: Disabled as it hangs
					return
				}

				def className = it.path.toString().replace(".groovy", "")
				className = className.substring(className.lastIndexOf("integration/") + "integration/".length()).replace('/', '.')

				testMatrix.add("net.fabricmc.loom.test.integration.${className}")
			}
		}

		// Run all the unit tests together
		testMatrix.add("net.fabricmc.loom.test.unit.*")

		// Kotlin tests
		testMatrix.add("net.fabricmc.loom.test.kotlin.*")

		def json = groovy.json.JsonOutput.toJson(testMatrix)
		def output = file("build/test_matrix.json")
		output.parentFile.mkdir()
		output.text = json
	}
}

tasks.named('wrapper') {
	distributionType = Wrapper.DistributionType.ALL
}

/**
 * Run this task to download the gradle sources next to the api jar, you may need to manually attach the sources jar
 */
task downloadGradleSources() {
	doLast {
		// Awful hack to find the gradle api location
		def gradleApiFile = project.configurations.detachedConfiguration(dependencies.gradleApi()).files.stream()
				.find {
					it.name.startsWith("gradle-api")
				}

		def gradleApiSources = new File(gradleApiFile.absolutePath.replace(".jar", "-sources.jar"))
		def url = "https://services.gradle.org/distributions/gradle-${GradleVersion.current().getVersion()}-src.zip"

		gradleApiSources.delete()

		println("Downloading (${url}) to (${gradleApiSources})")
		gradleApiSources << new URL(url).newInputStream()
	}
}

tasks.withType(GenerateModuleMetadata) {
	enabled = false
}

task printActionsTestName(type: PrintActionsTestName) {
}

/**
 * Replaces invalid characters in test names for GitHub Actions artifacts.
 */
class PrintActionsTestName extends DefaultTask {
	@Input
	@Option(option = "name", description = "The test name")
	String testName

	@TaskAction
	def run() {
		def sanitised = testName.replace('*', '_')
		new File(System.getenv().GITHUB_OUTPUT) << "\ntest=$sanitised"
	}
}<|MERGE_RESOLUTION|>--- conflicted
+++ resolved
@@ -38,15 +38,13 @@
 	version = baseVersion + "-PR." + ENV.PR_NUM + "." + runNumber
 }
 
-<<<<<<< HEAD
 logger.lifecycle(":building plugin v${version}")
-=======
+
 // We must build against the version of Kotlin Gradle ships with.
 def kotlinVersion = KotlinDslVersion.current().getKotlinVersion()
 if (libs.versions.kotlin.get() != kotlinVersion) {
 	throw new IllegalStateException("Requires Kotlin version: ${kotlinVersion}")
 }
->>>>>>> 4e593fc5
 
 repositories {
 	mavenCentral()
