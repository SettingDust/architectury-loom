--- conflicted
+++ resolved
@@ -53,14 +53,10 @@
     shade ('net.fabricmc:weave:+'){
         transitive = false
     }
-<<<<<<< HEAD
-    shade 'net.fabricmc:tiny-remapper:0.1.0.6'
-=======
     shade ('enigma-asm:enigma:0.12.0.+:lib'){
         exclude group: 'org.ow2.asm'
     }
     shade 'net.fabricmc:tiny-remapper:0.1.0.12'
->>>>>>> 2668cae0
     shade 'net.sf.jopt-simple:jopt-simple:5.0.4'
     shade 'org.apache.logging.log4j:log4j-api:2.11.1'
     shade 'org.apache.logging.log4j:log4j-core:2.11.1'
