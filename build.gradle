plugins {
	id 'java'
	id 'maven-publish'
	id 'java-gradle-plugin'
	id 'idea'
	id 'eclipse'
	id 'groovy'
	id 'checkstyle'
	id 'jacoco'
	id 'codenarc'
	id "org.jetbrains.kotlin.jvm" version "1.6.10" // Must match the version included with gradle.
	id "com.diffplug.spotless" version "6.8.0"
	id "org.gradle.test-retry" version "1.4.1"
}

java {
	toolchain {
		languageVersion = JavaLanguageVersion.of(17)
	}
}

tasks.withType(JavaCompile).configureEach {
	it.options.encoding = "UTF-8"
}

tasks.withType(org.jetbrains.kotlin.gradle.tasks.KotlinCompile).all {
	kotlinOptions {
		jvmTarget = "17"
	}
}

group = "dev.architectury"
archivesBaseName = project.name
def baseVersion = '0.13.0'
def runNumber = System.getenv("GITHUB_RUN_NUMBER") ?: "9999"

def isSnapshot = System.getenv("PR_NUM") != null

def buildNum = "release #$runNumber"

if (!isSnapshot) {
	version = baseVersion + "." + runNumber
} else {
	version = baseVersion + "-PR." + System.getenv("PR_NUM") + "." + runNumber
}

logger.lifecycle(":building plugin v${version}")

repositories {
	mavenCentral()
	maven { url "https://maven.fabricmc.net/" }
	maven { url "https://maven.architectury.dev/" }
	maven {
		url "https://maven.minecraftforge.net/"
		content {
			excludeGroupByRegex "org\\.eclipse\\.?.*"
		}
	}
}

configurations {
	bootstrap {
		transitive false
	}
	compileClasspath.extendsFrom bootstrap
	runtimeClasspath.extendsFrom bootstrap
	testRuntimeClasspath.extendsFrom bootstrap
}

configurations.all {
	resolutionStrategy {
		// I am sorry, for now
		// failOnNonReproducibleResolution()
	}
}

dependencies {
	implementation gradleApi()

	bootstrap project(":bootstrap")

	// libraries
	implementation ('commons-io:commons-io:2.11.0')
	implementation ('com.google.code.gson:gson:2.9.0')
	implementation ('com.fasterxml.jackson.core:jackson-databind:2.13.3')
	implementation ('com.google.guava:guava:31.1-jre')
	implementation ('org.ow2.asm:asm:9.3')
	implementation ('org.ow2.asm:asm-analysis:9.3')
	implementation ('org.ow2.asm:asm-commons:9.3')
	implementation ('org.ow2.asm:asm-tree:9.3')
	implementation ('org.ow2.asm:asm-util:9.3')
	implementation ('me.tongfei:progressbar:0.9.0')

	// game handling utils
	implementation ('net.fabricmc:stitch:0.6.2') {
		exclude module: 'mercury'
		exclude module: 'enigma'
	}

	// tinyfile management
	implementation ('dev.architectury:tiny-remapper:1.8.20')
	implementation 'net.fabricmc:access-widener:2.1.0'
	implementation 'net.fabricmc:mapping-io:0.2.1'

	implementation ('net.fabricmc:lorenz-tiny:4.0.2') {
		transitive = false
	}
	implementation "dev.architectury:refmap-remapper:1.0.5"

	// decompilers
	implementation ('net.fabricmc:fabric-fernflower:1.5.0')
	implementation ('net.fabricmc:cfr:0.1.1')

	// source code remapping
	implementation ('dev.architectury:mercury:0.1.1.11')

	// Kotlin
	implementation('org.jetbrains.kotlinx:kotlinx-metadata-jvm:0.4.2') {
		transitive = false
	}

	// Kapt integration
	compileOnly('org.jetbrains.kotlin:kotlin-gradle-plugin:1.6.10') // Must match the version included with gradle.

	// Forge patches
	implementation ('net.minecraftforge:installertools:1.2.0')
	implementation ('org.cadixdev:lorenz:0.5.3')
	implementation ('org.cadixdev:lorenz-asm:0.5.3')
	implementation ('de.oceanlabs.mcp:mcinjector:3.8.0')
	implementation ('com.opencsv:opencsv:5.4')
	implementation ('net.minecraftforge:DiffPatch:2.0.7')

	// Testing
	testImplementation(gradleTestKit())
	testImplementation('org.spockframework:spock-core:2.1-groovy-3.0') {
		exclude module: 'groovy-all'
	}
	testImplementation 'org.junit.jupiter:junit-jupiter-engine:5.8.2'
	testImplementation ('io.javalin:javalin:4.6.1') {
		exclude group: 'org.jetbrains.kotlin'
	}
	testImplementation 'net.fabricmc:fabric-installer:0.9.0'
	testImplementation 'org.mockito:mockito-core:4.6.1'

	compileOnly 'org.jetbrains:annotations:23.0.0'
	testCompileOnly 'org.jetbrains:annotations:23.0.0'

	testCompileOnly ('net.fabricmc:sponge-mixin:0.11.4+mixin.0.8.5') {
		transitive = false
	}
}

jar {
	manifest {
		attributes 'Implementation-Version': project.version
	}

	from configurations.bootstrap.collect { it.isDirectory() ? it : zipTree(it) }
}

java {
	withSourcesJar()
}

spotless {
	java {
		licenseHeaderFile(rootProject.file("HEADER")).yearSeparator("-")
		targetExclude("**/loom/util/DownloadUtil.java", "**/loom/util/FileSystemUtil.java")
	}

	groovy {
		licenseHeaderFile(rootProject.file("HEADER")).yearSeparator("-")
	}

	kotlin {
		licenseHeaderFile(rootProject.file("HEADER")).yearSeparator("-")
		targetExclude("**/build.gradle.kts")
		targetExclude("src/test/resources/projects/*/**")
		ktlint()
	}
}

checkstyle {
	configFile = file('checkstyle.xml')
	toolVersion = '10.3.1'
}

codenarc {
	toolVersion = "3.1.0"
	configFile = file("codenarc.groovy")
}

gradlePlugin {
	plugins {
		fabricLoom {
			id = 'dev.architectury.loom'
			implementationClass = 'net.fabricmc.loom.bootstrap.LoomGradlePluginBootstrap'
		}
	}
}

jacoco {
	toolVersion = "0.8.7"
}

// Run to get test coverage.
jacocoTestReport {
	dependsOn test
	reports {
		xml.required = false
		csv.required = false
		html.destination file("${buildDir}/jacocoHtml")
	}
}

test {
	maxHeapSize = "2560m"
	useJUnitPlatform()

	// Forward system prop onto tests.
	if (System.getProperty("fabric.loom.test.homeDir")) {
		systemProperty "fabric.loom.test.homeDir", System.getProperty("fabric.loom.test.homeDir")
	}


	if (ENV.CI) {
		retry {
			maxRetries = 3
		}
	}
}

import org.gradle.util.GradleVersion
import org.w3c.dom.Document
import org.w3c.dom.Element
import org.w3c.dom.Node

publishing {
	publications {
		plugin(MavenPublication) { publication ->
			groupId project.group
			artifactId project.archivesBaseName
			version project.version

			from components.java
		}

		if (isSnapshot) return

		mavenSnapshot(MavenPublication) { publication ->
			groupId project.group
			artifactId project.archivesBaseName
			version baseVersion + '-SNAPSHOT'

			from components.java
		}

		pluginSnapshot(MavenPublication) {
			groupId 'dev.architectury.loom'
			artifactId 'dev.architectury.loom.gradle.plugin'
			version baseVersion + '-SNAPSHOT'

			pom.withXml {
				// Based off org.gradle.plugin.devel.plugins.MavenPluginPublishPlugin
				Element root = asElement()
				Document document = root.getOwnerDocument()
				Node dependencies = root.appendChild(document.createElement('dependencies'))
				Node dependency = dependencies.appendChild(document.createElement('dependency'))
				Node groupId = dependency.appendChild(document.createElement('groupId'))
				groupId.setTextContent(project.group)
				Node artifactId = dependency.appendChild(document.createElement('artifactId'))
				artifactId.setTextContent(project.archivesBaseName)
				Node version = dependency.appendChild(document.createElement('version'))
				version.setTextContent(baseVersion + '-SNAPSHOT')
			}
		}
	}

	repositories {
		if (System.getenv("MAVEN_PASS") != null) {
			maven {
				url = "https://deploy.shedaniel.me/"
				credentials {
					username = "shedaniel"
					password = System.getenv("MAVEN_PASS")
				}
			}
		}
	}
}

// Need to tweak this file to pretend we are compatible with j8 so the bootstrap will run.
tasks.withType(GenerateModuleMetadata) {
	doLast {
		def file = outputFile.get().asFile

		def metadata = new groovy.json.JsonSlurper().parseText(file.text)

		metadata.variants.each {
			it.attributes["org.gradle.jvm.version"] = 8
		}

		file.text = groovy.json.JsonOutput.toJson(metadata)
	}
}

// A task to output a json file with a list of all the test to run
task writeActionsTestMatrix() {
	doLast {
		def testMatrix = []
		file('src/test/groovy/net/fabricmc/loom/test/integration').traverse {
			if (it.name.endsWith("Test.groovy")) {
				if (it.name.endsWith("ReproducibleBuildTest.groovy")) {
					// This test gets a special case to run across all os's
					return
				}

				def className = it.path.toString().replace(".groovy", "")
				className = className.substring(className.lastIndexOf("integration/") + "integration/".length()).replace('/', '.')

				// Disabled for CI, as it fails too much.
				if (className.endsWith("DecompileTest")) return

				// Disabled for CI as it hangs.
				if (className.endsWith("FabricAPITest")) return

				testMatrix.add("net.fabricmc.loom.test.integration.${className}")
			}
		}

		// Run all the unit tests together
		testMatrix.add("net.fabricmc.loom.test.unit.*")

		// Kotlin tests
		testMatrix.add("net.fabricmc.loom.test.kotlin.*")

		def json = groovy.json.JsonOutput.toJson(testMatrix)
		def output = file("build/test_matrix.json")
		output.parentFile.mkdir()
		output.text = json
	}
}

tasks.named('wrapper') {
	distributionType = Wrapper.DistributionType.ALL
}

/**
 * Run this task to download the gradle sources next to the api jar, you may need to manually attach the sources jar
 */
task downloadGradleSources() {
	doLast {
		// Awful hack to find the gradle api location
		def gradleApiFile = project.configurations.detachedConfiguration(dependencies.gradleApi()).files.stream()
			.filter {
				it.name.startsWith("gradle-api")
			}.findFirst().orElseThrow()

		def gradleApiSources = new File(gradleApiFile.absolutePath.replace(".jar", "-sources.jar"))
		def url = "https://services.gradle.org/distributions/gradle-${GradleVersion.current().getVersion()}-src.zip"

		gradleApiSources.delete()

		println("Downloading (${url}) to (${gradleApiSources})")
		gradleApiSources << new URL(url).newInputStream()
	}
}

<<<<<<< HEAD
tasks.withType(GenerateModuleMetadata) {
	enabled = false
}

=======
>>>>>>> 57b5f05c
task printActionsTestName(type: PrintActionsTestName) {
}

/**
 * Replaces invalid characters in test names for GitHub Actions artifacts.
 */
class PrintActionsTestName extends DefaultTask {
	@Input
	@Option(option = "name", description = "The test name")
	String testName

	@TaskAction
	def run() {
		def sanitised = testName.replace('*', '_')
		println "::set-output name=test::$sanitised"
	}
}<|MERGE_RESOLUTION|>--- conflicted
+++ resolved
@@ -366,13 +366,10 @@
 	}
 }
 
-<<<<<<< HEAD
 tasks.withType(GenerateModuleMetadata) {
 	enabled = false
 }
 
-=======
->>>>>>> 57b5f05c
 task printActionsTestName(type: PrintActionsTestName) {
 }
 
