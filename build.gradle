plugins {
	id 'java'
	id 'maven-publish'
	id 'java-gradle-plugin'
	id 'idea'
	id 'eclipse'
	id 'groovy'
	id 'checkstyle'
	id 'jacoco'
	id 'codenarc'
	id "org.jetbrains.kotlin.jvm" version "1.5.31" // Must match the version included with gradle.
	id "com.diffplug.spotless" version "6.3.0"
}

java {
	toolchain {
		languageVersion = JavaLanguageVersion.of(17)
	}
}

tasks.withType(JavaCompile).configureEach {
	it.options.encoding = "UTF-8"
}

tasks.withType(org.jetbrains.kotlin.gradle.tasks.KotlinCompile).all {
	kotlinOptions {
		jvmTarget = "16" // Change to 17 when updating gradle/kotlin to 1.6.10
	}
}

group = "dev.architectury"
archivesBaseName = project.name
<<<<<<< HEAD
def baseVersion = '0.12.0'
def runNumber = System.getenv("GITHUB_RUN_NUMBER") ?: "9999"
=======
def baseVersion = '0.13'
>>>>>>> 317c6dae

def isSnapshot = System.getenv("PR_NUM") != null

def buildNum = "release #$runNumber"

if (!isSnapshot) {
	version = baseVersion + "." + runNumber
} else {
	version = baseVersion + "-PR." + System.getenv("PR_NUM") + "." + runNumber
}

logger.lifecycle(":building plugin v${version}")

repositories {
	mavenCentral()
	maven { url "https://maven.fabricmc.net/" }
	maven { url "https://maven.architectury.dev/" }
	maven {
		url "https://maven.minecraftforge.net/"
		content {
			excludeGroupByRegex "org\\.eclipse\\.?.*"
		}
	}
<<<<<<< HEAD
	mavenLocal()
=======
	mavenCentral()
>>>>>>> 317c6dae
}

configurations {
	bootstrap {
		transitive false
	}
	compileClasspath.extendsFrom bootstrap
	runtimeClasspath.extendsFrom bootstrap
	testRuntimeClasspath.extendsFrom bootstrap
}

configurations.all {
	resolutionStrategy {
		// I am sorry, for now
		// failOnNonReproducibleResolution()
	}
}

dependencies {
	implementation gradleApi()

	bootstrap project(":bootstrap")

	// libraries
	implementation ('commons-io:commons-io:2.11.0')
	implementation ('com.google.code.gson:gson:2.9.0')
	implementation ('com.fasterxml.jackson.core:jackson-databind:2.13.3')
	implementation ('com.google.guava:guava:31.1-jre')
	implementation ('org.ow2.asm:asm:9.3')
	implementation ('org.ow2.asm:asm-analysis:9.3')
	implementation ('org.ow2.asm:asm-commons:9.3')
	implementation ('org.ow2.asm:asm-tree:9.3')
	implementation ('org.ow2.asm:asm-util:9.3')
	implementation ('me.tongfei:progressbar:0.9.0')

	// game handling utils
	implementation ('net.fabricmc:stitch:0.6.1') {
		exclude module: 'mercury'
		exclude module: 'enigma'
	}

	// tinyfile management
<<<<<<< HEAD
	implementation ('dev.architectury:tiny-remapper:1.7.19')
=======
	implementation ('net.fabricmc:tiny-remapper:0.8.5')
>>>>>>> 317c6dae
	implementation 'net.fabricmc:access-widener:2.1.0'
	implementation 'net.fabricmc:mapping-io:0.2.1'

	implementation ('net.fabricmc:lorenz-tiny:4.0.2') {
		transitive = false
	}
	implementation "dev.architectury:refmap-remapper:1.0.5"

	// decompilers
	implementation ('net.fabricmc:fabric-fernflower:1.5.0')
	implementation ('net.fabricmc:cfr:0.1.1')

	// source code remapping
	implementation ('dev.architectury:mercury:0.1.1.11')

	// Kotlin
	implementation('org.jetbrains.kotlinx:kotlinx-metadata-jvm:0.4.2') {
		transitive = false
	}

	// Kapt integration
	compileOnly('org.jetbrains.kotlin:kotlin-gradle-plugin:1.5.31') // Must match the version included with gradle.

	// Forge patches
	implementation ('net.minecraftforge:installertools:1.2.0')
	implementation ('org.cadixdev:lorenz:0.5.3')
	implementation ('org.cadixdev:lorenz-asm:0.5.3')
	implementation ('de.oceanlabs.mcp:mcinjector:3.8.0')
	implementation ('com.opencsv:opencsv:5.4')

	// Testing
	testImplementation(gradleTestKit())
	testImplementation('org.spockframework:spock-core:2.1-groovy-3.0') {
		exclude module: 'groovy-all'
	}
	testImplementation 'org.junit.jupiter:junit-jupiter-engine:5.8.2'
	testImplementation ('io.javalin:javalin:4.6.1') {
		exclude group: 'org.jetbrains.kotlin'
	}
	testImplementation 'net.fabricmc:fabric-installer:0.9.0'
	testImplementation 'org.mockito:mockito-core:4.6.1'

	compileOnly 'org.jetbrains:annotations:23.0.0'
	testCompileOnly 'org.jetbrains:annotations:23.0.0'
}

jar {
	manifest {
		attributes 'Implementation-Version': project.version
	}

	from configurations.bootstrap.collect { it.isDirectory() ? it : zipTree(it) }
}

java {
	withSourcesJar()
}

spotless {
	java {
		licenseHeaderFile(rootProject.file("HEADER")).yearSeparator("-")
		targetExclude("**/loom/util/DownloadUtil.java", "**/loom/util/FileSystemUtil.java")
	}

	groovy {
		licenseHeaderFile(rootProject.file("HEADER")).yearSeparator("-")
	}

	kotlin {
		licenseHeaderFile(rootProject.file("HEADER")).yearSeparator("-")
		targetExclude("**/build.gradle.kts")
		targetExclude("src/test/resources/projects/*/**")
		ktlint()
	}
}

checkstyle {
	configFile = file('checkstyle.xml')
	toolVersion = '9.3'
}

codenarc {
	toolVersion = "2.2.0"
	configFile = file("codenarc.groovy")
}

gradlePlugin {
	plugins {
		fabricLoom {
			id = 'dev.architectury.loom'
			implementationClass = 'net.fabricmc.loom.bootstrap.LoomGradlePluginBootstrap'
		}
	}
}

jacoco {
	toolVersion = "0.8.7"
}

// Run to get test coverage.
jacocoTestReport {
	dependsOn test
	reports {
		xml.required = false
		csv.required = false
		html.destination file("${buildDir}/jacocoHtml")
	}
}

test {
	maxHeapSize = "1536m"
	useJUnitPlatform()
<<<<<<< HEAD
	maxParallelForks = Runtime.runtime.availableProcessors() ?: 1
=======

	// Forward system prop onto tests.
	if (System.getProperty("fabric.loom.test.homeDir")) {
		systemProperty "fabric.loom.test.homeDir", System.getProperty("fabric.loom.test.homeDir")
	}
>>>>>>> 317c6dae
}

import org.gradle.util.GradleVersion
import org.w3c.dom.Document
import org.w3c.dom.Element
import org.w3c.dom.Node

publishing {
	publications {
		plugin(MavenPublication) { publication ->
			groupId project.group
			artifactId project.archivesBaseName
			version project.version

			from components.java
		}

		if (isSnapshot) return

		mavenSnapshot(MavenPublication) { publication ->
			groupId project.group
			artifactId project.archivesBaseName
			version baseVersion + '-SNAPSHOT'

			from components.java
		}

		pluginSnapshot(MavenPublication) {
			groupId 'dev.architectury.loom'
			artifactId 'dev.architectury.loom.gradle.plugin'
			version baseVersion + '-SNAPSHOT'

			pom.withXml {
				// Based off org.gradle.plugin.devel.plugins.MavenPluginPublishPlugin
				Element root = asElement()
				Document document = root.getOwnerDocument()
				Node dependencies = root.appendChild(document.createElement('dependencies'))
				Node dependency = dependencies.appendChild(document.createElement('dependency'))
				Node groupId = dependency.appendChild(document.createElement('groupId'))
				groupId.setTextContent(project.group)
				Node artifactId = dependency.appendChild(document.createElement('artifactId'))
				artifactId.setTextContent(project.archivesBaseName)
				Node version = dependency.appendChild(document.createElement('version'))
				version.setTextContent(baseVersion + '-SNAPSHOT')
			}
		}
	}

	repositories {
		if (System.getenv("MAVEN_PASS") != null) {
			maven {
				url = "https://deploy.shedaniel.me/"
				credentials {
					username = "shedaniel"
					password = System.getenv("MAVEN_PASS")
				}
			}
		}
	}
}

// Need to tweak this file to pretend we are compatible with j8 so the bootstrap will run.
tasks.withType(GenerateModuleMetadata) {
	doLast {
		def file = outputFile.get().asFile

		def metadata = new groovy.json.JsonSlurper().parseText(file.text)

		metadata.variants.each {
			it.attributes["org.gradle.jvm.version"] = 8
		}

		file.text = groovy.json.JsonOutput.toJson(metadata)
	}
}

// A task to output a json file with a list of all the test to run
task writeActionsTestMatrix() {
	doLast {
		def testMatrix = []
		file('src/test/groovy/net/fabricmc/loom/test/integration').traverse {
			if (it.name.endsWith("Test.groovy")) {
				if (it.name.endsWith("ReproducibleBuildTest.groovy")) {
					// This test gets a special case to run across all os's
					return
				}

				def className = it.path.toString().replace(".groovy", "")
				className = className.substring(className.lastIndexOf("integration/") + "integration/".length()).replace('/', '.')

				// Disabled for CI, as it fails too much.
				if (className.endsWith("DecompileTest")) return

				// Disabled for CI as it hangs.
				if (className.endsWith("FabricAPITest")) return

				testMatrix.add("net.fabricmc.loom.test.integration.${className}")
			}
		}

		// Run all the unit tests together
		testMatrix.add("net.fabricmc.loom.test.unit.*")

		// Kotlin tests
		testMatrix.add("net.fabricmc.loom.test.kotlin.*")

		def json = groovy.json.JsonOutput.toJson(testMatrix)
		def output = file("build/test_matrix.json")
		output.parentFile.mkdir()
		output.text = json
	}
}

tasks.named('wrapper') {
	distributionType = Wrapper.DistributionType.ALL
}

/**
 * Run this task to download the gradle sources next to the api jar, you may need to manually attach the sources jar
 */
task downloadGradleSources() {
	doLast {
		// Awful hack to find the gradle api location
		def gradleApiFile = project.configurations.detachedConfiguration(dependencies.gradleApi()).files.stream()
			.filter {
				it.name.startsWith("gradle-api")
			}.findFirst().orElseThrow()

		def gradleApiSources = new File(gradleApiFile.absolutePath.replace(".jar", "-sources.jar"))
		def url = "https://services.gradle.org/distributions/gradle-${GradleVersion.current().getVersion()}-src.zip"

		gradleApiSources.delete()

		println("Downloading (${url}) to (${gradleApiSources})")
		gradleApiSources << new URL(url).newInputStream()
	}
}

tasks.withType(GenerateModuleMetadata) {
	enabled = false
}<|MERGE_RESOLUTION|>--- conflicted
+++ resolved
@@ -30,12 +30,8 @@
 
 group = "dev.architectury"
 archivesBaseName = project.name
-<<<<<<< HEAD
-def baseVersion = '0.12.0'
+def baseVersion = '0.13.0'
 def runNumber = System.getenv("GITHUB_RUN_NUMBER") ?: "9999"
-=======
-def baseVersion = '0.13'
->>>>>>> 317c6dae
 
 def isSnapshot = System.getenv("PR_NUM") != null
 
@@ -59,11 +55,6 @@
 			excludeGroupByRegex "org\\.eclipse\\.?.*"
 		}
 	}
-<<<<<<< HEAD
-	mavenLocal()
-=======
-	mavenCentral()
->>>>>>> 317c6dae
 }
 
 configurations {
@@ -106,11 +97,8 @@
 	}
 
 	// tinyfile management
-<<<<<<< HEAD
 	implementation ('dev.architectury:tiny-remapper:1.7.19')
-=======
-	implementation ('net.fabricmc:tiny-remapper:0.8.5')
->>>>>>> 317c6dae
+	// TODO: implementation ('net.fabricmc:tiny-remapper:0.8.5')
 	implementation 'net.fabricmc:access-widener:2.1.0'
 	implementation 'net.fabricmc:mapping-io:0.2.1'
 
@@ -223,15 +211,12 @@
 test {
 	maxHeapSize = "1536m"
 	useJUnitPlatform()
-<<<<<<< HEAD
 	maxParallelForks = Runtime.runtime.availableProcessors() ?: 1
-=======
 
 	// Forward system prop onto tests.
 	if (System.getProperty("fabric.loom.test.homeDir")) {
 		systemProperty "fabric.loom.test.homeDir", System.getProperty("fabric.loom.test.homeDir")
 	}
->>>>>>> 317c6dae
 }
 
 import org.gradle.util.GradleVersion
