plugins {
	id 'java'
	id 'maven-publish'
	id 'java-gradle-plugin'
	id 'idea'
	id 'eclipse'
	id 'groovy'
	id 'checkstyle'
	id 'jacoco'
	id 'codenarc'
	id "org.jetbrains.kotlin.jvm" version "1.5.31" // Must match the version included with gradle.
<<<<<<< HEAD
	id "com.diffplug.spotless" version "5.14.1"
	id 'me.shedaniel.java-version-bridge' version '1.0-SNAPSHOT'
=======
	id "com.diffplug.spotless" version "6.3.0"
>>>>>>> 8b3bfde8
}

java {
	toolchain {
		languageVersion = JavaLanguageVersion.of(17)
	}
}

tasks.withType(JavaCompile).configureEach {
	it.options.encoding = "UTF-8"
}

tasks.withType(org.jetbrains.kotlin.gradle.tasks.KotlinCompile).all {
	kotlinOptions {
		jvmTarget = "16" // Change to 17 when updating gradle/kotlin to 1.6.10
	}
}

group = "dev.architectury"
archivesBaseName = project.name
<<<<<<< HEAD
def baseVersion = '0.11.0'
def runNumber = System.getenv("GITHUB_RUN_NUMBER") ?: "9999"
=======
def baseVersion = '0.12'
>>>>>>> 8b3bfde8

def isSnapshot = System.getenv("PR_NUM") != null

def buildNum = "release #$runNumber"

if (!isSnapshot) {
	version = baseVersion + "." + runNumber
} else {
	version = baseVersion + "-PR." + System.getenv("PR_NUM") + "." + runNumber
}

logger.lifecycle(":building plugin v${version}")

repositories {
	mavenCentral()
	maven { url "https://maven.fabricmc.net/" }
	maven { url "https://maven.architectury.dev/" }
	maven {
		url "https://maven.minecraftforge.net/"
		content {
			excludeGroupByRegex "org\\.eclipse\\.?.*"
		}
	}
	mavenLocal()
}

configurations {
	bootstrap {
		transitive false
	}
	compileClasspath.extendsFrom bootstrap
	runtimeClasspath.extendsFrom bootstrap
	testRuntimeClasspath.extendsFrom bootstrap
}

configurations.all {
	resolutionStrategy {
		// I am sorry, for now
		// failOnNonReproducibleResolution()
	}
}

dependencies {
	implementation gradleApi()

	bootstrap project(":bootstrap")

	// libraries
	implementation ('commons-io:commons-io:2.11.0')
<<<<<<< HEAD
	implementation ('com.google.code.gson:gson:2.8.9')
	implementation ('com.fasterxml.jackson.core:jackson-databind:2.13.0')
	implementation ('com.google.guava:guava:31.0.1-jre')
=======
	implementation ('com.google.code.gson:gson:2.9.0')
	implementation ('com.fasterxml.jackson.core:jackson-databind:2.13.2.2')
	implementation ('com.google.guava:guava:31.1-jre')
>>>>>>> 8b3bfde8
	implementation ('org.ow2.asm:asm:9.3')
	implementation ('org.ow2.asm:asm-analysis:9.3')
	implementation ('org.ow2.asm:asm-commons:9.3')
	implementation ('org.ow2.asm:asm-tree:9.3')
	implementation ('org.ow2.asm:asm-util:9.3')
<<<<<<< HEAD
	implementation ('me.tongfei:progressbar:0.9.0')
=======
>>>>>>> 8b3bfde8

	// game handling utils
	implementation ('net.fabricmc:stitch:0.6.1') {
		exclude module: 'mercury'
		exclude module: 'enigma'
	}

	// tinyfile management
<<<<<<< HEAD
	implementation ('dev.architectury:tiny-remapper:1.7.19')
=======
	implementation ('net.fabricmc:tiny-remapper:0.8.2')
>>>>>>> 8b3bfde8
	implementation 'net.fabricmc:access-widener:2.1.0'
	implementation 'net.fabricmc:mapping-io:0.2.1'

	implementation ('net.fabricmc:lorenz-tiny:4.0.2') {
		transitive = false
	}
	implementation "dev.architectury:refmap-remapper:1.0.5"

	// decompilers
	implementation ('net.fabricmc:fabric-fernflower:1.5.0')
	implementation ('net.fabricmc:cfr:0.1.1')

	// source code remapping
<<<<<<< HEAD
	implementation ('dev.architectury:mercury:0.1.1.11')

=======
	implementation ('net.fabricmc:mercury:0.2.5')
>>>>>>> 8b3bfde8

	// Kotlin
	implementation('org.jetbrains.kotlinx:kotlinx-metadata-jvm:0.4.2') {
		transitive = false
	}

	// Kapt integration
	compileOnly('org.jetbrains.kotlin:kotlin-gradle-plugin:1.5.31') // Must match the version included with gradle.

	// Forge patches
	implementation ('net.minecraftforge:installertools:1.2.0')
	implementation ('net.minecraftforge:binarypatcher:1.1.1')
	implementation ('org.cadixdev:lorenz:0.5.3')
	implementation ('org.cadixdev:lorenz-asm:0.5.3')
	implementation ('de.oceanlabs.mcp:mcinjector:3.8.0')
	implementation ('com.opencsv:opencsv:5.4')

	// Testing
	testImplementation(gradleTestKit())
	testImplementation('org.spockframework:spock-core:2.1-groovy-3.0') {
		exclude module: 'groovy-all'
	}
	testImplementation 'org.junit.jupiter:junit-jupiter-engine:5.8.2'
	testImplementation ('io.javalin:javalin:4.4.0') {
		exclude group: 'org.jetbrains.kotlin'
	}
	testImplementation 'net.fabricmc:fabric-installer:0.9.0'
	testImplementation 'org.mockito:mockito-core:4.4.0'

	compileOnly 'org.jetbrains:annotations:23.0.0'
	testCompileOnly 'org.jetbrains:annotations:23.0.0'
}

jar {
	classifier 'jar'
}

task mainJar(type: Jar, dependsOn: jar) {
	from zipTree(jar.archiveFile)
	archiveClassifier = "main"

	from configurations.bootstrap.collect { it.isDirectory() ? it : zipTree(it) }
}

task downgradeJava(type: BridgeTransformingTask, dependsOn: mainJar) {
	from zipTree(mainJar.archiveFile)
	fromVersion = JavaVersion.VERSION_16
	toVersion = JavaVersion.VERSION_11
	classpath.from configurations.compileClasspath
	flags.add "insertRecordConstructorProperties"

	manifest {
		attributes 'Implementation-Version': project.version
	}
}

java {
	withSourcesJar()
}

spotless {
	java {
		licenseHeaderFile(rootProject.file("HEADER")).yearSeparator("-")
		targetExclude("**/loom/util/DownloadUtil.java", "**/loom/util/FileSystemUtil.java")
	}

	groovy {
		licenseHeaderFile(rootProject.file("HEADER")).yearSeparator("-")
	}

	kotlin {
		licenseHeaderFile(rootProject.file("HEADER")).yearSeparator("-")
		targetExclude("**/build.gradle.kts")
		targetExclude("src/test/resources/projects/*/**")
		ktlint()
	}
}

checkstyle {
	configFile = file('checkstyle.xml')
	toolVersion = '9.3'
}

codenarc {
	toolVersion = "2.2.0"
	configFile = file("codenarc.groovy")
}

gradlePlugin {
	plugins {
		fabricLoom {
			id = 'dev.architectury.loom'
			implementationClass = 'net.fabricmc.loom.bootstrap.LoomGradlePluginBootstrap'
		}
	}
}

build.dependsOn downgradeJava

jacoco {
	toolVersion = "0.8.7"
}

// Run to get test coverage.
jacocoTestReport {
	dependsOn test
	reports {
		xml.required = false
		csv.required = false
		html.destination file("${buildDir}/jacocoHtml")
	}
}

test {
	maxHeapSize = "1536m"
	useJUnitPlatform()
	maxParallelForks = Runtime.runtime.availableProcessors() ?: 1
}

import me.shedaniel.javaversionbridge.BridgeTransformingTask
import org.gradle.util.GradleVersion
import org.w3c.dom.Document
import org.w3c.dom.Element
import org.w3c.dom.Node

publishing {
	publications {
		plugin(MavenPublication) {
			groupId 'dev.architectury.loom'
			artifactId 'dev.architectury.loom.gradle.plugin'

			from components.java
			artifact downgradeJava
		}

		maven(MavenPublication) { publication ->
			groupId project.group
			artifactId project.archivesBaseName

			from components.java
			artifact downgradeJava
		}

		if (isSnapshot) return

		mavenSnapshot(MavenPublication) { publication ->
			groupId project.group
			artifactId project.archivesBaseName
			version baseVersion + '-SNAPSHOT'

			from components.java
			artifact downgradeJava
		}

		pluginSnapshot(MavenPublication) {
			groupId 'dev.architectury.loom'
			artifactId 'dev.architectury.loom.gradle.plugin'
			version baseVersion + '-SNAPSHOT'

			pom.withXml {
				// Based off org.gradle.plugin.devel.plugins.MavenPluginPublishPlugin
				Element root = asElement()
				Document document = root.getOwnerDocument()
				Node dependencies = root.appendChild(document.createElement('dependencies'))
				Node dependency = dependencies.appendChild(document.createElement('dependency'))
				Node groupId = dependency.appendChild(document.createElement('groupId'))
				groupId.setTextContent(project.group)
				Node artifactId = dependency.appendChild(document.createElement('artifactId'))
				artifactId.setTextContent(project.archivesBaseName)
				Node version = dependency.appendChild(document.createElement('version'))
				version.setTextContent(baseVersion + '-SNAPSHOT')
			}
		}
	}

	repositories {
		if (System.getenv("MAVEN_PASS") != null) {
			maven {
				url = "https://deploy.shedaniel.me/"
				credentials {
					username = "shedaniel"
					password = System.getenv("MAVEN_PASS")
				}
			}
		}
	}
}

// Need to tweak this file to pretend we are compatible with j8 so the bootstrap will run.
tasks.withType(GenerateModuleMetadata) {
	doLast {
		def file = outputFile.get().asFile

		def metadata = new groovy.json.JsonSlurper().parseText(file.text)

		metadata.variants.each {
			it.attributes["org.gradle.jvm.version"] = 8
		}

		file.text = groovy.json.JsonOutput.toJson(metadata)
	}
}

// A task to output a json file with a list of all the test to run
task writeActionsTestMatrix() {
	doLast {
		def testMatrix = []
		file('src/test/groovy/net/fabricmc/loom/test/integration').traverse {
			if (it.name.endsWith("Test.groovy")) {
				if (it.name.endsWith("ReproducibleBuildTest.groovy")) {
					// This test gets a special case to run across all os's
					return
				}

<<<<<<< HEAD
				def className = it.path.toString().replace(".groovy", "")
				className = className.substring(className.lastIndexOf("integration/") + "integration/".length()).replace('/', '.')
=======
				def className = it.name.replace(".groovy", "")

				// Disabled for CI, as it fails too much.
				if (className.endsWith("DecompileTest")) return

>>>>>>> 8b3bfde8
				testMatrix.add("net.fabricmc.loom.test.integration.${className}")
			}
		}

		// Run all the unit tests togeather
		testMatrix.add("net.fabricmc.loom.test.unit.*")

		def json = groovy.json.JsonOutput.toJson(testMatrix)
		def output = file("build/test_matrix.json")
		output.parentFile.mkdir()
		output.text = json
	}
}

tasks.named('wrapper') {
	distributionType = Wrapper.DistributionType.ALL
}

/**
 * Run this task to download the gradle sources next to the api jar, you may need to manually attach the sources jar
 */
task downloadGradleSources() {
	doLast {
		// Awful hack to find the gradle api location
		def gradleApiFile = project.configurations.detachedConfiguration(dependencies.gradleApi()).files.stream()
			.filter {
				it.name.startsWith("gradle-api")
			}.findFirst().orElseThrow()

		def gradleApiSources = new File(gradleApiFile.absolutePath.replace(".jar", "-sources.jar"))
		def url = "https://services.gradle.org/distributions/gradle-${GradleVersion.current().getVersion()}-src.zip"

		gradleApiSources.delete()

		println("Downloading (${url}) to (${gradleApiSources})")
		gradleApiSources << new URL(url).newInputStream()
	}
}

tasks.withType(GenerateModuleMetadata) {
	enabled = false
}<|MERGE_RESOLUTION|>--- conflicted
+++ resolved
@@ -9,12 +9,8 @@
 	id 'jacoco'
 	id 'codenarc'
 	id "org.jetbrains.kotlin.jvm" version "1.5.31" // Must match the version included with gradle.
-<<<<<<< HEAD
-	id "com.diffplug.spotless" version "5.14.1"
+	id "com.diffplug.spotless" version "6.3.0"
 	id 'me.shedaniel.java-version-bridge' version '1.0-SNAPSHOT'
-=======
-	id "com.diffplug.spotless" version "6.3.0"
->>>>>>> 8b3bfde8
 }
 
 java {
@@ -35,12 +31,8 @@
 
 group = "dev.architectury"
 archivesBaseName = project.name
-<<<<<<< HEAD
-def baseVersion = '0.11.0'
+def baseVersion = '0.12.0'
 def runNumber = System.getenv("GITHUB_RUN_NUMBER") ?: "9999"
-=======
-def baseVersion = '0.12'
->>>>>>> 8b3bfde8
 
 def isSnapshot = System.getenv("PR_NUM") != null
 
@@ -90,24 +82,15 @@
 
 	// libraries
 	implementation ('commons-io:commons-io:2.11.0')
-<<<<<<< HEAD
-	implementation ('com.google.code.gson:gson:2.8.9')
-	implementation ('com.fasterxml.jackson.core:jackson-databind:2.13.0')
-	implementation ('com.google.guava:guava:31.0.1-jre')
-=======
 	implementation ('com.google.code.gson:gson:2.9.0')
 	implementation ('com.fasterxml.jackson.core:jackson-databind:2.13.2.2')
 	implementation ('com.google.guava:guava:31.1-jre')
->>>>>>> 8b3bfde8
 	implementation ('org.ow2.asm:asm:9.3')
 	implementation ('org.ow2.asm:asm-analysis:9.3')
 	implementation ('org.ow2.asm:asm-commons:9.3')
 	implementation ('org.ow2.asm:asm-tree:9.3')
 	implementation ('org.ow2.asm:asm-util:9.3')
-<<<<<<< HEAD
 	implementation ('me.tongfei:progressbar:0.9.0')
-=======
->>>>>>> 8b3bfde8
 
 	// game handling utils
 	implementation ('net.fabricmc:stitch:0.6.1') {
@@ -116,11 +99,8 @@
 	}
 
 	// tinyfile management
-<<<<<<< HEAD
 	implementation ('dev.architectury:tiny-remapper:1.7.19')
-=======
-	implementation ('net.fabricmc:tiny-remapper:0.8.2')
->>>>>>> 8b3bfde8
+	// TODO: need TR update: implementation ('net.fabricmc:tiny-remapper:0.8.2')
 	implementation 'net.fabricmc:access-widener:2.1.0'
 	implementation 'net.fabricmc:mapping-io:0.2.1'
 
@@ -134,12 +114,8 @@
 	implementation ('net.fabricmc:cfr:0.1.1')
 
 	// source code remapping
-<<<<<<< HEAD
 	implementation ('dev.architectury:mercury:0.1.1.11')
 
-=======
-	implementation ('net.fabricmc:mercury:0.2.5')
->>>>>>> 8b3bfde8
 
 	// Kotlin
 	implementation('org.jetbrains.kotlinx:kotlinx-metadata-jvm:0.4.2') {
@@ -354,16 +330,12 @@
 					return
 				}
 
-<<<<<<< HEAD
 				def className = it.path.toString().replace(".groovy", "")
 				className = className.substring(className.lastIndexOf("integration/") + "integration/".length()).replace('/', '.')
-=======
-				def className = it.name.replace(".groovy", "")
 
 				// Disabled for CI, as it fails too much.
 				if (className.endsWith("DecompileTest")) return
 
->>>>>>> 8b3bfde8
 				testMatrix.add("net.fabricmc.loom.test.integration.${className}")
 			}
 		}
