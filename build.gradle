--- conflicted
+++ resolved
@@ -49,11 +49,6 @@
 	maven { url "https://maven.fabricmc.net/" }
 	maven { url "https://maven.architectury.dev/" }
 	maven { url "https://maven.minecraftforge.net/" }
-<<<<<<< HEAD
-	maven { url "https://maven.architectury.dev/" }
-	mavenCentral()
-=======
->>>>>>> 43a08259
 }
 
 dependencies {
