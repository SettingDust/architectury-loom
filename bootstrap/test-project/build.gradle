--- conflicted
+++ resolved
@@ -1,9 +1,5 @@
 plugins {
-<<<<<<< HEAD
-	id 'dev.architectury.loom' version '0.12.local'
-=======
-	id 'fabric-loom' version '0.13.local'
->>>>>>> 317c6dae
+	id 'dev.architectury.loom' version '0.13.local'
 }
 
 dependencies {
