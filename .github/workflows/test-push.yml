name: Run Tests
on: [push, pull_request]

concurrency:
  group: build-${{ github.event.pull_request.number || github.ref }}
  cancel-in-progress: true

jobs:
  build:
    runs-on: ubuntu-24.04
    steps:
      - name: setup jdk
        uses: actions/setup-java@v4
        with:
          java-version: 21
          distribution: 'temurin'
      - uses: actions/checkout@v4
      - uses: gradle/wrapper-validation-action@v2
<<<<<<< HEAD
      - run: gradle build check -x test --stacktrace --warning-mode fail
      - uses: Juuxel/publish-checkstyle-report@v1
        if: ${{ failure() }}
        with:
          reports: |
            build/reports/checkstyle/*.xml
=======
      - run: ./gradlew build check -x test --stacktrace --warning-mode fail
>>>>>>> 097fd98f

  build_windows:
    runs-on: windows-2022
    steps:
      - uses: actions/checkout@v4
      - name: setup jdk
        uses: actions/setup-java@v4
        with:
          java-version: 21
          distribution: 'temurin'
      - uses: gradle/wrapper-validation-action@v2
      - run: ./gradlew build check -x test --stacktrace --warning-mode fail

  # This job is used to feed the test matrix of next job to allow the tests to run in parallel
  prepare_test_matrix:
    # Lets wait to ensure it builds before going running tests
    needs: build

    runs-on: ubuntu-24.04

    steps:
      - name: setup jdk
        uses: actions/setup-java@v4
        with:
          java-version: 21
          distribution: 'temurin'
      - uses: actions/checkout@v4
      - run: ./gradlew writeActionsTestMatrix --stacktrace --warning-mode fail
      -
        id: set-matrix
        run: echo "matrix=$(cat build/test_matrix.json)" >> $GITHUB_OUTPUT

    outputs:
      matrix: ${{ steps.set-matrix.outputs.matrix }}

  run_tests:
    needs: prepare_test_matrix

    strategy:
      fail-fast: false
      matrix:
        test: ${{ fromJson(needs.prepare_test_matrix.outputs.matrix) }}

    runs-on: ubuntu-24.04

    steps:
      - uses: actions/checkout@v4
      - name: setup jdk
        uses: actions/setup-java@v4
        with:
          java-version: 21
          distribution: 'temurin'
      - run: ./gradlew printActionsTestName --name="${{ matrix.test }}" test --tests ${{ matrix.test }} --stacktrace --warning-mode fail
        env:
          TEST_WARNING_MODE: fail
        id: test

      - uses: actions/upload-artifact@v4
        if: ${{ failure() }}
        with:
          name: ${{ steps.test.outputs.test }} Results
          path: build/reports/
      - uses: actions/upload-artifact@v4
        if: ${{ failure() }}
        with:
          name: ${{ steps.test.outputs.test }} Heap Dump
          path: "*.hprof"

  run_tests_windows:
    needs: prepare_test_matrix

    strategy:
      fail-fast: false
      matrix:
        test: ${{ fromJson(needs.prepare_test_matrix.outputs.matrix) }}

    runs-on: windows-2022

    steps:
      - uses: actions/checkout@v4
      - name: setup jdk
        uses: actions/setup-java@v4
        with:
          java-version: 21
          distribution: 'temurin'
      - run: ./gradlew printActionsTestName --name="${{ matrix.test }}" test --tests ${{ matrix.test }} --stacktrace --warning-mode fail
        env:
          TEST_WARNING_MODE: fail
        id: test

      - uses: actions/upload-artifact@v4
        if: ${{ failure() }}
        with:
          name: ${{ steps.test.outputs.test }} (${{ matrix.java }}) Results (Windows)
          path: build/reports/
      - uses: actions/upload-artifact@v4
        if: ${{ failure() }}
        with:
          name: ${{ steps.test.outputs.test }} Heap Dump (Windows)
          path: "*.hprof"

  # Special case this test to run across all os's
  reproducible_build_test:
    needs: build

    strategy:
      fail-fast: false
      matrix:
        java: [ 17, 21 ]
        os: [ windows-2022, ubuntu-24.04, macos-14 ]

    runs-on: ${{ matrix.os }}
    steps:
      - uses: actions/checkout@v4
      - uses: actions/setup-java@v4
        with:
          java-version: ${{ matrix.java }}
          distribution: 'temurin'

      - run: ./gradlew test --tests *ReproducibleBuildTest --stacktrace --warning-mode fail

      - uses: actions/upload-artifact@v4
        if: ${{ failure() }}
        with:
          name: Reproducible Build ${{ matrix.os }} (${{ matrix.java }}) Results
          path: build/reports/<|MERGE_RESOLUTION|>--- conflicted
+++ resolved
@@ -16,16 +16,12 @@
           distribution: 'temurin'
       - uses: actions/checkout@v4
       - uses: gradle/wrapper-validation-action@v2
-<<<<<<< HEAD
-      - run: gradle build check -x test --stacktrace --warning-mode fail
+      - run: ./gradlew build check -x test --stacktrace --warning-mode fail
       - uses: Juuxel/publish-checkstyle-report@v1
         if: ${{ failure() }}
         with:
           reports: |
             build/reports/checkstyle/*.xml
-=======
-      - run: ./gradlew build check -x test --stacktrace --warning-mode fail
->>>>>>> 097fd98f
 
   build_windows:
     runs-on: windows-2022
