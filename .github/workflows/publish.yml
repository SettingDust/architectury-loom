--- conflicted
+++ resolved
@@ -18,21 +18,20 @@
 
 jobs:
   build:
-<<<<<<< HEAD
-=======
-    runs-on: ubuntu-22.04
-    container:
-      image: eclipse-temurin:17-jdk
-      options: --user root
-    steps:
-      - uses: actions/checkout@v4
-      - uses: gradle/wrapper-validation-action@v1
->>>>>>> 6452509e
 
     runs-on: ubuntu-latest
 
     steps:
-      - uses: actions/checkout@v1
+      - uses: actions/checkout@v4
+      - uses: gradle/wrapper-validation-action@v1
+
+      # Generate the build number based on tags to allow per branch build numbers, not something github provides by default.
+      - name: Generate build number
+        id: buildnumber
+        uses: onyxmueller/build-tag-number@v1
+        with:
+          token: ${{ secrets.github_token }}
+          prefix: "build/${{ github.ref }}"
       - name: Set up JDK 17
         uses: actions/setup-java@v1
         with:
