--- conflicted
+++ resolved
@@ -1,5 +1,4 @@
-name: Java CI
-
+name: Publish
 on:
   push:
     branches:
@@ -20,13 +19,7 @@
 
 jobs:
   build:
-<<<<<<< HEAD
-
-    runs-on: ubuntu-latest
-
-=======
     runs-on: ubuntu-24.04
->>>>>>> 097fd98f
     steps:
       - name: setup jdk
         uses: actions/setup-java@v4
@@ -35,10 +28,6 @@
           distribution: 'temurin'
       - uses: actions/checkout@v4
       - uses: gradle/wrapper-validation-action@v2
-      - name: Set up JDK 17
-        uses: actions/setup-java@v1
-        with:
-          java-version: 17
       - name: Upload to Maven
         run: ./gradlew publish --stacktrace
         env:
