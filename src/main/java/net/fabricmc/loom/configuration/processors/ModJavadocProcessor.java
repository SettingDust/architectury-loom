/*
 * This file is part of fabric-loom, licensed under the MIT License (MIT).
 *
 * Copyright (c) 2022 FabricMC
 *
 * Permission is hereby granted, free of charge, to any person obtaining a copy
 * of this software and associated documentation files (the "Software"), to deal
 * in the Software without restriction, including without limitation the rights
 * to use, copy, modify, merge, publish, distribute, sublicense, and/or sell
 * copies of the Software, and to permit persons to whom the Software is
 * furnished to do so, subject to the following conditions:
 *
 * The above copyright notice and this permission notice shall be included in all
 * copies or substantial portions of the Software.
 *
 * THE SOFTWARE IS PROVIDED "AS IS", WITHOUT WARRANTY OF ANY KIND, EXPRESS OR
 * IMPLIED, INCLUDING BUT NOT LIMITED TO THE WARRANTIES OF MERCHANTABILITY,
 * FITNESS FOR A PARTICULAR PURPOSE AND NONINFRINGEMENT. IN NO EVENT SHALL THE
 * AUTHORS OR COPYRIGHT HOLDERS BE LIABLE FOR ANY CLAIM, DAMAGES OR OTHER
 * LIABILITY, WHETHER IN AN ACTION OF CONTRACT, TORT OR OTHERWISE, ARISING FROM,
 * OUT OF OR IN CONNECTION WITH THE SOFTWARE OR THE USE OR OTHER DEALINGS IN THE
 * SOFTWARE.
 */

package net.fabricmc.loom.configuration.processors;

import java.io.ByteArrayInputStream;
import java.io.IOException;
import java.io.InputStreamReader;
import java.io.Reader;
import java.io.UncheckedIOException;
import java.nio.file.Path;
import java.util.ArrayList;
import java.util.Collections;
import java.util.List;

import javax.inject.Inject;

import com.google.gson.JsonElement;
import org.jetbrains.annotations.Nullable;
import org.slf4j.Logger;
import org.slf4j.LoggerFactory;

import net.fabricmc.loom.api.mappings.layered.MappingsNamespace;
import net.fabricmc.loom.api.processor.MinecraftJarProcessor;
import net.fabricmc.loom.api.processor.ProcessorContext;
import net.fabricmc.loom.api.processor.SpecContext;
import net.fabricmc.loom.util.Constants;
<<<<<<< HEAD
import net.fabricmc.loom.util.ModPlatform;
import net.fabricmc.loom.util.ModUtils;
import net.fabricmc.loom.util.ZipUtils;
=======
import net.fabricmc.loom.util.fmj.FabricModJson;
>>>>>>> 196ee879
import net.fabricmc.mappingio.MappingReader;
import net.fabricmc.mappingio.tree.MappingTree;
import net.fabricmc.mappingio.tree.MemoryMappingTree;

public abstract class ModJavadocProcessor implements MinecraftJarProcessor<ModJavadocProcessor.Spec> {
	private static final Logger LOGGER = LoggerFactory.getLogger(ModJavadocProcessor.class);

	private final String name;

	@Inject
	public ModJavadocProcessor(String name) {
		this.name = name;
	}

<<<<<<< HEAD
	@Nullable
	public static ModJavadocProcessor create(Project project) {
		final LoomGradleExtension extension = LoomGradleExtension.get(project);
		final ModPlatform platform = extension.getPlatform().get();

		// Not supported on Forge.
		if (platform == ModPlatform.FORGE) {
			return null;
		}

		final List<ModJavadoc> javadocs = new ArrayList<>();

		for (RemapConfigurationSettings entry : extension.getRemapConfigurations()) {
			final Set<File> artifacts = entry.getSourceConfiguration().get().resolve();

			for (File artifact : artifacts) {
				if (!ModUtils.isMod(artifact.toPath(), platform)) {
					continue;
				}
=======
	@Override
	public String getName() {
		return name;
	}
>>>>>>> 196ee879

	@Override
	public @Nullable ModJavadocProcessor.Spec buildSpec(SpecContext context) {
		List<ModJavadoc> javadocs = new ArrayList<>();

		for (FabricModJson fabricModJson : context.allMods()) {
			ModJavadoc javadoc = ModJavadoc.create(fabricModJson);

			if (javadoc != null) {
				javadocs.add(javadoc);
			}
		}

		if (javadocs.isEmpty()) {
			return null;
		}

		return new Spec(Collections.unmodifiableList(javadocs));
	}

	public record Spec(List<ModJavadoc> javadocs) implements MinecraftJarProcessor.Spec {
	}

	@Override
	public void processJar(Path jar, Spec spec, ProcessorContext context) {
		// Nothing to do for the jar
	}

	@Override
	public @Nullable MappingsProcessor<Spec> processMappings() {
		return (mappings, spec, context) -> {
			for (ModJavadoc javadoc : spec.javadocs()) {
				javadoc.apply(mappings);
			}

			return true;
		};
	}

	public record ModJavadoc(String modId, MemoryMappingTree mappingTree) {
		@Nullable
		public static ModJavadoc create(FabricModJson fabricModJson) {
			final String modId = fabricModJson.getId();
			final JsonElement customElement = fabricModJson.getCustom(Constants.CustomModJsonKeys.PROVIDED_JAVADOC);

			if (customElement == null) {
				return null;
			}

			final String javaDocPath = customElement.getAsString();
			final MemoryMappingTree mappings = new MemoryMappingTree();

			try {
				final byte[] data = fabricModJson.getSource().read(javaDocPath);

				try (Reader reader = new InputStreamReader(new ByteArrayInputStream(data))) {
					MappingReader.read(reader, mappings);
				}
			} catch (IOException e) {
				throw new UncheckedIOException("Failed to read javadoc from mod: " + modId, e);
			}

			if (!mappings.getSrcNamespace().equals(MappingsNamespace.INTERMEDIARY.toString())) {
				throw new IllegalStateException("Javadoc provided by mod (%s) must be have an intermediary source namespace".formatted(modId));
			}

			if (!mappings.getDstNamespaces().isEmpty()) {
				throw new IllegalStateException("Javadoc provided by mod (%s) must not contain any dst names".formatted(modId));
			}

			return new ModJavadoc(modId, mappings);
		}

		public void apply(MemoryMappingTree target) {
			if (!mappingTree.getSrcNamespace().equals(target.getSrcNamespace())) {
				throw new IllegalStateException("Cannot apply mappings to differing namespaces. source: %s target: %s".formatted(mappingTree.getSrcNamespace(), target.getSrcNamespace()));
			}

			for (MappingTree.ClassMapping sourceClass : mappingTree.getClasses()) {
				final MappingTree.ClassMapping targetClass = target.getClass(sourceClass.getSrcName());

				if (targetClass == null) {
					LOGGER.warn("Could not find provided javadoc target class {} from mod {}", sourceClass.getSrcName(), modId);
					continue;
				}

				applyComment(sourceClass, targetClass);

				for (MappingTree.FieldMapping sourceField : sourceClass.getFields()) {
					final MappingTree.FieldMapping targetField = targetClass.getField(sourceField.getSrcName(), sourceField.getSrcDesc());

					if (targetField == null) {
						LOGGER.warn("Could not find provided javadoc target field {}{} from mod {}", sourceField.getSrcName(), sourceField.getSrcDesc(), modId);
						continue;
					}

					applyComment(sourceField, targetField);
				}

				for (MappingTree.MethodMapping sourceMethod : sourceClass.getMethods()) {
					final MappingTree.MethodMapping targetMethod = targetClass.getMethod(sourceMethod.getSrcName(), sourceMethod.getSrcDesc());

					if (targetMethod == null) {
						LOGGER.warn("Could not find provided javadoc target method {}{} from mod {}", sourceMethod.getSrcName(), sourceMethod.getSrcDesc(), modId);
						continue;
					}

					applyComment(sourceMethod, targetMethod);
				}
			}
		}

		private <T extends MappingTree.ElementMapping> void applyComment(T source, T target) {
			String sourceComment = source.getComment();

			if (sourceComment == null) {
				LOGGER.warn("Mod {} provided javadoc has mapping for {}, without comment", modId, source);
				return;
			}

			String targetComment = target.getComment();

			if (targetComment == null) {
				targetComment = "";
			} else {
				targetComment += "\n";
			}

			targetComment += sourceComment;
			target.setComment(targetComment);
		}
	}
}<|MERGE_RESOLUTION|>--- conflicted
+++ resolved
@@ -46,13 +46,7 @@
 import net.fabricmc.loom.api.processor.ProcessorContext;
 import net.fabricmc.loom.api.processor.SpecContext;
 import net.fabricmc.loom.util.Constants;
-<<<<<<< HEAD
-import net.fabricmc.loom.util.ModPlatform;
-import net.fabricmc.loom.util.ModUtils;
-import net.fabricmc.loom.util.ZipUtils;
-=======
 import net.fabricmc.loom.util.fmj.FabricModJson;
->>>>>>> 196ee879
 import net.fabricmc.mappingio.MappingReader;
 import net.fabricmc.mappingio.tree.MappingTree;
 import net.fabricmc.mappingio.tree.MemoryMappingTree;
@@ -67,32 +61,10 @@
 		this.name = name;
 	}
 
-<<<<<<< HEAD
-	@Nullable
-	public static ModJavadocProcessor create(Project project) {
-		final LoomGradleExtension extension = LoomGradleExtension.get(project);
-		final ModPlatform platform = extension.getPlatform().get();
-
-		// Not supported on Forge.
-		if (platform == ModPlatform.FORGE) {
-			return null;
-		}
-
-		final List<ModJavadoc> javadocs = new ArrayList<>();
-
-		for (RemapConfigurationSettings entry : extension.getRemapConfigurations()) {
-			final Set<File> artifacts = entry.getSourceConfiguration().get().resolve();
-
-			for (File artifact : artifacts) {
-				if (!ModUtils.isMod(artifact.toPath(), platform)) {
-					continue;
-				}
-=======
 	@Override
 	public String getName() {
 		return name;
 	}
->>>>>>> 196ee879
 
 	@Override
 	public @Nullable ModJavadocProcessor.Spec buildSpec(SpecContext context) {
