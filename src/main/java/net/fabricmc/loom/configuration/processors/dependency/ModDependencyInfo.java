/*
 * This file is part of fabric-loom, licensed under the MIT License (MIT).
 *
 * Copyright (c) 2020-2021 FabricMC
 *
 * Permission is hereby granted, free of charge, to any person obtaining a copy
 * of this software and associated documentation files (the "Software"), to deal
 * in the Software without restriction, including without limitation the rights
 * to use, copy, modify, merge, publish, distribute, sublicense, and/or sell
 * copies of the Software, and to permit persons to whom the Software is
 * furnished to do so, subject to the following conditions:
 *
 * The above copyright notice and this permission notice shall be included in all
 * copies or substantial portions of the Software.
 *
 * THE SOFTWARE IS PROVIDED "AS IS", WITHOUT WARRANTY OF ANY KIND, EXPRESS OR
 * IMPLIED, INCLUDING BUT NOT LIMITED TO THE WARRANTIES OF MERCHANTABILITY,
 * FITNESS FOR A PARTICULAR PURPOSE AND NONINFRINGEMENT. IN NO EVENT SHALL THE
 * AUTHORS OR COPYRIGHT HOLDERS BE LIABLE FOR ANY CLAIM, DAMAGES OR OTHER
 * LIABILITY, WHETHER IN AN ACTION OF CONTRACT, TORT OR OTHERWISE, ARISING FROM,
 * OUT OF OR IN CONNECTION WITH THE SOFTWARE OR THE USE OR OTHER DEALINGS IN THE
 * SOFTWARE.
 */

package net.fabricmc.loom.configuration.processors.dependency;

import java.io.File;
import java.io.IOException;
import java.io.InputStream;
import java.io.UncheckedIOException;
import java.nio.charset.StandardCharsets;
import java.nio.file.Path;

import com.google.gson.JsonArray;
import com.google.gson.JsonObject;
import org.apache.commons.io.FileUtils;
import org.gradle.api.artifacts.Configuration;
import org.jetbrains.annotations.Nullable;

import net.fabricmc.accesswidener.AccessWidenerReader;
import net.fabricmc.loom.LoomGradlePlugin;
import net.fabricmc.loom.api.mappings.layered.MappingsNamespace;
import net.fabricmc.loom.configuration.mods.ArtifactRef;
import net.fabricmc.loom.util.ZipUtils;

public class ModDependencyInfo {
	private final ArtifactRef artifact;
	private final String group;
	public final String name;
	public final String version;
	@Nullable
	public final String classifier;
	public final Configuration targetConfig;
	@Nullable
	public final Configuration targetClientConfig;
	public final RemapData remapData;

	@Nullable
	private final AccessWidenerData accessWidenerData;

	private boolean forceRemap = false;

	public ModDependencyInfo(ArtifactRef artifact, Configuration targetConfig, @Nullable Configuration targetClientConfig, RemapData remapData) {
		this.artifact = artifact;
		this.group = artifact.group();
		this.name = artifact.name();
		this.version = artifact.version();
		this.classifier = artifact.classifier();
		this.targetConfig = targetConfig;
		this.targetClientConfig = targetClientConfig;
		this.remapData = remapData;

		try {
			this.accessWidenerData = readAccessWidenerData(artifact.path());
		} catch (IOException e) {
			throw new UncheckedIOException("Failed to read access widener data from" + artifact.path(), e);
		}
	}

	public ArtifactRef getArtifact() {
		return artifact;
	}

	public String getRemappedNotation() {
		if (!hasClassifier()) {
			return String.format("%s:%s:%s", getGroup(), name, version);
		}

		return String.format("%s:%s:%s:%s", getGroup(), name, version, classifier);
	}

	public String getRemappedFilename(boolean withClassifier) {
		if (!hasClassifier() || !withClassifier) {
			return String.format("%s-%s", name, version);
		}

		return String.format("%s-%s-%s", name, version, classifier);
	}

	public File getRemappedDir() {
		return new File(remapData.modStore(), String.format("%s/%s/%s", getGroup().replace(".", "/"), name, version));
	}

	public File getRemappedOutput() {
		return new File(getRemappedDir(), getRemappedFilename(true) + ".jar");
	}

	public File getRemappedOutput(String classifier) {
		return new File(getRemappedDir(), getRemappedFilename(false) + "-" + classifier + ".jar");
	}

	private File getRemappedPom() {
		return new File(getRemappedDir(), String.format("%s-%s", name, version) + ".pom");
	}

	private String getGroup() {
		return getMappingsPrefix(remapData.mappingsSuffix()) + "." + group;
	}

	public static String getMappingsPrefix(String mappings) {
		return mappings.replace(".", "_").replace("-", "_").replace("+", "_");
	}

	public File getInputFile() {
		return artifact.path().toFile();
	}

	private boolean outputHasInvalidAccessWidener() {
		if (accessWidenerData == null) {
			// This mod doesn't use an AW
			return false;
		}

		assert getRemappedOutput().exists();
		final AccessWidenerData outputAWData;

		try {
			outputAWData = readAccessWidenerData(getRemappedOutput().toPath());
		} catch (IOException e) {
			throw new UncheckedIOException("Failed to read output access widener data from " + getRemappedOutput(), e);
		}

		if (outputAWData == null) {
			// We know for sure the input has an AW, something is wrong if the output hasn't got one.
			return true;
		}

		// The output jar must have an AW in the "named" namespace.
		return !MappingsNamespace.NAMED.toString().equals(outputAWData.header().getNamespace());
	}

	public boolean requiresRemapping() {
		final File inputFile = artifact.path().toFile();
		final long lastModified = inputFile.lastModified();
		return !getRemappedOutput().exists() || lastModified <= 0 || lastModified > getRemappedOutput().lastModified() || forceRemap || !getRemappedPom().exists() || outputHasInvalidAccessWidener();
	}

	public void finaliseRemapping() {
		getRemappedOutput().setLastModified(artifact.path().toFile().lastModified());
		savePom();

		// Validate that the remapped AW is what we want.
		if (outputHasInvalidAccessWidener()) {
			throw new RuntimeException("Failed to validate remapped access widener in " + getRemappedOutput());
		}
	}

	private void savePom() {
		try {
			String pomTemplate;

			try (InputStream input = ModDependencyInfo.class.getClassLoader().getResourceAsStream("mod_compile_template.pom")) {
				pomTemplate = new String(input.readAllBytes(), StandardCharsets.UTF_8);
			}

			pomTemplate = pomTemplate
					.replace("%GROUP%", getGroup())
					.replace("%NAME%", name)
					.replace("%VERSION%", version);

			FileUtils.writeStringToFile(getRemappedPom(), pomTemplate, StandardCharsets.UTF_8);
		} catch (IOException e) {
			throw new RuntimeException("Failed to write mod pom", e);
		}
	}

	public void forceRemap() {
		forceRemap = true;
	}

	@Override
	public String toString() {
		return getRemappedNotation();
	}

	public boolean hasClassifier() {
		return classifier != null && !classifier.isEmpty();
	}

	@Nullable
	public AccessWidenerData getAccessWidenerData() {
		return accessWidenerData;
	}

<<<<<<< HEAD
	private static AccessWidenerData tryReadAccessWidenerData(Path inputJar) throws IOException {
		String fieldName = "accessWidener";
		byte[] modJsonBytes = ZipUtils.unpackNullable(inputJar, "fabric.mod.json");

		if (modJsonBytes == null) {
			modJsonBytes = ZipUtils.unpackNullable(inputJar, "architectury.common.json");

			if (modJsonBytes == null) {
				modJsonBytes = ZipUtils.unpackNullable(inputJar, "quilt.mod.json");

				if (modJsonBytes != null) {
					fieldName = "access_widener";
				} else {
					// No access widener data
					// We can just ignore in architectury
					return null;
				}
			}
		}

=======
	private static AccessWidenerData readAccessWidenerData(Path inputJar) throws IOException {
		byte[] modJsonBytes = ZipUtils.unpack(inputJar, "fabric.mod.json");
>>>>>>> da2992e7
		JsonObject jsonObject = LoomGradlePlugin.GSON.fromJson(new String(modJsonBytes, StandardCharsets.UTF_8), JsonObject.class);

		if (!jsonObject.has(fieldName)) {
			return null;
		}

		String accessWidenerPath;

		if (fieldName.equals("access_widener") && jsonObject.get(fieldName).isJsonArray()) {
			JsonArray array = jsonObject.get(fieldName).getAsJsonArray();

			if (array.size() != 1) {
				throw new UnsupportedOperationException("Loom does not support multiple access wideners in one mod!");
			}

			accessWidenerPath = array.get(0).getAsString();
		} else {
			accessWidenerPath = jsonObject.get(fieldName).getAsString();
		}

		byte[] accessWidener = ZipUtils.unpack(inputJar, accessWidenerPath);
		AccessWidenerReader.Header header = AccessWidenerReader.readHeader(accessWidener);

		return new AccessWidenerData(accessWidenerPath, header, accessWidener);
	}

	public record AccessWidenerData(String path, AccessWidenerReader.Header header, byte[] content) {
	}
}<|MERGE_RESOLUTION|>--- conflicted
+++ resolved
@@ -202,8 +202,7 @@
 		return accessWidenerData;
 	}
 
-<<<<<<< HEAD
-	private static AccessWidenerData tryReadAccessWidenerData(Path inputJar) throws IOException {
+	private static AccessWidenerData readAccessWidenerData(Path inputJar) throws IOException {
 		String fieldName = "accessWidener";
 		byte[] modJsonBytes = ZipUtils.unpackNullable(inputJar, "fabric.mod.json");
 
@@ -222,11 +221,6 @@
 				}
 			}
 		}
-
-=======
-	private static AccessWidenerData readAccessWidenerData(Path inputJar) throws IOException {
-		byte[] modJsonBytes = ZipUtils.unpack(inputJar, "fabric.mod.json");
->>>>>>> da2992e7
 		JsonObject jsonObject = LoomGradlePlugin.GSON.fromJson(new String(modJsonBytes, StandardCharsets.UTF_8), JsonObject.class);
 
 		if (!jsonObject.has(fieldName)) {
