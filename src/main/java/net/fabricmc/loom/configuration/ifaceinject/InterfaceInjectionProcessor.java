--- conflicted
+++ resolved
@@ -39,15 +39,8 @@
 import com.google.gson.JsonArray;
 import com.google.gson.JsonElement;
 import com.google.gson.JsonObject;
-<<<<<<< HEAD
-import dev.architectury.loom.metadata.ArchitecturyCommonJson;
-import dev.architectury.loom.metadata.QuiltModJson;
 import dev.architectury.tinyremapper.TinyRemapper;
-import org.gradle.api.Project;
-import org.gradle.api.tasks.SourceSet;
-=======
 import org.jetbrains.annotations.Nullable;
->>>>>>> 196ee879
 import org.objectweb.asm.ClassReader;
 import org.objectweb.asm.ClassVisitor;
 import org.objectweb.asm.ClassWriter;
@@ -63,12 +56,8 @@
 import net.fabricmc.loom.util.Pair;
 import net.fabricmc.loom.util.ZipUtils;
 import net.fabricmc.loom.util.fmj.FabricModJson;
+import net.fabricmc.loom.util.fmj.ModMetadataFabricModJson;
 import net.fabricmc.mappingio.tree.MappingTree;
-<<<<<<< HEAD
-import net.fabricmc.mappingio.tree.MemoryMappingTree;
-=======
-import net.fabricmc.tinyremapper.TinyRemapper;
->>>>>>> 196ee879
 
 public abstract class InterfaceInjectionProcessor implements MinecraftJarProcessor<InterfaceInjectionProcessor.Spec> {
 	private static final Logger LOGGER = LoggerFactory.getLogger(InterfaceInjectionProcessor.class);
@@ -117,49 +106,11 @@
 		final List<InjectedInterface> remappedInjectedInterfaces;
 
 		try {
-<<<<<<< HEAD
-			fabricModJson = sourceSet.getResources()
-					.matching(patternFilterable -> patternFilterable.include("fabric.mod.json"))
-					.getSingleFile();
-		} catch (IllegalStateException e) {
-			File archCommonJson;
-
-			try {
-				archCommonJson = sourceSet.getResources()
-						.matching(patternFilterable -> patternFilterable.include("architectury.common.json"))
-						.getSingleFile();
-
-				try {
-					return ArchitecturyCommonJson.of(archCommonJson).getInjectedInterfaces(archCommonJson.getAbsolutePath());
-				} catch (IOException e2) {
-					throw new UncheckedIOException("Failed to read architectury.common.json", e2);
-				}
-			} catch (IllegalStateException e2) {
-				File quiltModJson;
-
-				try {
-					quiltModJson = sourceSet.getResources()
-							.matching(patternFilterable -> patternFilterable.include("quilt.mod.json"))
-							.getSingleFile();
-
-					try {
-						return QuiltModJson.of(quiltModJson).getInjectedInterfaces(quiltModJson.getAbsolutePath());
-					} catch (IOException e3) {
-						throw new UncheckedIOException("Failed to read quilt.mod.json", e3);
-					}
-				} catch (IllegalStateException e3) {
-					// File not found
-				}
-
-				return Collections.emptyList();
-			}
-=======
 			remappedInjectedInterfaces = spec.injectedInterfaces().stream()
 					.map(injectedInterface -> remap(injectedInterface, remapper))
 					.toList();
 		} finally {
 			tinyRemapper.finish();
->>>>>>> 196ee879
 		}
 
 		try {
@@ -177,9 +128,6 @@
 		);
 	}
 
-<<<<<<< HEAD
-		return InjectedInterface.fromJson(jsonObject, fabricModJson.getAbsolutePath());
-=======
 	private List<Pair<String, ZipUtils.UnsafeUnaryOperator<byte[]>>> getTransformers(List<InjectedInterface> injectedInterfaces) {
 		return injectedInterfaces.stream()
 				.collect(Collectors.groupingBy(InjectedInterface::className))
@@ -199,7 +147,6 @@
 			reader.accept(classVisitor, 0);
 			return writer.toByteArray();
 		};
->>>>>>> 196ee879
 	}
 
 	@Override
@@ -247,61 +194,15 @@
 		return comment;
 	}
 
-<<<<<<< HEAD
 	public record InjectedInterface(String modId, String className, String ifaceName) {
-		/**
-		 * Reads the injected interfaces contained in a mod jar, or returns empty if there is none.
-		 */
-		public static List<InjectedInterface> fromModJar(Path modJarPath) {
-			final JsonObject jsonObject = ModUtils.getFabricModJson(modJarPath);
-
-			if (jsonObject == null) {
-				byte[] commonJsonBytes;
-
-				try {
-					commonJsonBytes = ZipUtils.unpackNullable(modJarPath, "architectury.common.json");
-				} catch (IOException e) {
-					throw new UncheckedIOException("Failed to read architectury.common.json file from: " + modJarPath.toAbsolutePath(), e);
-				}
-
-				if (commonJsonBytes != null) {
-					return ArchitecturyCommonJson.of(commonJsonBytes).getInjectedInterfaces(modJarPath.toString());
-				} else {
-					try {
-						commonJsonBytes = ZipUtils.unpackNullable(modJarPath, "quilt.mod.json");
-					} catch (IOException e) {
-						throw new UncheckedIOException("Failed to read quilt.mod.json file from: " + modJarPath.toAbsolutePath(), e);
-					}
-
-					if (commonJsonBytes != null) {
-						return QuiltModJson.of(commonJsonBytes).getInjectedInterfaces(modJarPath.toString());
-					}
-				}
-
-				return Collections.emptyList();
-			}
-
-			return fromJson(jsonObject, modJarPath.toString());
-		}
-
-		public static List<InjectedInterface> fromJson(JsonObject jsonObject, String name) {
-			if (!jsonObject.has("id")) {
-				throw new IllegalArgumentException("Missing id in " + name);
-			}
-
-			final String modId = jsonObject.get("id").getAsString();
-
-			if (!jsonObject.has("custom")) {
-				return Collections.emptyList();
-			}
-
-			final JsonObject custom = jsonObject.getAsJsonObject("custom");
-=======
-	private record InjectedInterface(String modId, String className, String ifaceName) {
 		public static List<InjectedInterface> fromMod(FabricModJson fabricModJson) {
+			if (fabricModJson instanceof ModMetadataFabricModJson modMetadataFmj) {
+				// TODO 1.1 MERGE: Inject file path into mod metadatas if possible
+				return modMetadataFmj.getModMetadata().getInjectedInterfaces("<unknown mod>");
+			}
+
 			final String modId = fabricModJson.getId();
 			final JsonElement jsonElement = fabricModJson.getCustom(Constants.CustomModJsonKeys.INJECTED_INTERFACE);
->>>>>>> 196ee879
 
 			if (jsonElement == null) {
 				return Collections.emptyList();
