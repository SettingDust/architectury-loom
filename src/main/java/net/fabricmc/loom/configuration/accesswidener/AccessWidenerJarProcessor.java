--- conflicted
+++ resolved
@@ -89,20 +89,15 @@
 		//Remap accessWidener if its not named, allows for AE's to be written in intermediary
 		if (!accessWidener.getNamespace().equals("named")) {
 			try {
-<<<<<<< HEAD
-				TinyRemapper tinyRemapper = loomGradleExtension.getMinecraftMappedProvider().getTinyRemapper(null, "official", "named");
-				loomGradleExtension.getMinecraftMappedProvider();
-				tinyRemapper.readClassPath(MinecraftMappedProvider.getRemapClasspath(project));
-=======
 				List<String> validNamespaces = loomGradleExtension.getMappingsProvider().getMappings().getMetadata().getNamespaces();
 
 				if (!validNamespaces.contains(accessWidener.getNamespace())) {
 					throw new UnsupportedOperationException(String.format("Access Widener namespace '%s' is not a valid namespace, it must be one of: '%s'", accessWidener.getNamespace(), String.join(", ", validNamespaces)));
 				}
 
-				TinyRemapper tinyRemapper = loomGradleExtension.getMinecraftMappedProvider().getTinyRemapper("official", "named");
-				tinyRemapper.readClassPath(loomGradleExtension.getMinecraftMappedProvider().getRemapClasspath());
->>>>>>> 6a315be2
+				TinyRemapper tinyRemapper = loomGradleExtension.getMinecraftMappedProvider().getTinyRemapper(null, "official", "named");
+				loomGradleExtension.getMinecraftMappedProvider();
+				tinyRemapper.readClassPath(MinecraftMappedProvider.getRemapClasspath(project));
 
 				AccessWidenerRemapper remapper = new AccessWidenerRemapper(accessWidener, tinyRemapper.getRemapper(), "named");
 				accessWidener = remapper.remap();
