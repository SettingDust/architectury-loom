--- conflicted
+++ resolved
@@ -75,12 +75,7 @@
 				PublishingExtension mavenPublish = getProject().getExtensions().findByType(PublishingExtension.class);
 
 				if (mavenPublish != null) {
-<<<<<<< HEAD
-					project.getLogger().info("Processing maven publication for project [" + project.getName() + "] of " + configurationName);
-					processEntry(project, scope, config, mavenPublish, reportedDeprecation);
-=======
 					processEntry(scope, config, mavenPublish, reportedDeprecation);
->>>>>>> 743ba4de
 				}
 			});
 		});
@@ -105,18 +100,12 @@
 
 				if (hasSoftwareComponent(publication) || EXCLUDED_PUBLICATIONS.contains(publication)) {
 					continue;
-<<<<<<< HEAD
 				} else if (!reportedDeprecation.get() && !LoomGradleExtension.get(project).isForge()) {
-					DeprecationHelper deprecationHelper = LoomGradleExtension.get(project).getDeprecationHelper();
-=======
-				} else if (!reportedDeprecation.get()) {
 					DeprecationHelper deprecationHelper = LoomGradleExtension.get(getProject()).getDeprecationHelper();
->>>>>>> 743ba4de
 					deprecationHelper.warn("Loom is applying dependency data manually to publications instead of using a software component (from(components[\"java\"])). This is deprecated.");
 					reportedDeprecation.set(true);
 				}
 
-				project.getLogger().info("Processing maven publication [" + publication.getName() + "]");
 				mavenPublication.pom((pom) -> pom.withXml((xml) -> {
 					Node dependencies = GroovyXmlUtil.getOrCreateNode(xml.asNode(), "dependencies");
 					Set<String> foundArtifacts = new HashSet<>();
@@ -132,11 +121,8 @@
 
 					for (Dependency dependency : config.getAllDependencies()) {
 						if (foundArtifacts.contains(dependency.getGroup() + ":" + dependency.getName())) {
-							project.getLogger().info("Found inserted artifact " + dependency.getGroup() + ":" + dependency.getName());
 							continue;
 						}
-
-						project.getLogger().info("Inserting artifact " + dependency.getGroup() + ":" + dependency.getName());
 
 						Node depNode = dependencies.appendNode("dependency");
 						depNode.appendNode("groupId", dependency.getGroup());
