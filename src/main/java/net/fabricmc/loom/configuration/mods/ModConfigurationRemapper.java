/*
 * This file is part of fabric-loom, licensed under the MIT License (MIT).
 *
 * Copyright (c) 2019-2023 FabricMC
 *
 * Permission is hereby granted, free of charge, to any person obtaining a copy
 * of this software and associated documentation files (the "Software"), to deal
 * in the Software without restriction, including without limitation the rights
 * to use, copy, modify, merge, publish, distribute, sublicense, and/or sell
 * copies of the Software, and to permit persons to whom the Software is
 * furnished to do so, subject to the following conditions:
 *
 * The above copyright notice and this permission notice shall be included in all
 * copies or substantial portions of the Software.
 *
 * THE SOFTWARE IS PROVIDED "AS IS", WITHOUT WARRANTY OF ANY KIND, EXPRESS OR
 * IMPLIED, INCLUDING BUT NOT LIMITED TO THE WARRANTIES OF MERCHANTABILITY,
 * FITNESS FOR A PARTICULAR PURPOSE AND NONINFRINGEMENT. IN NO EVENT SHALL THE
 * AUTHORS OR COPYRIGHT HOLDERS BE LIABLE FOR ANY CLAIM, DAMAGES OR OTHER
 * LIABILITY, WHETHER IN AN ACTION OF CONTRACT, TORT OR OTHERWISE, ARISING FROM,
 * OUT OF OR IN CONNECTION WITH THE SOFTWARE OR THE USE OR OTHER DEALINGS IN THE
 * SOFTWARE.
 */

package net.fabricmc.loom.configuration.mods;

import java.io.File;
import java.io.IOException;
import java.io.UncheckedIOException;
import java.nio.file.Files;
import java.nio.file.Path;
import java.util.ArrayList;
import java.util.Comparator;
import java.util.HashMap;
import java.util.LinkedHashMap;
import java.util.List;
import java.util.Map;
import java.util.function.Supplier;

import com.google.common.collect.ImmutableMap;
import org.gradle.api.Project;
import org.gradle.api.artifacts.Configuration;
import org.gradle.api.artifacts.FileCollectionDependency;
import org.gradle.api.artifacts.MutableVersionConstraint;
import org.gradle.api.artifacts.ResolvedArtifact;
import org.gradle.api.artifacts.dsl.DependencyHandler;
import org.gradle.api.artifacts.query.ArtifactResolutionQuery;
import org.gradle.api.artifacts.result.ArtifactResult;
import org.gradle.api.artifacts.result.ComponentArtifactsResult;
import org.gradle.api.artifacts.result.ResolvedArtifactResult;
import org.gradle.api.attributes.Usage;
import org.gradle.api.file.FileCollection;
import org.gradle.api.plugins.JavaPlugin;
import org.gradle.api.tasks.SourceSet;
import org.gradle.jvm.JvmLibrary;
import org.gradle.language.base.artifact.SourcesArtifact;
import org.jetbrains.annotations.Nullable;

import net.fabricmc.loom.LoomGradleExtension;
import net.fabricmc.loom.LoomGradlePlugin;
import net.fabricmc.loom.api.RemapConfigurationSettings;
import net.fabricmc.loom.configuration.RemapConfigurations;
import net.fabricmc.loom.configuration.mods.dependency.ModDependency;
import net.fabricmc.loom.configuration.mods.dependency.ModDependencyFactory;
import net.fabricmc.loom.configuration.providers.minecraft.MinecraftSourceSets;
import net.fabricmc.loom.util.Checksum;
import net.fabricmc.loom.util.Constants;
import net.fabricmc.loom.util.ExceptionUtil;
import net.fabricmc.loom.util.SourceRemapper;
import net.fabricmc.loom.util.gradle.SourceSetHelper;
import net.fabricmc.loom.util.service.SharedServiceManager;

@SuppressWarnings("UnstableApiUsage")
public class ModConfigurationRemapper {
	// This is a placeholder that is used when the actual group is missing (null or empty).
	// This can happen when the dependency is a FileCollectionDependency or from a flatDir repository.
	public static final String MISSING_GROUP = "unspecified";

	public static void supplyModConfigurations(Project project, SharedServiceManager serviceManager, String mappingsSuffix, LoomGradleExtension extension, SourceRemapper sourceRemapper) {
		final DependencyHandler dependencies = project.getDependencies();
		// The configurations where the source and remapped artifacts go.
		// key: source, value: target
		final Map<Configuration, Configuration> configsToRemap = new LinkedHashMap<>();
		// Client remapped dep collectors for split source sets. Same keys and values.
		final Map<Configuration, Configuration> clientConfigsToRemap = new HashMap<>();

		/*
		 * Hack fix/improvement for https://github.com/FabricMC/fabric-loom/issues/1012
		 * Ensure that modImplementation is processed first, so any installer.json on that configuration takes priority.
		 */
		final List<RemapConfigurationSettings> remapConfigurationSettings = extension.getRemapConfigurations()
				.stream()
				.sorted(Comparator.comparing(setting -> !setting.getName().equals("modImplementation")))
				.toList();

		for (RemapConfigurationSettings entry : remapConfigurationSettings) {
			// key: true if runtime, false if compile
			final Map<Boolean, Boolean> envToEnabled = ImmutableMap.of(
					false, entry.getOnCompileClasspath().get(),
					true, entry.getOnRuntimeClasspath().get()
			);

			envToEnabled.forEach((runtime, enabled) -> {
				if (!enabled) return;

				final Configuration target = RemapConfigurations.getOrCreateCollectorConfiguration(project, entry, runtime);
				// We copy the source with the desired usage type to get only the runtime or api jars, not both.
				final Configuration sourceCopy = entry.getSourceConfiguration().get().copyRecursive();
				final Usage usage = project.getObjects().named(Usage.class, runtime ? Usage.JAVA_RUNTIME : Usage.JAVA_API);
				sourceCopy.attributes(attributes -> attributes.attribute(Usage.USAGE_ATTRIBUTE, usage));
				sourceCopy.setCanBeConsumed(false);
				configsToRemap.put(sourceCopy, target);

				// If our remap configuration entry targets the client source set as well,
				// let's set up a collector for it too.
				if (entry.getClientSourceConfigurationName().isPresent()) {
					final SourceSet clientSourceSet = SourceSetHelper.getSourceSetByName(MinecraftSourceSets.Split.CLIENT_ONLY_SOURCE_SET_NAME, project);
					final Configuration clientTarget = RemapConfigurations.getOrCreateCollectorConfiguration(project, clientSourceSet, runtime);
					clientConfigsToRemap.put(sourceCopy, clientTarget);
				}
			});

			// Export to other projects.
			if (entry.getTargetConfigurationName().get().equals(JavaPlugin.API_CONFIGURATION_NAME)) {
				// Note: legacy (pre-1.1) behavior is kept for this remapping since
				// we don't have a modApiElements/modRuntimeElements kind of configuration.
				// TODO: Expose API/runtime usage attributes for namedElements to make it work like normal project dependencies.
				final Configuration remappedConfig = project.getConfigurations().maybeCreate(entry.getRemappedConfigurationName());
				remappedConfig.setTransitive(false);
				project.getConfigurations().getByName(Constants.Configurations.NAMED_ELEMENTS).extendsFrom(remappedConfig);
				configsToRemap.put(entry.getSourceConfiguration().get(), remappedConfig);
			}
		}

		// Round 1: Discovery
		// Go through all the configs to find artifacts to remap and
		// the installer data. The installer data has to be added before
		// any mods are remapped since remapping needs the dependencies provided by that data.
		final Map<Configuration, List<ModDependency>> dependenciesBySourceConfig = new HashMap<>();
		final Map<ArtifactRef, ArtifactMetadata> metaCache = new HashMap<>();
		configsToRemap.forEach((sourceConfig, remappedConfig) -> {
			/*
			sourceConfig - The source configuration where the intermediary named artifacts come from. i.e "modApi"
			remappedConfig - The target configuration where the remapped artifacts go
			 */
			final Configuration clientRemappedConfig = clientConfigsToRemap.get(sourceConfig);
			final List<ModDependency> modDependencies = new ArrayList<>();

			for (ArtifactRef artifact : resolveArtifacts(project, sourceConfig)) {
				final ArtifactMetadata artifactMetadata;

<<<<<<< HEAD
				try {
					artifactMetadata = ArtifactMetadata.create(artifact, LoomGradlePlugin.LOOM_VERSION, extension.getPlatform().get());
				} catch (IOException e) {
					throw ExceptionUtil.createDescriptiveWrapper(UncheckedIOException::new, "Failed to read metadata from " + artifact.path(), e);
				}
=======
				artifactMetadata = metaCache.computeIfAbsent(artifact, a -> {
					try {
						return ArtifactMetadata.create(a, LoomGradlePlugin.LOOM_VERSION);
					} catch (IOException e) {
						throw ExceptionUtil.createDescriptiveWrapper(UncheckedIOException::new, "Failed to read metadata from " + a.path(), e);
					}
				});
>>>>>>> 480dd5e3

				if (artifactMetadata.installerData() != null) {
					if (extension.getInstallerData() != null) {
						project.getLogger().info("Found another installer JSON in ({}), ignoring", artifact.path());
					} else {
						project.getLogger().info("Applying installer data from {}", artifact.path());
						artifactMetadata.installerData().applyToProject(project);
					}
				}

				if (!artifactMetadata.shouldRemap()) {
					// Note: not applying to any type of vanilla Gradle target config like
					// api or implementation to fix https://github.com/FabricMC/fabric-loom/issues/572.
					artifact.applyToConfiguration(project, remappedConfig);
					continue;
				}

				final ModDependency modDependency = ModDependencyFactory.create(artifact, artifactMetadata, remappedConfig, clientRemappedConfig, mappingsSuffix, project);
				scheduleSourcesRemapping(project, sourceRemapper, modDependency);
				modDependencies.add(modDependency);
			}

			dependenciesBySourceConfig.put(sourceConfig, modDependencies);
		});

		// Round 2: Remapping
		// Remap all discovered artifacts.
		configsToRemap.forEach((sourceConfig, remappedConfig) -> {
			final List<ModDependency> modDependencies = dependenciesBySourceConfig.get(sourceConfig);

			if (modDependencies.isEmpty()) {
				// Nothing else to do
				return;
			}

			final Configuration clientRemappedConfig = clientConfigsToRemap.get(sourceConfig);
			final boolean refreshDeps = LoomGradleExtension.get(project).refreshDeps();
			// TODO: With the same artifacts being considered multiple times for their different
			//   usage attributes, this should probably not process them multiple times even with refreshDeps.
			final List<ModDependency> toRemap = modDependencies.stream()
					.filter(dependency -> refreshDeps || dependency.isCacheInvalid(project, null))
					.toList();

			if (!toRemap.isEmpty()) {
				try {
					new ModProcessor(project, sourceConfig, serviceManager).processMods(toRemap);
				} catch (IOException e) {
					throw new UncheckedIOException("Failed to remap mods", e);
				}
			}

			// Add all of the remapped mods onto the config
			for (ModDependency info : modDependencies) {
				info.applyToProject(project);
				createConstraints(info.getInputArtifact(), remappedConfig, sourceConfig, dependencies);

				if (clientRemappedConfig != null) {
					createConstraints(info.getInputArtifact(), clientRemappedConfig, sourceConfig, dependencies);
				}
			}
		});
	}

	private static void createConstraints(ArtifactRef artifact, Configuration targetConfig, Configuration sourceConfig, DependencyHandler dependencies) {
		if (true) {
			// Disabled due to the gradle module metadata causing issues. Try the MavenProject test to reproduce issue.
			return;
		}

		if (artifact instanceof ArtifactRef.ResolvedArtifactRef mavenArtifact) {
			final String dependencyCoordinate = "%s:%s".formatted(mavenArtifact.group(), mavenArtifact.name());

			// Prevent adding the same un-remapped dependency to the target configuration.
			targetConfig.getDependencyConstraints().add(dependencies.getConstraints().create(dependencyCoordinate, constraint -> {
				constraint.because("configuration (%s) already contains the remapped module from configuration (%s)".formatted(
						targetConfig.getName(),
						sourceConfig.getName()
				));

				constraint.version(MutableVersionConstraint::rejectAll);
			}));
		}
	}

	private static List<ArtifactRef> resolveArtifacts(Project project, Configuration configuration) {
		final List<ArtifactRef> artifacts = new ArrayList<>();

		for (ResolvedArtifact artifact : configuration.getResolvedConfiguration().getResolvedArtifacts()) {
			final Path sources = findSources(project, artifact);
			artifacts.add(new ArtifactRef.ResolvedArtifactRef(artifact, sources));
		}

		// FileCollectionDependency (files/fileTree) doesn't resolve properly,
		// so we have to "resolve" it on our own. The naming is "abc.jar" => "unspecified:abc:unspecified".
		for (FileCollectionDependency dependency : configuration.getAllDependencies().withType(FileCollectionDependency.class)) {
			final String group = replaceIfNullOrEmpty(dependency.getGroup(), () -> MISSING_GROUP);
			final FileCollection files = dependency.getFiles();

			for (File artifact : files) {
				final String name = getNameWithoutExtension(artifact.toPath());
				final String version = replaceIfNullOrEmpty(dependency.getVersion(), () -> Checksum.truncatedSha256(artifact));
				artifacts.add(new ArtifactRef.FileArtifactRef(artifact.toPath(), group, name, version));
			}
		}

		return artifacts;
	}

	private static String getNameWithoutExtension(Path file) {
		final String fileName = file.getFileName().toString();
		final int dotIndex = fileName.lastIndexOf('.');
		return (dotIndex == -1) ? fileName : fileName.substring(0, dotIndex);
	}

	@Nullable
	public static Path findSources(Project project, ResolvedArtifact artifact) {
		if (isCIBuild()) {
			return null;
		}

		final DependencyHandler dependencies = project.getDependencies();

		@SuppressWarnings("unchecked") ArtifactResolutionQuery query = dependencies.createArtifactResolutionQuery()
				.forComponents(artifact.getId().getComponentIdentifier())
				.withArtifacts(JvmLibrary.class, SourcesArtifact.class);

		for (ComponentArtifactsResult result : query.execute().getResolvedComponents()) {
			for (ArtifactResult srcArtifact : result.getArtifacts(SourcesArtifact.class)) {
				if (srcArtifact instanceof ResolvedArtifactResult) {
					return ((ResolvedArtifactResult) srcArtifact).getFile().toPath();
				}
			}
		}

		return null;
	}

	private static void scheduleSourcesRemapping(Project project, SourceRemapper sourceRemapper, ModDependency dependency) {
		if (isCIBuild()) {
			return;
		}

		final Path sourcesInput = dependency.getInputArtifact().sources();

		if (sourcesInput == null || Files.notExists(sourcesInput)) {
			return;
		}

		if (dependency.isCacheInvalid(project, "sources")) {
			final Path output = dependency.getWorkingFile("sources");

			sourceRemapper.scheduleRemapSources(sourcesInput.toFile(), output.toFile(), false, true, () -> {
				try {
					dependency.copyToCache(project, output, "sources");
				} catch (IOException e) {
					throw new UncheckedIOException("Failed to apply sources to local cache for: " + dependency, e);
				}
			});
		}
	}

	public static String replaceIfNullOrEmpty(@Nullable String s, Supplier<String> fallback) {
		return s == null || s.isEmpty() ? fallback.get() : s;
	}

	public static boolean isCIBuild() {
		final String loomProperty = System.getProperty("fabric.loom.ci");

		if (loomProperty != null) {
			return loomProperty.equalsIgnoreCase("true");
		}

		// CI seems to be set by most popular CI services
		return System.getenv("CI") != null;
	}
}<|MERGE_RESOLUTION|>--- conflicted
+++ resolved
@@ -149,21 +149,13 @@
 			for (ArtifactRef artifact : resolveArtifacts(project, sourceConfig)) {
 				final ArtifactMetadata artifactMetadata;
 
-<<<<<<< HEAD
-				try {
-					artifactMetadata = ArtifactMetadata.create(artifact, LoomGradlePlugin.LOOM_VERSION, extension.getPlatform().get());
-				} catch (IOException e) {
-					throw ExceptionUtil.createDescriptiveWrapper(UncheckedIOException::new, "Failed to read metadata from " + artifact.path(), e);
-				}
-=======
 				artifactMetadata = metaCache.computeIfAbsent(artifact, a -> {
 					try {
-						return ArtifactMetadata.create(a, LoomGradlePlugin.LOOM_VERSION);
+						return ArtifactMetadata.create(a, LoomGradlePlugin.LOOM_VERSION, extension.getPlatform().get());
 					} catch (IOException e) {
 						throw ExceptionUtil.createDescriptiveWrapper(UncheckedIOException::new, "Failed to read metadata from " + a.path(), e);
 					}
 				});
->>>>>>> 480dd5e3
 
 				if (artifactMetadata.installerData() != null) {
 					if (extension.getInstallerData() != null) {
