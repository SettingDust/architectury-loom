/*
 * This file is part of fabric-loom, licensed under the MIT License (MIT).
 *
 * Copyright (c) 2019-2023 FabricMC
 *
 * Permission is hereby granted, free of charge, to any person obtaining a copy
 * of this software and associated documentation files (the "Software"), to deal
 * in the Software without restriction, including without limitation the rights
 * to use, copy, modify, merge, publish, distribute, sublicense, and/or sell
 * copies of the Software, and to permit persons to whom the Software is
 * furnished to do so, subject to the following conditions:
 *
 * The above copyright notice and this permission notice shall be included in all
 * copies or substantial portions of the Software.
 *
 * THE SOFTWARE IS PROVIDED "AS IS", WITHOUT WARRANTY OF ANY KIND, EXPRESS OR
 * IMPLIED, INCLUDING BUT NOT LIMITED TO THE WARRANTIES OF MERCHANTABILITY,
 * FITNESS FOR A PARTICULAR PURPOSE AND NONINFRINGEMENT. IN NO EVENT SHALL THE
 * AUTHORS OR COPYRIGHT HOLDERS BE LIABLE FOR ANY CLAIM, DAMAGES OR OTHER
 * LIABILITY, WHETHER IN AN ACTION OF CONTRACT, TORT OR OTHERWISE, ARISING FROM,
 * OUT OF OR IN CONNECTION WITH THE SOFTWARE OR THE USE OR OTHER DEALINGS IN THE
 * SOFTWARE.
 */

package net.fabricmc.loom.configuration.mods;

import java.io.File;
import java.io.IOException;
import java.io.UncheckedIOException;
import java.nio.file.Files;
import java.nio.file.Path;
import java.util.ArrayList;
import java.util.HashMap;
import java.util.LinkedHashMap;
import java.util.List;
import java.util.Map;
import java.util.function.Supplier;

import com.google.common.collect.ImmutableMap;
import org.gradle.api.Project;
import org.gradle.api.artifacts.Configuration;
import org.gradle.api.artifacts.FileCollectionDependency;
import org.gradle.api.artifacts.MutableVersionConstraint;
import org.gradle.api.artifacts.ResolvedArtifact;
import org.gradle.api.artifacts.dsl.DependencyHandler;
import org.gradle.api.artifacts.query.ArtifactResolutionQuery;
import org.gradle.api.artifacts.result.ArtifactResult;
import org.gradle.api.artifacts.result.ComponentArtifactsResult;
import org.gradle.api.artifacts.result.ResolvedArtifactResult;
import org.gradle.api.attributes.Usage;
import org.gradle.api.file.FileCollection;
import org.gradle.api.plugins.JavaPlugin;
import org.gradle.api.tasks.SourceSet;
import org.gradle.jvm.JvmLibrary;
import org.gradle.language.base.artifact.SourcesArtifact;
import org.jetbrains.annotations.Nullable;

import net.fabricmc.loom.LoomGradleExtension;
import net.fabricmc.loom.api.RemapConfigurationSettings;
import net.fabricmc.loom.configuration.RemapConfigurations;
import net.fabricmc.loom.configuration.mods.dependency.ModDependency;
import net.fabricmc.loom.configuration.mods.dependency.ModDependencyFactory;
import net.fabricmc.loom.configuration.providers.minecraft.MinecraftSourceSets;
import net.fabricmc.loom.util.Checksum;
import net.fabricmc.loom.util.Constants;
import net.fabricmc.loom.util.OperatingSystem;
import net.fabricmc.loom.util.SourceRemapper;
import net.fabricmc.loom.util.gradle.SourceSetHelper;
import net.fabricmc.loom.util.service.SharedServiceManager;

@SuppressWarnings("UnstableApiUsage")
public class ModConfigurationRemapper {
	// This is a placeholder that is used when the actual group is missing (null or empty).
	// This can happen when the dependency is a FileCollectionDependency or from a flatDir repository.
	public static final String MISSING_GROUP = "unspecified";

	public static void supplyModConfigurations(Project project, SharedServiceManager serviceManager, String mappingsSuffix, LoomGradleExtension extension, SourceRemapper sourceRemapper) {
		final DependencyHandler dependencies = project.getDependencies();
		// The configurations where the source and remapped artifacts go.
		// key: source, value: target
		final Map<Configuration, Configuration> configsToRemap = new LinkedHashMap<>();
		// Client remapped dep collectors for split source sets. Same keys and values.
		final Map<Configuration, Configuration> clientConfigsToRemap = new HashMap<>();

		for (RemapConfigurationSettings entry : extension.getRemapConfigurations()) {
			// key: true if runtime, false if compile
			final Map<Boolean, Boolean> envToEnabled = ImmutableMap.of(
					false, entry.getOnCompileClasspath().get(),
					true, entry.getOnRuntimeClasspath().get()
			);

			envToEnabled.forEach((runtime, enabled) -> {
				if (!enabled) return;

				final Configuration target = RemapConfigurations.getOrCreateCollectorConfiguration(project, entry, runtime);
				// We copy the source with the desired usage type to get only the runtime or api jars, not both.
				final Configuration sourceCopy = entry.getSourceConfiguration().get().copy();
				final Usage usage = project.getObjects().named(Usage.class, runtime ? Usage.JAVA_RUNTIME : Usage.JAVA_API);
				sourceCopy.attributes(attributes -> attributes.attribute(Usage.USAGE_ATTRIBUTE, usage));
				configsToRemap.put(sourceCopy, target);

				// If our remap configuration entry targets the client source set as well,
				// let's set up a collector for it too.
				if (entry.getClientSourceConfigurationName().isPresent()) {
					final SourceSet clientSourceSet = SourceSetHelper.getSourceSetByName(MinecraftSourceSets.Split.CLIENT_ONLY_SOURCE_SET_NAME, project);
					final Configuration clientTarget = RemapConfigurations.getOrCreateCollectorConfiguration(project, clientSourceSet, runtime);
					clientConfigsToRemap.put(sourceCopy, clientTarget);
				}
			});

			// Export to other projects.
			if (entry.getTargetConfigurationName().get().equals(JavaPlugin.API_CONFIGURATION_NAME)) {
				// Note: legacy (pre-1.1) behavior is kept for this remapping since
				// we don't have a modApiElements/modRuntimeElements kind of configuration.
				// TODO: Expose API/runtime usage attributes for namedElements to make it work like normal project dependencies.
				final Configuration remappedConfig = project.getConfigurations().maybeCreate(entry.getRemappedConfigurationName());
				remappedConfig.setTransitive(false);
				project.getConfigurations().getByName(Constants.Configurations.NAMED_ELEMENTS).extendsFrom(remappedConfig);
				configsToRemap.put(entry.getSourceConfiguration().get(), remappedConfig);
			}
		}

<<<<<<< HEAD
					try {
						artifactMetadata = ArtifactMetadata.create(artifact, extension.getPlatform().get());
					} catch (IOException e) {
						throw new UncheckedIOException("Failed to read metadata from" + artifact.path(), e);
					}
=======
		// Round 1: Discovery
		// Go through all the configs to find artifacts to remap and
		// the installer data. The installer data has to be added before
		// any mods are remapped since remapping needs the dependencies provided by that data.
		final Map<Configuration, List<ModDependency>> dependenciesBySourceConfig = new HashMap<>();
		configsToRemap.forEach((sourceConfig, remappedConfig) -> {
			/*
			sourceConfig - The source configuration where the intermediary named artifacts come from. i.e "modApi"
			remappedConfig - The target configuration where the remapped artifacts go
			 */
			final Configuration clientRemappedConfig = clientConfigsToRemap.get(sourceConfig);
			final List<ModDependency> modDependencies = new ArrayList<>();

			for (ArtifactRef artifact : resolveArtifacts(project, sourceConfig)) {
				final ArtifactMetadata artifactMetadata;
>>>>>>> 06e9fb16

				try {
					artifactMetadata = ArtifactMetadata.create(artifact);
				} catch (IOException e) {
					throw new UncheckedIOException("Failed to read metadata from" + artifact.path(), e);
				}

				if (artifactMetadata.installerData() != null) {
					if (extension.getInstallerData() != null) {
						project.getLogger().info("Found another installer JSON in ({}), ignoring", artifact.path());
					} else {
						project.getLogger().info("Applying installer data from {}", artifact.path());
						artifactMetadata.installerData().applyToProject(project);
					}
				}

				if (!artifactMetadata.shouldRemap()) {
					// Note: not applying to any type of vanilla Gradle target config like
					// api or implementation to fix https://github.com/FabricMC/fabric-loom/issues/572.
					artifact.applyToConfiguration(project, remappedConfig);
					continue;
				}

				final ModDependency modDependency = ModDependencyFactory.create(artifact, remappedConfig, clientRemappedConfig, mappingsSuffix, project);
				scheduleSourcesRemapping(project, sourceRemapper, modDependency);
				modDependencies.add(modDependency);
			}

			dependenciesBySourceConfig.put(sourceConfig, modDependencies);
		});

		// Round 2: Remapping
		// Remap all discovered artifacts.
		configsToRemap.forEach((sourceConfig, remappedConfig) -> {
			final List<ModDependency> modDependencies = dependenciesBySourceConfig.get(sourceConfig);

			if (modDependencies.isEmpty()) {
				// Nothing else to do
				return;
			}

			final Configuration clientRemappedConfig = clientConfigsToRemap.get(sourceConfig);
			final boolean refreshDeps = LoomGradleExtension.get(project).refreshDeps();
			// TODO: With the same artifacts being considered multiple times for their different
			//   usage attributes, this should probably not process them multiple times even with refreshDeps.
			final List<ModDependency> toRemap = modDependencies.stream()
					.filter(dependency -> refreshDeps || dependency.isCacheInvalid(project, null))
					.toList();

			if (!toRemap.isEmpty()) {
				try {
					new ModProcessor(project, sourceConfig, serviceManager).processMods(toRemap);
				} catch (IOException e) {
					throw new UncheckedIOException("Failed to remap mods", e);
				}
			}

			// Add all of the remapped mods onto the config
			for (ModDependency info : modDependencies) {
				info.applyToProject(project);
				createConstraints(info.getInputArtifact(), remappedConfig, sourceConfig, dependencies);

				if (clientRemappedConfig != null) {
					createConstraints(info.getInputArtifact(), clientRemappedConfig, sourceConfig, dependencies);
				}
			}
		});
	}

	private static void createConstraints(ArtifactRef artifact, Configuration targetConfig, Configuration sourceConfig, DependencyHandler dependencies) {
		if (true) {
			// Disabled due to the gradle module metadata causing issues. Try the MavenProject test to reproduce issue.
			return;
		}

		if (artifact instanceof ArtifactRef.ResolvedArtifactRef mavenArtifact) {
			final String dependencyCoordinate = "%s:%s".formatted(mavenArtifact.group(), mavenArtifact.name());

			// Prevent adding the same un-remapped dependency to the target configuration.
			targetConfig.getDependencyConstraints().add(dependencies.getConstraints().create(dependencyCoordinate, constraint -> {
				constraint.because("configuration (%s) already contains the remapped module from configuration (%s)".formatted(
						targetConfig.getName(),
						sourceConfig.getName()
				));

				constraint.version(MutableVersionConstraint::rejectAll);
			}));
		}
	}

	private static List<ArtifactRef> resolveArtifacts(Project project, Configuration configuration) {
		final List<ArtifactRef> artifacts = new ArrayList<>();

		for (ResolvedArtifact artifact : configuration.getResolvedConfiguration().getResolvedArtifacts()) {
			final Path sources = findSources(project, artifact);
			artifacts.add(new ArtifactRef.ResolvedArtifactRef(artifact, sources));
		}

		// FileCollectionDependency (files/fileTree) doesn't resolve properly,
		// so we have to "resolve" it on our own. The naming is "abc.jar" => "unspecified:abc:unspecified".
		for (FileCollectionDependency dependency : configuration.getAllDependencies().withType(FileCollectionDependency.class)) {
			final String group = replaceIfNullOrEmpty(dependency.getGroup(), () -> MISSING_GROUP);
			final FileCollection files = dependency.getFiles();

			for (File artifact : files) {
				final String name = getNameWithoutExtension(artifact.toPath());
				final String version = replaceIfNullOrEmpty(dependency.getVersion(), () -> Checksum.truncatedSha256(artifact));
				artifacts.add(new ArtifactRef.FileArtifactRef(artifact.toPath(), group, name, version));
			}
		}

		return artifacts;
	}

	private static String getNameWithoutExtension(Path file) {
		final String fileName = file.getFileName().toString();
		final int dotIndex = fileName.lastIndexOf('.');
		return (dotIndex == -1) ? fileName : fileName.substring(0, dotIndex);
	}

	@Nullable
	public static Path findSources(Project project, ResolvedArtifact artifact) {
		final DependencyHandler dependencies = project.getDependencies();

		@SuppressWarnings("unchecked") ArtifactResolutionQuery query = dependencies.createArtifactResolutionQuery()
				.forComponents(artifact.getId().getComponentIdentifier())
				.withArtifacts(JvmLibrary.class, SourcesArtifact.class);

		for (ComponentArtifactsResult result : query.execute().getResolvedComponents()) {
			for (ArtifactResult srcArtifact : result.getArtifacts(SourcesArtifact.class)) {
				if (srcArtifact instanceof ResolvedArtifactResult) {
					return ((ResolvedArtifactResult) srcArtifact).getFile().toPath();
				}
			}
		}

		return null;
	}

	private static void scheduleSourcesRemapping(Project project, SourceRemapper sourceRemapper, ModDependency dependency) {
		if (OperatingSystem.isCIBuild()) {
			return;
		}

		final Path sourcesInput = dependency.getInputArtifact().sources();

		if (sourcesInput == null || Files.notExists(sourcesInput)) {
			return;
		}

		if (dependency.isCacheInvalid(project, "sources")) {
			final Path output = dependency.getWorkingFile("sources");

			sourceRemapper.scheduleRemapSources(sourcesInput.toFile(), output.toFile(), false, true, () -> {
				try {
					dependency.copyToCache(project, output, "sources");
				} catch (IOException e) {
					throw new UncheckedIOException("Failed to apply sources to local cache for: " + dependency, e);
				}
			});
		}
	}

	public static String replaceIfNullOrEmpty(@Nullable String s, Supplier<String> fallback) {
		return s == null || s.isEmpty() ? fallback.get() : s;
	}
}<|MERGE_RESOLUTION|>--- conflicted
+++ resolved
@@ -120,13 +120,6 @@
 			}
 		}
 
-<<<<<<< HEAD
-					try {
-						artifactMetadata = ArtifactMetadata.create(artifact, extension.getPlatform().get());
-					} catch (IOException e) {
-						throw new UncheckedIOException("Failed to read metadata from" + artifact.path(), e);
-					}
-=======
 		// Round 1: Discovery
 		// Go through all the configs to find artifacts to remap and
 		// the installer data. The installer data has to be added before
@@ -142,10 +135,9 @@
 
 			for (ArtifactRef artifact : resolveArtifacts(project, sourceConfig)) {
 				final ArtifactMetadata artifactMetadata;
->>>>>>> 06e9fb16
 
 				try {
-					artifactMetadata = ArtifactMetadata.create(artifact);
+					artifactMetadata = ArtifactMetadata.create(artifact, extension.getPlatform().get());
 				} catch (IOException e) {
 					throw new UncheckedIOException("Failed to read metadata from" + artifact.path(), e);
 				}
