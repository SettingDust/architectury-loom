/*
 * This file is part of fabric-loom, licensed under the MIT License (MIT).
 *
 * Copyright (c) 2018-2021 FabricMC
 *
 * Permission is hereby granted, free of charge, to any person obtaining a copy
 * of this software and associated documentation files (the "Software"), to deal
 * in the Software without restriction, including without limitation the rights
 * to use, copy, modify, merge, publish, distribute, sublicense, and/or sell
 * copies of the Software, and to permit persons to whom the Software is
 * furnished to do so, subject to the following conditions:
 *
 * The above copyright notice and this permission notice shall be included in all
 * copies or substantial portions of the Software.
 *
 * THE SOFTWARE IS PROVIDED "AS IS", WITHOUT WARRANTY OF ANY KIND, EXPRESS OR
 * IMPLIED, INCLUDING BUT NOT LIMITED TO THE WARRANTIES OF MERCHANTABILITY,
 * FITNESS FOR A PARTICULAR PURPOSE AND NONINFRINGEMENT. IN NO EVENT SHALL THE
 * AUTHORS OR COPYRIGHT HOLDERS BE LIABLE FOR ANY CLAIM, DAMAGES OR OTHER
 * LIABILITY, WHETHER IN AN ACTION OF CONTRACT, TORT OR OTHERWISE, ARISING FROM,
 * OUT OF OR IN CONNECTION WITH THE SOFTWARE OR THE USE OR OTHER DEALINGS IN THE
 * SOFTWARE.
 */

package net.fabricmc.loom.configuration.mods;

import java.io.ByteArrayInputStream;
import java.io.ByteArrayOutputStream;
import java.io.File;
import java.io.IOException;
import java.io.UncheckedIOException;
import java.nio.file.Files;
import java.nio.file.Path;
import java.util.HashMap;
import java.util.List;
import java.util.Locale;
import java.util.Map;
import java.util.jar.Manifest;

import com.google.common.base.Stopwatch;
import com.google.gson.JsonObject;
import dev.architectury.tinyremapper.InputTag;
import dev.architectury.tinyremapper.NonClassCopyMode;
import dev.architectury.tinyremapper.OutputConsumerPath;
import dev.architectury.tinyremapper.TinyRemapper;
import org.gradle.api.Project;
import org.gradle.api.artifacts.Configuration;

import net.fabricmc.loom.LoomGradleExtension;
import net.fabricmc.loom.api.RemapConfigurationSettings;
import net.fabricmc.loom.api.mappings.layered.MappingsNamespace;
import net.fabricmc.loom.configuration.mods.dependency.ModDependency;
import net.fabricmc.loom.configuration.providers.mappings.MappingsProviderImpl;
import net.fabricmc.loom.task.RemapJarTask;
import net.fabricmc.loom.util.Constants;
<<<<<<< HEAD
import net.fabricmc.loom.util.LoggerFilter;
=======
import net.fabricmc.loom.util.Pair;
>>>>>>> e561cca1
import net.fabricmc.loom.util.TinyRemapperHelper;
import net.fabricmc.loom.util.ZipUtils;
import net.fabricmc.loom.util.kotlin.KotlinClasspathService;
import net.fabricmc.loom.util.kotlin.KotlinRemapperClassloader;
import net.fabricmc.loom.util.srg.AtRemapper;
import net.fabricmc.loom.util.srg.CoreModClassRemapper;
import net.fabricmc.mappingio.tree.MemoryMappingTree;

public class ModProcessor {
	private static final String fromM = MappingsNamespace.INTERMEDIARY.toString();
	private static final String toM = MappingsNamespace.NAMED.toString();

	private final Project project;
	private final Configuration sourceConfiguration;

	public ModProcessor(Project project, Configuration sourceConfiguration) {
		this.project = project;
		this.sourceConfiguration = sourceConfiguration;
	}

	public void processMods(List<ModDependency> remapList) throws IOException {
		try {
			project.getLogger().lifecycle(":remapping {} mods from {}", remapList.size(), sourceConfiguration.getName());
			remapJars(remapList);
		} catch (Exception e) {
			throw new RuntimeException(String.format(Locale.ENGLISH, "Failed to remap %d mods", remapList.size()), e);
		}
	}

<<<<<<< HEAD
	private void stripNestedJars(File file) {
		if (!ZipUtils.contains(file.toPath(), "fabric.mod.json")) {
			if (ZipUtils.contains(file.toPath(), "quilt.mod.json")) {
				// Strip out all contained jar info as we dont want loader to try and load the jars contained in dev.
				try {
					ZipUtils.transformJson(JsonObject.class, file.toPath(), Map.of("quilt.mod.json", json -> {
						if (json.has("quilt_loader")) {
							json.getAsJsonObject("quilt_loader").remove("jars");
						}

						return json;
					}));
				} catch (IOException e) {
					throw new UncheckedIOException("Failed to strip nested jars from %s".formatted(file), e);
				}
			}

			return;
		}

=======
	private void stripNestedJars(Path path) {
>>>>>>> e561cca1
		// Strip out all contained jar info as we dont want loader to try and load the jars contained in dev.
		try {
			ZipUtils.transformJson(JsonObject.class, path, Map.of("fabric.mod.json", json -> {
				json.remove("jars");
				return json;
			}));
		} catch (IOException e) {
			throw new UncheckedIOException("Failed to strip nested jars from %s".formatted(path), e);
		}
	}

	private void remapJars(List<ModDependency> remapList) throws IOException {
		final LoomGradleExtension extension = LoomGradleExtension.get(project);
		final MappingsProviderImpl mappingsProvider = extension.getMappingsProvider();
		String fromM = extension.isForge() ? MappingsNamespace.SRG.toString() : MappingsNamespace.INTERMEDIARY.toString();
		String toM = MappingsNamespace.NAMED.toString();
		Path[] mcDeps = project.getConfigurations().getByName(Constants.Configurations.LOADER_DEPENDENCIES).getFiles()
				.stream().map(File::toPath).toArray(Path[]::new);

		Stopwatch stopwatch = Stopwatch.createStarted();

		MemoryMappingTree mappings = (fromM.equals("srg") || toM.equals("srg")) && extension.isForge() ? mappingsProvider.getMappingsWithSrg() : mappingsProvider.getMappings();
		LoggerFilter.replaceSystemOut();
		TinyRemapper.Builder builder = TinyRemapper.newRemapper()
				.logger(project.getLogger()::lifecycle)
				.logUnknownInvokeDynamic(false)
				.withMappings(TinyRemapperHelper.create(mappings, fromM, toM, false))
				.renameInvalidLocals(false);

		final KotlinClasspathService kotlinClasspathService = KotlinClasspathService.getOrCreateIfRequired(project);
		KotlinRemapperClassloader kotlinRemapperClassloader = null;

		if (kotlinClasspathService != null) {
			kotlinRemapperClassloader = KotlinRemapperClassloader.create(kotlinClasspathService);
			builder.extension(kotlinRemapperClassloader.getTinyRemapperExtension());
		}

		final TinyRemapper remapper = builder.build();

		for (Path minecraftJar : extension.getMinecraftJars(extension.isForge() ? MappingsNamespace.SRG : MappingsNamespace.INTERMEDIARY)) {
			remapper.readClassPathAsync(minecraftJar);
		}

		remapper.readClassPathAsync(mcDeps);

		final Map<ModDependency, InputTag> tagMap = new HashMap<>();
		final Map<ModDependency, OutputConsumerPath> outputConsumerMap = new HashMap<>();
		final Map<ModDependency, Pair<byte[], String>> accessWidenerMap = new HashMap<>();

		for (RemapConfigurationSettings entry : extension.getRemapConfigurations()) {
			for (File inputFile : entry.getSourceConfiguration().get().getFiles()) {
				if (remapList.stream().noneMatch(info -> info.getInputFile().toFile().equals(inputFile))) {
					project.getLogger().debug("Adding " + inputFile + " onto the remap classpath");

					remapper.readClassPathAsync(inputFile.toPath());
				}
			}
		}

		for (ModDependency info : remapList) {
			InputTag tag = remapper.createInputTag();

			project.getLogger().debug("Adding " + info.getInputFile() + " as a remap input");

			remapper.readInputsAsync(tag, info.getInputFile());
			tagMap.put(info, tag);

			Files.deleteIfExists(getRemappedOutput(info));
		}

		try {
			// Apply this in a second loop as we need to ensure all the inputs are on the classpath before remapping.
			for (ModDependency dependency : remapList) {
				try {
					OutputConsumerPath outputConsumer = new OutputConsumerPath.Builder(getRemappedOutput(dependency)).build();

					outputConsumer.addNonClassFiles(dependency.getInputFile(), NonClassCopyMode.FIX_META_INF, remapper);
					outputConsumerMap.put(dependency, outputConsumer);

					final AccessWidenerUtils.AccessWidenerData accessWidenerData = AccessWidenerUtils.readAccessWidenerData(dependency.getInputFile());

					if (accessWidenerData != null) {
						project.getLogger().debug("Remapping access widener in {}", dependency.getInputFile());
						byte[] remappedAw = AccessWidenerUtils.remapAccessWidener(accessWidenerData.content(), remapper.getEnvironment().getRemapper());
						accessWidenerMap.put(dependency, new Pair<>(remappedAw, accessWidenerData.path()));
					}

					remapper.apply(outputConsumer, tagMap.get(dependency));
				} catch (Exception e) {
					throw new RuntimeException("Failed to remap: " + dependency, e);
				}
			}
		} finally {
			remapper.finish();

			if (kotlinRemapperClassloader != null) {
				kotlinRemapperClassloader.close();
			}
		}

<<<<<<< HEAD
		project.getLogger().lifecycle(":remapped " + remapList.size() + " mods (TinyRemapper, " + fromM + " -> " + toM + ") in " + stopwatch.stop());

		for (ModDependencyInfo info : remapList) {
			outputConsumerMap.get(info).close();
			byte[] accessWidener = accessWidenerMap.get(info);
=======
		for (ModDependency dependency : remapList) {
			outputConsumerMap.get(dependency).close();

			final Path output = getRemappedOutput(dependency);
			final Pair<byte[], String> accessWidener = accessWidenerMap.get(dependency);
>>>>>>> e561cca1

			if (accessWidener != null) {
				ZipUtils.replace(output, accessWidener.right(), accessWidener.left());
			}

<<<<<<< HEAD
			stripNestedJars(info.getRemappedOutput());
			remapJarManifestEntries(info.getRemappedOutput().toPath());

			if (extension.isForge()) {
				AtRemapper.remap(project.getLogger(), info.getRemappedOutput().toPath(), mappings);
				CoreModClassRemapper.remapJar(info.getRemappedOutput().toPath(), mappings, project.getLogger());
			}

			info.finaliseRemapping();
=======
			stripNestedJars(output);
			remapJarManifestEntries(output);
			dependency.copyToCache(project, output, null);
>>>>>>> e561cca1
		}
	}

	private static Path getRemappedOutput(ModDependency dependency) {
		return dependency.getWorkingFile(null);
	}

	private void remapJarManifestEntries(Path jar) throws IOException {
		ZipUtils.transform(jar, Map.of(RemapJarTask.MANIFEST_PATH, bytes -> {
			var manifest = new Manifest(new ByteArrayInputStream(bytes));

			manifest.getMainAttributes().putValue(RemapJarTask.MANIFEST_NAMESPACE_KEY, toM);

			ByteArrayOutputStream out = new ByteArrayOutputStream();
			manifest.write(out);
			return out.toByteArray();
		}));
	}
}<|MERGE_RESOLUTION|>--- conflicted
+++ resolved
@@ -53,11 +53,8 @@
 import net.fabricmc.loom.configuration.providers.mappings.MappingsProviderImpl;
 import net.fabricmc.loom.task.RemapJarTask;
 import net.fabricmc.loom.util.Constants;
-<<<<<<< HEAD
 import net.fabricmc.loom.util.LoggerFilter;
-=======
 import net.fabricmc.loom.util.Pair;
->>>>>>> e561cca1
 import net.fabricmc.loom.util.TinyRemapperHelper;
 import net.fabricmc.loom.util.ZipUtils;
 import net.fabricmc.loom.util.kotlin.KotlinClasspathService;
@@ -87,8 +84,7 @@
 		}
 	}
 
-<<<<<<< HEAD
-	private void stripNestedJars(File file) {
+	private void stripNestedJars(Path path) {
 		if (!ZipUtils.contains(file.toPath(), "fabric.mod.json")) {
 			if (ZipUtils.contains(file.toPath(), "quilt.mod.json")) {
 				// Strip out all contained jar info as we dont want loader to try and load the jars contained in dev.
@@ -107,10 +103,6 @@
 
 			return;
 		}
-
-=======
-	private void stripNestedJars(Path path) {
->>>>>>> e561cca1
 		// Strip out all contained jar info as we dont want loader to try and load the jars contained in dev.
 		try {
 			ZipUtils.transformJson(JsonObject.class, path, Map.of("fabric.mod.json", json -> {
@@ -211,39 +203,27 @@
 			}
 		}
 
-<<<<<<< HEAD
 		project.getLogger().lifecycle(":remapped " + remapList.size() + " mods (TinyRemapper, " + fromM + " -> " + toM + ") in " + stopwatch.stop());
 
-		for (ModDependencyInfo info : remapList) {
-			outputConsumerMap.get(info).close();
-			byte[] accessWidener = accessWidenerMap.get(info);
-=======
 		for (ModDependency dependency : remapList) {
 			outputConsumerMap.get(dependency).close();
 
 			final Path output = getRemappedOutput(dependency);
 			final Pair<byte[], String> accessWidener = accessWidenerMap.get(dependency);
->>>>>>> e561cca1
 
 			if (accessWidener != null) {
 				ZipUtils.replace(output, accessWidener.right(), accessWidener.left());
 			}
 
-<<<<<<< HEAD
-			stripNestedJars(info.getRemappedOutput());
-			remapJarManifestEntries(info.getRemappedOutput().toPath());
-
-			if (extension.isForge()) {
-				AtRemapper.remap(project.getLogger(), info.getRemappedOutput().toPath(), mappings);
-				CoreModClassRemapper.remapJar(info.getRemappedOutput().toPath(), mappings, project.getLogger());
-			}
-
-			info.finaliseRemapping();
-=======
 			stripNestedJars(output);
 			remapJarManifestEntries(output);
+
+			if (extension.isForge()) {
+				AtRemapper.remap(project.getLogger(), output, mappings);
+				CoreModClassRemapper.remapJar(output, mappings, project.getLogger());
+			}
+
 			dependency.copyToCache(project, output, null);
->>>>>>> e561cca1
 		}
 	}
 
