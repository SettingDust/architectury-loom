/*
 * This file is part of fabric-loom, licensed under the MIT License (MIT).
 *
 * Copyright (c) 2018-2021 FabricMC
 *
 * Permission is hereby granted, free of charge, to any person obtaining a copy
 * of this software and associated documentation files (the "Software"), to deal
 * in the Software without restriction, including without limitation the rights
 * to use, copy, modify, merge, publish, distribute, sublicense, and/or sell
 * copies of the Software, and to permit persons to whom the Software is
 * furnished to do so, subject to the following conditions:
 *
 * The above copyright notice and this permission notice shall be included in all
 * copies or substantial portions of the Software.
 *
 * THE SOFTWARE IS PROVIDED "AS IS", WITHOUT WARRANTY OF ANY KIND, EXPRESS OR
 * IMPLIED, INCLUDING BUT NOT LIMITED TO THE WARRANTIES OF MERCHANTABILITY,
 * FITNESS FOR A PARTICULAR PURPOSE AND NONINFRINGEMENT. IN NO EVENT SHALL THE
 * AUTHORS OR COPYRIGHT HOLDERS BE LIABLE FOR ANY CLAIM, DAMAGES OR OTHER
 * LIABILITY, WHETHER IN AN ACTION OF CONTRACT, TORT OR OTHERWISE, ARISING FROM,
 * OUT OF OR IN CONNECTION WITH THE SOFTWARE OR THE USE OR OTHER DEALINGS IN THE
 * SOFTWARE.
 */

package net.fabricmc.loom.configuration.mods;

import java.io.ByteArrayInputStream;
import java.io.ByteArrayOutputStream;
import java.io.File;
import java.io.IOException;
import java.io.UncheckedIOException;
import java.nio.file.Files;
import java.nio.file.Path;
import java.util.ArrayList;
import java.util.HashMap;
import java.util.List;
import java.util.Map;
import java.util.jar.Manifest;

import com.google.common.base.Stopwatch;
import com.google.gson.JsonObject;
import dev.architectury.tinyremapper.InputTag;
import dev.architectury.tinyremapper.NonClassCopyMode;
import dev.architectury.tinyremapper.OutputConsumerPath;
import dev.architectury.tinyremapper.TinyRemapper;
import org.gradle.api.Project;
import org.gradle.api.artifacts.Configuration;
import org.objectweb.asm.commons.Remapper;

import net.fabricmc.accesswidener.AccessWidenerReader;
import net.fabricmc.accesswidener.AccessWidenerRemapper;
import net.fabricmc.accesswidener.AccessWidenerWriter;
import net.fabricmc.loom.LoomGradleExtension;
import net.fabricmc.loom.api.RemapConfigurationSettings;
import net.fabricmc.loom.api.mappings.layered.MappingsNamespace;
import net.fabricmc.loom.configuration.processors.dependency.ModDependencyInfo;
import net.fabricmc.loom.configuration.providers.mappings.MappingsProviderImpl;
import net.fabricmc.loom.task.RemapJarTask;
import net.fabricmc.loom.util.Constants;
import net.fabricmc.loom.util.LoggerFilter;
import net.fabricmc.loom.util.TinyRemapperHelper;
import net.fabricmc.loom.util.ZipUtils;
import net.fabricmc.loom.util.kotlin.KotlinClasspathService;
import net.fabricmc.loom.util.kotlin.KotlinRemapperClassloader;
import net.fabricmc.loom.util.srg.AtRemapper;
import net.fabricmc.loom.util.srg.CoreModClassRemapper;
import net.fabricmc.mappingio.tree.MemoryMappingTree;

public class ModProcessor {
	private static final String fromM = MappingsNamespace.INTERMEDIARY.toString();
	private static final String toM = MappingsNamespace.NAMED.toString();

	private final Project project;
	private final Configuration sourceConfiguration;

	public ModProcessor(Project project, Configuration sourceConfiguration) {
		this.project = project;
		this.sourceConfiguration = sourceConfiguration;
	}

	public void processMods(List<ModDependencyInfo> processList) throws IOException {
		ArrayList<ModDependencyInfo> remapList = new ArrayList<>();

		for (ModDependencyInfo info : processList) {
			if (info.requiresRemapping()) {
				project.getLogger().debug("{} requires remapping", info.getInputFile());
				Files.deleteIfExists(info.getRemappedOutput().toPath());

				remapList.add(info);
			}
		}

		if (remapList.isEmpty()) {
			project.getLogger().debug("No mods to remap, skipping");
			return;
		}

		try {
			project.getLogger().lifecycle(":remapping %d mods from %s".formatted(remapList.size(), sourceConfiguration.getName()));
			remapJars(remapList);
		} catch (Exception e) {
			project.getLogger().error("Failed to remap %d mods".formatted(remapList.size()), e);

			for (ModDependencyInfo info : remapList) {
				Files.deleteIfExists(info.getRemappedOutput().toPath());
			}

			throw e;
		}

		// Check all the mods we expect exist
		for (ModDependencyInfo info : processList) {
			if (!info.getRemappedOutput().exists()) {
				throw new RuntimeException("Failed to find remapped mod: " + info);
			}
		}
	}

	private void stripNestedJars(File file) {
		if (!ZipUtils.contains(file.toPath(), "fabric.mod.json")) {
			if (ZipUtils.contains(file.toPath(), "quilt.mod.json")) {
				// Strip out all contained jar info as we dont want loader to try and load the jars contained in dev.
				try {
					ZipUtils.transformJson(JsonObject.class, file.toPath(), Map.of("quilt.mod.json", json -> {
						if (json.has("quilt_loader")) {
							json.getAsJsonObject("quilt_loader").remove("jars");
						}

						return json;
					}));
				} catch (IOException e) {
					throw new UncheckedIOException("Failed to strip nested jars from %s".formatted(file), e);
				}
			}

			return;
		}

		// Strip out all contained jar info as we dont want loader to try and load the jars contained in dev.
		try {
			ZipUtils.transformJson(JsonObject.class, file.toPath(), Map.of("fabric.mod.json", json -> {
				json.remove("jars");
				return json;
			}));
		} catch (IOException e) {
			throw new UncheckedIOException("Failed to strip nested jars from %s".formatted(file), e);
		}
	}

	/**
	 * Remap another mod's access widener from intermediary to named, so that loader can apply it in our dev-env.
	 */
	private byte[] remapAccessWidener(byte[] input, Remapper remapper) {
		int version = AccessWidenerReader.readVersion(input);

		AccessWidenerWriter writer = new AccessWidenerWriter(version);
		AccessWidenerRemapper awRemapper = new AccessWidenerRemapper(
				writer,
				remapper,
				MappingsNamespace.INTERMEDIARY.toString(),
				MappingsNamespace.NAMED.toString()
		);
		AccessWidenerReader reader = new AccessWidenerReader(awRemapper);
		reader.read(input);
		return writer.write();
	}

	private void remapJars(List<ModDependencyInfo> remapList) throws IOException {
		final LoomGradleExtension extension = LoomGradleExtension.get(project);
		final MappingsProviderImpl mappingsProvider = extension.getMappingsProvider();
		String fromM = extension.isForge() ? MappingsNamespace.SRG.toString() : MappingsNamespace.INTERMEDIARY.toString();
		String toM = MappingsNamespace.NAMED.toString();
		Path[] mcDeps = project.getConfigurations().getByName(Constants.Configurations.LOADER_DEPENDENCIES).getFiles()
				.stream().map(File::toPath).toArray(Path[]::new);

<<<<<<< HEAD
		Stopwatch stopwatch = Stopwatch.createStarted();
		project.getLogger().lifecycle(":remapping " + remapList.size() + " mods (TinyRemapper, " + fromM + " -> " + toM + ")");

		MemoryMappingTree mappings = (fromM.equals("srg") || toM.equals("srg")) && extension.isForge() ? mappingsProvider.getMappingsWithSrg() : mappingsProvider.getMappings();
		LoggerFilter.replaceSystemOut();
=======
>>>>>>> da2992e7
		TinyRemapper.Builder builder = TinyRemapper.newRemapper()
				.logger(project.getLogger()::lifecycle)
				.logUnknownInvokeDynamic(false)
				.withMappings(TinyRemapperHelper.create(mappings, fromM, toM, false))
				.renameInvalidLocals(false);

		final KotlinClasspathService kotlinClasspathService = KotlinClasspathService.getOrCreateIfRequired(project);
		KotlinRemapperClassloader kotlinRemapperClassloader = null;

		if (kotlinClasspathService != null) {
			kotlinRemapperClassloader = KotlinRemapperClassloader.create(kotlinClasspathService);
			builder.extension(kotlinRemapperClassloader.getTinyRemapperExtension());
		}

		final TinyRemapper remapper = builder.build();

		for (Path minecraftJar : extension.getMinecraftJars(extension.isForge() ? MappingsNamespace.SRG : MappingsNamespace.INTERMEDIARY)) {
			remapper.readClassPathAsync(minecraftJar);
		}

		remapper.readClassPathAsync(mcDeps);

		final Map<ModDependencyInfo, InputTag> tagMap = new HashMap<>();
		final Map<ModDependencyInfo, OutputConsumerPath> outputConsumerMap = new HashMap<>();
		final Map<ModDependencyInfo, byte[]> accessWidenerMap = new HashMap<>();

		for (RemapConfigurationSettings entry : extension.getRemapConfigurations()) {
			for (File inputFile : entry.getSourceConfiguration().get().getFiles()) {
				if (remapList.stream().noneMatch(info -> info.getInputFile().equals(inputFile))) {
					project.getLogger().debug("Adding " + inputFile + " onto the remap classpath");

					remapper.readClassPathAsync(inputFile.toPath());
				}
			}
		}

		for (ModDependencyInfo info : remapList) {
			InputTag tag = remapper.createInputTag();

			project.getLogger().debug("Adding " + info.getInputFile() + " as a remap input");

			remapper.readInputsAsync(tag, info.getInputFile().toPath());
			tagMap.put(info, tag);
		}

		try {
			// Apply this in a second loop as we need to ensure all the inputs are on the classpath before remapping.
			for (ModDependencyInfo info : remapList) {
				try {
					OutputConsumerPath outputConsumer = new OutputConsumerPath.Builder(info.getRemappedOutput().toPath()).build();

					outputConsumer.addNonClassFiles(info.getInputFile().toPath(), NonClassCopyMode.FIX_META_INF, remapper);
					outputConsumerMap.put(info, outputConsumer);

					final ModDependencyInfo.AccessWidenerData accessWidenerData = info.getAccessWidenerData();

					if (accessWidenerData != null) {
						project.getLogger().debug("Remapping access widener in {}", info.getInputFile());
						byte[] remappedAw = remapAccessWidener(accessWidenerData.content(), remapper.getEnvironment().getRemapper());
						accessWidenerMap.put(info, remappedAw);
					}

					remapper.apply(outputConsumer, tagMap.get(info));
				} catch (Exception e) {
					throw new RuntimeException("Failed to remap: " + info.getRemappedNotation(), e);
				}
			}
		} finally {
			remapper.finish();

			if (kotlinRemapperClassloader != null) {
				kotlinRemapperClassloader.close();
			}
		}

		project.getLogger().lifecycle(":remapped " + remapList.size() + " mods (TinyRemapper, " + fromM + " -> " + toM + ") in " + stopwatch.stop());

		for (ModDependencyInfo info : remapList) {
			outputConsumerMap.get(info).close();
			byte[] accessWidener = accessWidenerMap.get(info);

			if (accessWidener != null) {
				assert info.getAccessWidenerData() != null;
				ZipUtils.replace(info.getRemappedOutput().toPath(), info.getAccessWidenerData().path(), accessWidener);
			}

			stripNestedJars(info.getRemappedOutput());
			remapJarManifestEntries(info.getRemappedOutput().toPath());

			if (extension.isForge()) {
				AtRemapper.remap(project.getLogger(), info.getRemappedOutput().toPath(), mappings);
				CoreModClassRemapper.remapJar(info.getRemappedOutput().toPath(), mappings, project.getLogger());
			}

			info.finaliseRemapping();
		}
	}

	private void remapJarManifestEntries(Path jar) throws IOException {
		ZipUtils.transform(jar, Map.of(RemapJarTask.MANIFEST_PATH, bytes -> {
			var manifest = new Manifest(new ByteArrayInputStream(bytes));

			manifest.getMainAttributes().putValue(RemapJarTask.MANIFEST_NAMESPACE_KEY, toM);

			ByteArrayOutputStream out = new ByteArrayOutputStream();
			manifest.write(out);
			return out.toByteArray();
		}));
	}
}<|MERGE_RESOLUTION|>--- conflicted
+++ resolved
@@ -173,14 +173,10 @@
 		Path[] mcDeps = project.getConfigurations().getByName(Constants.Configurations.LOADER_DEPENDENCIES).getFiles()
 				.stream().map(File::toPath).toArray(Path[]::new);
 
-<<<<<<< HEAD
 		Stopwatch stopwatch = Stopwatch.createStarted();
-		project.getLogger().lifecycle(":remapping " + remapList.size() + " mods (TinyRemapper, " + fromM + " -> " + toM + ")");
 
 		MemoryMappingTree mappings = (fromM.equals("srg") || toM.equals("srg")) && extension.isForge() ? mappingsProvider.getMappingsWithSrg() : mappingsProvider.getMappings();
 		LoggerFilter.replaceSystemOut();
-=======
->>>>>>> da2992e7
 		TinyRemapper.Builder builder = TinyRemapper.newRemapper()
 				.logger(project.getLogger()::lifecycle)
 				.logUnknownInvokeDynamic(false)
