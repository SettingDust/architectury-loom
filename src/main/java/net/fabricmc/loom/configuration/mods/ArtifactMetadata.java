/*
 * This file is part of fabric-loom, licensed under the MIT License (MIT).
 *
 * Copyright (c) 2022 FabricMC
 *
 * Permission is hereby granted, free of charge, to any person obtaining a copy
 * of this software and associated documentation files (the "Software"), to deal
 * in the Software without restriction, including without limitation the rights
 * to use, copy, modify, merge, publish, distribute, sublicense, and/or sell
 * copies of the Software, and to permit persons to whom the Software is
 * furnished to do so, subject to the following conditions:
 *
 * The above copyright notice and this permission notice shall be included in all
 * copies or substantial portions of the Software.
 *
 * THE SOFTWARE IS PROVIDED "AS IS", WITHOUT WARRANTY OF ANY KIND, EXPRESS OR
 * IMPLIED, INCLUDING BUT NOT LIMITED TO THE WARRANTIES OF MERCHANTABILITY,
 * FITNESS FOR A PARTICULAR PURPOSE AND NONINFRINGEMENT. IN NO EVENT SHALL THE
 * AUTHORS OR COPYRIGHT HOLDERS BE LIABLE FOR ANY CLAIM, DAMAGES OR OTHER
 * LIABILITY, WHETHER IN AN ACTION OF CONTRACT, TORT OR OTHERWISE, ARISING FROM,
 * OUT OF OR IN CONNECTION WITH THE SOFTWARE OR THE USE OR OTHER DEALINGS IN THE
 * SOFTWARE.
 */

package net.fabricmc.loom.configuration.mods;

import java.io.ByteArrayInputStream;
import java.io.IOException;
import java.nio.charset.StandardCharsets;
import java.nio.file.Files;
import java.nio.file.Path;
import java.util.Locale;
import java.util.function.Predicate;
import java.util.jar.Attributes;
import java.util.jar.Manifest;

import com.google.gson.JsonObject;
import org.jetbrains.annotations.Nullable;

import net.fabricmc.loom.LoomGradlePlugin;
import net.fabricmc.loom.configuration.InstallerData;
import net.fabricmc.loom.util.Constants;
import net.fabricmc.loom.util.FileSystemUtil;
import net.fabricmc.loom.util.ModPlatform;
import net.fabricmc.loom.util.fmj.FabricModJsonFactory;

<<<<<<< HEAD
// ARCH: isFabricMod means "is mod on current platform"
public record ArtifactMetadata(boolean isFabricMod, RemapRequirements remapRequirements, @Nullable InstallerData installerData) {
=======
public record ArtifactMetadata(boolean isFabricMod, RemapRequirements remapRequirements, @Nullable InstallerData installerData, MixinRemapType mixinRemapType) {
>>>>>>> 92da5adb
	private static final String INSTALLER_PATH = "fabric-installer.json";

<<<<<<< HEAD
	// ARCH: Quilt support
	private static final String QUILT_INSTALLER_PATH = "quilt_installer.json";

	public static ArtifactMetadata create(ArtifactRef artifact) throws IOException {
		return create(artifact, ModPlatform.FABRIC);
	}

	public static ArtifactMetadata create(ArtifactRef artifact, ModPlatform platform) throws IOException {
=======
	public static ArtifactMetadata create(ArtifactRef artifact, String currentLoomVersion) throws IOException {
>>>>>>> 92da5adb
		boolean isFabricMod;
		RemapRequirements remapRequirements = RemapRequirements.DEFAULT;
		InstallerData installerData = null;
		MixinRemapType refmapRemapType = MixinRemapType.MIXIN;

		// Force-remap all mods on Forge and NeoForge.
		if (platform.isForgeLike()) {
			remapRequirements = RemapRequirements.OPT_IN;
		}

		try (FileSystemUtil.Delegate fs = FileSystemUtil.getJarFileSystem(artifact.path())) {
<<<<<<< HEAD
			isFabricMod = FabricModJsonFactory.containsMod(fs, platform);
			final Path manifestPath = fs.getPath(MANIFEST_PATH);
=======
			isFabricMod = FabricModJsonFactory.containsMod(fs);
			final Path manifestPath = fs.getPath(Constants.Manifest.PATH);
>>>>>>> 92da5adb

			if (Files.exists(manifestPath)) {
				final var manifest = new Manifest(new ByteArrayInputStream(Files.readAllBytes(manifestPath)));
				final Attributes mainAttributes = manifest.getMainAttributes();
				final String remapValue = mainAttributes.getValue(Constants.Manifest.REMAP_KEY);
				final String loomVersion = mainAttributes.getValue(Constants.Manifest.LOOM_VERSION);
				final String mixinRemapType = mainAttributes.getValue(Constants.Manifest.MIXIN_REMAP_TYPE);

				if (remapValue != null) {
					// Support opting into and out of remapping with "Fabric-Loom-Remap" manifest entry
					remapRequirements = Boolean.parseBoolean(remapValue) ? RemapRequirements.OPT_IN : RemapRequirements.OPT_OUT;
				}

				if (mixinRemapType != null) {
					try {
						refmapRemapType = MixinRemapType.valueOf(mixinRemapType.toUpperCase(Locale.ROOT));
					} catch (IllegalArgumentException e) {
						throw new IllegalStateException("Unknown mixin remap type: " + mixinRemapType);
					}
				}

				if (loomVersion != null && refmapRemapType != MixinRemapType.STATIC) {
					validateLoomVersion(loomVersion, currentLoomVersion);
				}
			}

			final String installerFile = platform == ModPlatform.QUILT ? QUILT_INSTALLER_PATH : INSTALLER_PATH;
			final Path installerPath = fs.getPath(installerFile);

			if (isFabricMod && Files.exists(installerPath)) {
				final JsonObject jsonObject = LoomGradlePlugin.GSON.fromJson(Files.readString(installerPath, StandardCharsets.UTF_8), JsonObject.class);
				installerData = new InstallerData(artifact.version(), jsonObject);
			}
		}

		return new ArtifactMetadata(isFabricMod, remapRequirements, installerData, refmapRemapType);
	}

	// Validates that the version matches or is less than the current loom version
	// This is only done for jars with tiny-remapper remapped mixins.
	private static void validateLoomVersion(String version, String currentLoomVersion) {
		if ("0.0.0+unknown".equals(currentLoomVersion)) {
			// Unknown version, skip validation. This is the case when running from source (tests)
			return;
		}

		final String[] versionParts = version.split("\\.");
		final String[] currentVersionParts = currentLoomVersion.split("\\.");

		// Check major and minor version
		for (int i = 0; i < 2; i++) {
			final int versionPart = Integer.parseInt(versionParts[i]);
			final int currentVersionPart = Integer.parseInt(currentVersionParts[i]);

			if (versionPart > currentVersionPart) {
				throw new IllegalStateException("Mod was built with a newer version of Loom (%s), you are using Loom (%s)".formatted(version, currentLoomVersion));
			} else if (versionPart < currentVersionPart) {
				// Older version, no need to check further
				break;
			}
		}
	}

	public boolean shouldRemap() {
		return remapRequirements().getShouldRemap().test(this);
	}

	public enum RemapRequirements {
		DEFAULT(ArtifactMetadata::isFabricMod),
		OPT_IN(true),
		OPT_OUT(false);

		private final Predicate<ArtifactMetadata> shouldRemap;

		RemapRequirements(Predicate<ArtifactMetadata> shouldRemap) {
			this.shouldRemap = shouldRemap;
		}

		RemapRequirements(final boolean shouldRemap) {
			this.shouldRemap = artifactMetadata -> shouldRemap;
		}

		private Predicate<ArtifactMetadata> getShouldRemap() {
			return shouldRemap;
		}
	}

	public enum MixinRemapType {
		// Jar uses refmaps, so will be remapped by mixin
		MIXIN,
		// Jar does not use refmaps, so will be remapped by tiny-remapper
		STATIC;

		public String manifestValue() {
			return name().toLowerCase(Locale.ROOT);
		}
	}
}<|MERGE_RESOLUTION|>--- conflicted
+++ resolved
@@ -44,26 +44,18 @@
 import net.fabricmc.loom.util.ModPlatform;
 import net.fabricmc.loom.util.fmj.FabricModJsonFactory;
 
-<<<<<<< HEAD
 // ARCH: isFabricMod means "is mod on current platform"
-public record ArtifactMetadata(boolean isFabricMod, RemapRequirements remapRequirements, @Nullable InstallerData installerData) {
-=======
 public record ArtifactMetadata(boolean isFabricMod, RemapRequirements remapRequirements, @Nullable InstallerData installerData, MixinRemapType mixinRemapType) {
->>>>>>> 92da5adb
 	private static final String INSTALLER_PATH = "fabric-installer.json";
 
-<<<<<<< HEAD
 	// ARCH: Quilt support
 	private static final String QUILT_INSTALLER_PATH = "quilt_installer.json";
 
-	public static ArtifactMetadata create(ArtifactRef artifact) throws IOException {
+	public static ArtifactMetadata create(ArtifactRef artifact, String currentLoomVersion) throws IOException {
 		return create(artifact, ModPlatform.FABRIC);
 	}
 
 	public static ArtifactMetadata create(ArtifactRef artifact, ModPlatform platform) throws IOException {
-=======
-	public static ArtifactMetadata create(ArtifactRef artifact, String currentLoomVersion) throws IOException {
->>>>>>> 92da5adb
 		boolean isFabricMod;
 		RemapRequirements remapRequirements = RemapRequirements.DEFAULT;
 		InstallerData installerData = null;
@@ -75,13 +67,8 @@
 		}
 
 		try (FileSystemUtil.Delegate fs = FileSystemUtil.getJarFileSystem(artifact.path())) {
-<<<<<<< HEAD
 			isFabricMod = FabricModJsonFactory.containsMod(fs, platform);
-			final Path manifestPath = fs.getPath(MANIFEST_PATH);
-=======
-			isFabricMod = FabricModJsonFactory.containsMod(fs);
 			final Path manifestPath = fs.getPath(Constants.Manifest.PATH);
->>>>>>> 92da5adb
 
 			if (Files.exists(manifestPath)) {
 				final var manifest = new Manifest(new ByteArrayInputStream(Files.readAllBytes(manifestPath)));
