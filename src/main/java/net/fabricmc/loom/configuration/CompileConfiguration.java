--- conflicted
+++ resolved
@@ -248,14 +248,8 @@
 			project1.getTasks().getByName("eclipse").finalizedBy(project1.getTasks().getByName("genEclipseRuns"));
 			project1.getTasks().getByName("cleanEclipse").finalizedBy(project1.getTasks().getByName("cleanEclipseRuns"));
 
-<<<<<<< HEAD
-			if (extension.autoGenIDERuns) {
-				SetupIntelijRunConfigs.setup(project1);
-				GenVsCodeProjectTask.generate(project1);
-			}
-=======
 			SetupIntelijRunConfigs.setup(project1);
->>>>>>> 2070aeb9
+			GenVsCodeProjectTask.generate(project1);
 
 			// Enables the default mod remapper
 			if (extension.remapMod) {
