/*
 * This file is part of fabric-loom, licensed under the MIT License (MIT).
 *
 * Copyright (c) 2016, 2017, 2018 FabricMC
 *
 * Permission is hereby granted, free of charge, to any person obtaining a copy
 * of this software and associated documentation files (the "Software"), to deal
 * in the Software without restriction, including without limitation the rights
 * to use, copy, modify, merge, publish, distribute, sublicense, and/or sell
 * copies of the Software, and to permit persons to whom the Software is
 * furnished to do so, subject to the following conditions:
 *
 * The above copyright notice and this permission notice shall be included in all
 * copies or substantial portions of the Software.
 *
 * THE SOFTWARE IS PROVIDED "AS IS", WITHOUT WARRANTY OF ANY KIND, EXPRESS OR
 * IMPLIED, INCLUDING BUT NOT LIMITED TO THE WARRANTIES OF MERCHANTABILITY,
 * FITNESS FOR A PARTICULAR PURPOSE AND NONINFRINGEMENT. IN NO EVENT SHALL THE
 * AUTHORS OR COPYRIGHT HOLDERS BE LIABLE FOR ANY CLAIM, DAMAGES OR OTHER
 * LIABILITY, WHETHER IN AN ACTION OF CONTRACT, TORT OR OTHERWISE, ARISING FROM,
 * OUT OF OR IN CONNECTION WITH THE SOFTWARE OR THE USE OR OTHER DEALINGS IN THE
 * SOFTWARE.
 */

package net.fabricmc.loom.configuration;

<<<<<<< HEAD
import java.io.IOException;
import java.util.ArrayList;
import java.util.List;

import com.google.common.collect.ImmutableMap;
import org.gradle.api.Action;
=======
>>>>>>> 98731532
import org.gradle.api.Project;
import org.gradle.api.artifacts.Configuration;
import org.gradle.api.plugins.JavaPlugin;
import org.gradle.api.plugins.JavaPluginConvention;
import org.gradle.api.tasks.SourceSet;
import org.gradle.api.tasks.bundling.AbstractArchiveTask;
import org.gradle.api.tasks.bundling.Jar;
import org.gradle.api.tasks.javadoc.Javadoc;

import net.fabricmc.loom.LoomGradleExtension;
import net.fabricmc.loom.build.mixin.JavaApInvoker;
import net.fabricmc.loom.build.mixin.KaptApInvoker;
import net.fabricmc.loom.build.mixin.ScalaApInvoker;
import net.fabricmc.loom.configuration.ide.SetupIntelijRunConfigs;
import net.fabricmc.loom.configuration.providers.LaunchProvider;
import net.fabricmc.loom.configuration.providers.MinecraftProvider;
import net.fabricmc.loom.configuration.providers.forge.ForgeProvider;
import net.fabricmc.loom.configuration.providers.forge.ForgeUniversalProvider;
import net.fabricmc.loom.configuration.providers.forge.ForgeUserdevProvider;
import net.fabricmc.loom.configuration.providers.forge.McpConfigProvider;
import net.fabricmc.loom.configuration.providers.forge.PatchProvider;
import net.fabricmc.loom.configuration.providers.forge.SrgProvider;
import net.fabricmc.loom.configuration.providers.mappings.MappingsProvider;
<<<<<<< HEAD
import net.fabricmc.loom.task.AbstractLoomTask;
import net.fabricmc.loom.task.GenVsCodeProjectTask;
import net.fabricmc.loom.task.RemapAllSourcesTask;
import net.fabricmc.loom.task.RemapJarTask;
import net.fabricmc.loom.task.RemapSourcesJarTask;
=======
>>>>>>> 98731532
import net.fabricmc.loom.util.Constants;

public final class CompileConfiguration {
	private CompileConfiguration() {
	}

	public static void setupConfigurations(Project project) {
		Configuration modCompileClasspathConfig = project.getConfigurations().maybeCreate(Constants.Configurations.MOD_COMPILE_CLASSPATH);
		modCompileClasspathConfig.setTransitive(true);
		Configuration modCompileClasspathMappedConfig = project.getConfigurations().maybeCreate(Constants.Configurations.MOD_COMPILE_CLASSPATH_MAPPED);
		modCompileClasspathMappedConfig.setTransitive(false);

		Configuration minecraftNamedConfig = project.getConfigurations().maybeCreate(Constants.Configurations.MINECRAFT_NAMED);
		minecraftNamedConfig.setTransitive(false); // The launchers do not recurse dependencies
		Configuration minecraftDependenciesConfig = project.getConfigurations().maybeCreate(Constants.Configurations.MINECRAFT_DEPENDENCIES);
		minecraftDependenciesConfig.setTransitive(false);
		Configuration loaderDependenciesConfig = project.getConfigurations().maybeCreate(Constants.Configurations.LOADER_DEPENDENCIES);
		loaderDependenciesConfig.setTransitive(false);
		Configuration minecraftConfig = project.getConfigurations().maybeCreate(Constants.Configurations.MINECRAFT);
		minecraftConfig.setTransitive(false);

		project.afterEvaluate(project1 -> {
			if (project.getExtensions().getByType(LoomGradleExtension.class).shouldGenerateSrgTiny()) {
				Configuration srg = project.getConfigurations().maybeCreate(Constants.Configurations.SRG);
				srg.setTransitive(false);
			}

			if (project.getExtensions().getByType(LoomGradleExtension.class).isDataGenEnabled()) {
				project.getConvention().getPlugin(JavaPluginConvention.class).getSourceSets().getByName("main").resources(files -> {
					files.srcDir(project.file("src/generated/resources"));
				});
			}
		});

		if (project.getExtensions().getByType(LoomGradleExtension.class).isForge()) {
			Configuration forgeConfig = project.getConfigurations().maybeCreate(Constants.Configurations.FORGE);
			forgeConfig.setTransitive(false);
			Configuration forgeUserdevConfig = project.getConfigurations().maybeCreate(Constants.Configurations.FORGE_USERDEV);
			forgeUserdevConfig.setTransitive(false);
			Configuration forgeInstallerConfig = project.getConfigurations().maybeCreate(Constants.Configurations.FORGE_INSTALLER);
			forgeInstallerConfig.setTransitive(false);
			Configuration forgeUniversalConfig = project.getConfigurations().maybeCreate(Constants.Configurations.FORGE_UNIVERSAL);
			forgeUniversalConfig.setTransitive(false);
			Configuration forgeDependencies = project.getConfigurations().maybeCreate(Constants.Configurations.FORGE_DEPENDENCIES);
			forgeDependencies.setTransitive(false);
			Configuration mcpConfig = project.getConfigurations().maybeCreate(Constants.Configurations.MCP_CONFIG);
			mcpConfig.setTransitive(false);

			extendsFrom(Constants.Configurations.MINECRAFT_DEPENDENCIES, Constants.Configurations.FORGE_DEPENDENCIES, project);
		}

		Configuration includeConfig = project.getConfigurations().maybeCreate(Constants.Configurations.INCLUDE);
		includeConfig.setTransitive(false); // Dont get transitive deps

		project.getConfigurations().maybeCreate(Constants.Configurations.MAPPING_CONSTANTS);
		extendsFrom(JavaPlugin.COMPILE_ONLY_CONFIGURATION_NAME, Constants.Configurations.MAPPING_CONSTANTS, project);

		project.getConfigurations().maybeCreate(Constants.Configurations.MAPPINGS);
		project.getConfigurations().maybeCreate(Constants.Configurations.MAPPINGS_FINAL);
		project.getConfigurations().maybeCreate(Constants.Configurations.LOOM_DEVELOPMENT_DEPENDENCIES);
		project.getConfigurations().maybeCreate(Constants.Configurations.UNPICK_CLASSPATH);

		for (RemappedConfigurationEntry entry : Constants.MOD_COMPILE_ENTRIES) {
			Configuration compileModsConfig = project.getConfigurations().maybeCreate(entry.getSourceConfiguration());
			compileModsConfig.setTransitive(true);
			Configuration compileModsMappedConfig = project.getConfigurations().maybeCreate(entry.getRemappedConfiguration());
			compileModsMappedConfig.setTransitive(false); // Don't get transitive deps of already remapped mods

			extendsFrom(entry.getTargetConfiguration(project.getConfigurations()), entry.getRemappedConfiguration(), project);

			if (entry.isOnModCompileClasspath()) {
				extendsFrom(Constants.Configurations.MOD_COMPILE_CLASSPATH, entry.getSourceConfiguration(), project);
				extendsFrom(Constants.Configurations.MOD_COMPILE_CLASSPATH_MAPPED, entry.getRemappedConfiguration(), project);
			}
		}

		extendsFrom(JavaPlugin.COMPILE_CLASSPATH_CONFIGURATION_NAME, Constants.Configurations.MINECRAFT_NAMED, project);
		extendsFrom(JavaPlugin.RUNTIME_CLASSPATH_CONFIGURATION_NAME, Constants.Configurations.MINECRAFT_NAMED, project);
		extendsFrom(JavaPlugin.TEST_COMPILE_CLASSPATH_CONFIGURATION_NAME, Constants.Configurations.MINECRAFT_NAMED, project);
		extendsFrom(JavaPlugin.TEST_RUNTIME_CLASSPATH_CONFIGURATION_NAME, Constants.Configurations.MINECRAFT_NAMED, project);

		extendsFrom(Constants.Configurations.LOADER_DEPENDENCIES, Constants.Configurations.MINECRAFT_DEPENDENCIES, project);
		extendsFrom(Constants.Configurations.MINECRAFT_NAMED, Constants.Configurations.LOADER_DEPENDENCIES, project);

		extendsFrom(JavaPlugin.IMPLEMENTATION_CONFIGURATION_NAME, Constants.Configurations.MAPPINGS_FINAL, project);

		extendsFrom(JavaPlugin.RUNTIME_CLASSPATH_CONFIGURATION_NAME, Constants.Configurations.LOOM_DEVELOPMENT_DEPENDENCIES, project);
	}

<<<<<<< HEAD
	/**
	 * Permit to add a Maven repository to a target project.
	 *
	 * @param target The target project
	 * @param name   The name of the repository
	 * @param url    The URL of the repository
	 * @return An object containing the name and the URL of the repository that can be modified later
	 */
	public static MavenArtifactRepository addMavenRepo(Project target, final String name, final String url) {
		return addMavenRepo(target, name, url, repo -> {
		});
	}

	public static MavenArtifactRepository addMavenRepo(Project target, final String name, final String url, final Action<MavenArtifactRepository> action) {
		return target.getRepositories().maven(repo -> {
			repo.setName(name);
			repo.setUrl(url);
			action.execute(repo);
		});
	}

	public static void configureCompile(Project project) {
		JavaPluginConvention javaModule = (JavaPluginConvention) project.getConvention().getPlugins().get("java");
=======
	public static void configureCompile(Project p) {
		JavaPluginConvention javaModule = (JavaPluginConvention) p.getConvention().getPlugins().get("java");
>>>>>>> 98731532

		SourceSet main = javaModule.getSourceSets().getByName(SourceSet.MAIN_SOURCE_SET_NAME);

		Javadoc javadoc = (Javadoc) p.getTasks().getByName(JavaPlugin.JAVADOC_TASK_NAME);
		javadoc.setClasspath(main.getOutput().plus(main.getCompileClasspath()));

		p.afterEvaluate(project -> {
			LoomGradleExtension extension = project.getExtensions().getByType(LoomGradleExtension.class);

<<<<<<< HEAD
			project1.getRepositories().maven(mavenArtifactRepository -> {
				mavenArtifactRepository.setUrl(extension.getRemappedModCache());
				mavenArtifactRepository.setName("UserLocalRemappedMods");
			});

			project1.getRepositories().maven(mavenArtifactRepository -> {
				mavenArtifactRepository.setName("Fabric");
				mavenArtifactRepository.setUrl("https://maven.fabricmc.net/");
			});

			project1.getRepositories().maven(mavenArtifactRepository -> {
				mavenArtifactRepository.setName("Mojang");
				mavenArtifactRepository.setUrl("https://libraries.minecraft.net/");
			});

			project1.getRepositories().maven(mavenArtifactRepository -> {
				mavenArtifactRepository.setName("Forge");
				mavenArtifactRepository.setUrl("https://files.minecraftforge.net/maven/");

				mavenArtifactRepository.metadataSources(sources -> {
					sources.mavenPom();

					try {
						MavenArtifactRepository.MetadataSources.class.getDeclaredMethod("ignoreGradleMetadataRedirection")
								.invoke(sources);
					} catch (Throwable ignored) {
						// Method not available
					}
				});
			});

			project1.getRepositories().mavenCentral();
=======
			MavenConfiguration.setup(project);
>>>>>>> 98731532

			LoomDependencyManager dependencyManager = new LoomDependencyManager();
			extension.setDependencyManager(dependencyManager);

			dependencyManager.addProvider(new MinecraftProvider(project));

			if (extension.isForge()) {
				dependencyManager.addProvider(new ForgeProvider(project));
				dependencyManager.addProvider(new ForgeUserdevProvider(project));
			}

			if (extension.shouldGenerateSrgTiny()) {
				dependencyManager.addProvider(new SrgProvider(project));
			}

			if (extension.isForge()) {
				dependencyManager.addProvider(new McpConfigProvider(project));
				dependencyManager.addProvider(new PatchProvider(project));
				dependencyManager.addProvider(new ForgeUniversalProvider(project));
			}

			dependencyManager.addProvider(new MappingsProvider(project));
			dependencyManager.addProvider(new LaunchProvider(project));

			dependencyManager.handleDependencies(project);

			project.getTasks().getByName("idea").finalizedBy(project.getTasks().getByName("genIdeaWorkspace"));
			project.getTasks().getByName("eclipse").finalizedBy(project.getTasks().getByName("genEclipseRuns"));
			project.getTasks().getByName("cleanEclipse").finalizedBy(project.getTasks().getByName("cleanEclipseRuns"));

<<<<<<< HEAD
			SetupIntelijRunConfigs.setup(project1);
			GenVsCodeProjectTask.generate(project1);

			// Enables the default mod remapper
			if (extension.remapMod) {
				AbstractArchiveTask jarTask = (AbstractArchiveTask) project1.getTasks().getByName("jar");
				RemapJarTask remapJarTask = (RemapJarTask) project1.getTasks().findByName("remapJar");

				assert remapJarTask != null;

				if (!remapJarTask.getInput().isPresent()) {
					jarTask.setClassifier("dev");
					remapJarTask.setClassifier("");
					remapJarTask.getInput().set(jarTask.getArchivePath());
				}

				if (extension.isForge()) {
					remapJarTask.getToM().set("srg");
					((Jar) jarTask).manifest(manifest -> {
						List<String> configs = new ArrayList<>();

						if (extension.mixinConfig != null) {
							configs.add(extension.mixinConfig);
						}

						if (extension.mixinConfigs != null) {
							configs.addAll(extension.mixinConfigs);
						}

						manifest.attributes(ImmutableMap.of("MixinConfigs", String.join(",", configs)));
					});
				}

				extension.getUnmappedModCollection().from(jarTask);
				remapJarTask.getAddNestedDependencies().set(true);
				remapJarTask.getRemapAccessWidener().set(true);

				project1.getArtifacts().add("archives", remapJarTask);
				remapJarTask.dependsOn(jarTask);
				project1.getTasks().getByName("build").dependsOn(remapJarTask);

				project.getTasks().withType(RemapJarTask.class).forEach(task -> {
					if (task.getAddNestedDependencies().getOrElse(false)) {
						NestedJars.getRequiredTasks(project1).forEach(task::dependsOn);
					}
				});

				SourceRemapper remapper = null;
				Task parentTask = project1.getTasks().getByName("build");

				if (extension.isShareCaches()) {
					Project rootProject = project.getRootProject();

					if (extension.isRootProject()) {
						SourceRemapper sourceRemapper = new SourceRemapper(rootProject, false);
						JarRemapper jarRemapper = new JarRemapper();

						remapJarTask.jarRemapper = jarRemapper;

						rootProject.getTasks().register("remapAllSources", RemapAllSourcesTask.class, task -> {
							task.sourceRemapper = sourceRemapper;
							task.doLast(t -> sourceRemapper.remapAll());
						});

						parentTask = rootProject.getTasks().getByName("remapAllSources");

						rootProject.getTasks().register("remapAllJars", AbstractLoomTask.class, task -> {
							task.doLast(t -> {
								try {
									jarRemapper.remap(rootProject);
								} catch (IOException e) {
									throw new RuntimeException("Failed to remap jars", e);
								}
							});
						});
					} else {
						parentTask = rootProject.getTasks().getByName("remapAllSources");
						remapper = ((RemapAllSourcesTask) parentTask).sourceRemapper;

						remapJarTask.jarRemapper = ((RemapJarTask) rootProject.getTasks().getByName("remapJar")).jarRemapper;

						project1.getTasks().getByName("build").dependsOn(parentTask);
						project1.getTasks().getByName("build").dependsOn(rootProject.getTasks().getByName("remapAllJars"));
						rootProject.getTasks().getByName("remapAllJars").dependsOn(project1.getTasks().getByName("remapJar"));
					}
				}

				try {
					AbstractArchiveTask sourcesTask = (AbstractArchiveTask) project1.getTasks().getByName("sourcesJar");

					RemapSourcesJarTask remapSourcesJarTask = (RemapSourcesJarTask) project1.getTasks().findByName("remapSourcesJar");
					remapSourcesJarTask.setInput(sourcesTask.getArchivePath());
					remapSourcesJarTask.setOutput(sourcesTask.getArchivePath());
					remapSourcesJarTask.doLast(task -> project1.getArtifacts().add("archives", remapSourcesJarTask.getOutput()));
					remapSourcesJarTask.dependsOn(project1.getTasks().getByName("sourcesJar"));

					if (extension.isShareCaches()) {
						remapSourcesJarTask.setSourceRemapper(remapper);
					}

					parentTask.dependsOn(remapSourcesJarTask);
				} catch (UnknownTaskException ignored) {
					// pass
				}
=======
			SetupIntelijRunConfigs.setup(project);

			// Enables the default mod remapper
			if (extension.remapMod) {
				RemapConfiguration.setupDefaultRemap(project);
>>>>>>> 98731532
			} else {
				AbstractArchiveTask jarTask = (AbstractArchiveTask) project.getTasks().getByName("jar");
				extension.getUnmappedModCollection().from(jarTask);
			}

			// Disable some things used by log4j via the mixin AP that prevent it from being garbage collected
			System.setProperty("log4j2.disable.jmx", "true");
			System.setProperty("log4j.shutdownHookEnabled", "false");
			System.setProperty("log4j.skipJansi", "true");

			project.getLogger().info("Configuring compiler arguments for Java");
			new JavaApInvoker(project).configureMixin();

			if (project.getPluginManager().hasPlugin("scala")) {
				project.getLogger().info("Configuring compiler arguments for Scala");
				new ScalaApInvoker(project).configureMixin();
			}

			if (project.getPluginManager().hasPlugin("org.jetbrains.kotlin.kapt")) {
				project.getLogger().info("Configuring compiler arguments for Kapt plugin");
				new KaptApInvoker(project).configureMixin();
			}
		});

		if (p.getPluginManager().hasPlugin("org.jetbrains.kotlin.kapt")) {
			// If loom is applied after kapt, then kapt will use the AP arguments too early for loom to pass the arguments we need for mixin.
			throw new IllegalArgumentException("fabric-loom must be applied BEFORE kapt in the plugins { } block.");
		}
	}

	private static void extendsFrom(String a, String b, Project project) {
		project.getConfigurations().getByName(a).extendsFrom(project.getConfigurations().getByName(b));
	}
}<|MERGE_RESOLUTION|>--- conflicted
+++ resolved
@@ -24,15 +24,6 @@
 
 package net.fabricmc.loom.configuration;
 
-<<<<<<< HEAD
-import java.io.IOException;
-import java.util.ArrayList;
-import java.util.List;
-
-import com.google.common.collect.ImmutableMap;
-import org.gradle.api.Action;
-=======
->>>>>>> 98731532
 import org.gradle.api.Project;
 import org.gradle.api.artifacts.Configuration;
 import org.gradle.api.plugins.JavaPlugin;
@@ -56,14 +47,6 @@
 import net.fabricmc.loom.configuration.providers.forge.PatchProvider;
 import net.fabricmc.loom.configuration.providers.forge.SrgProvider;
 import net.fabricmc.loom.configuration.providers.mappings.MappingsProvider;
-<<<<<<< HEAD
-import net.fabricmc.loom.task.AbstractLoomTask;
-import net.fabricmc.loom.task.GenVsCodeProjectTask;
-import net.fabricmc.loom.task.RemapAllSourcesTask;
-import net.fabricmc.loom.task.RemapJarTask;
-import net.fabricmc.loom.task.RemapSourcesJarTask;
-=======
->>>>>>> 98731532
 import net.fabricmc.loom.util.Constants;
 
 public final class CompileConfiguration {
@@ -153,34 +136,8 @@
 		extendsFrom(JavaPlugin.RUNTIME_CLASSPATH_CONFIGURATION_NAME, Constants.Configurations.LOOM_DEVELOPMENT_DEPENDENCIES, project);
 	}
 
-<<<<<<< HEAD
-	/**
-	 * Permit to add a Maven repository to a target project.
-	 *
-	 * @param target The target project
-	 * @param name   The name of the repository
-	 * @param url    The URL of the repository
-	 * @return An object containing the name and the URL of the repository that can be modified later
-	 */
-	public static MavenArtifactRepository addMavenRepo(Project target, final String name, final String url) {
-		return addMavenRepo(target, name, url, repo -> {
-		});
-	}
-
-	public static MavenArtifactRepository addMavenRepo(Project target, final String name, final String url, final Action<MavenArtifactRepository> action) {
-		return target.getRepositories().maven(repo -> {
-			repo.setName(name);
-			repo.setUrl(url);
-			action.execute(repo);
-		});
-	}
-
-	public static void configureCompile(Project project) {
-		JavaPluginConvention javaModule = (JavaPluginConvention) project.getConvention().getPlugins().get("java");
-=======
 	public static void configureCompile(Project p) {
 		JavaPluginConvention javaModule = (JavaPluginConvention) p.getConvention().getPlugins().get("java");
->>>>>>> 98731532
 
 		SourceSet main = javaModule.getSourceSets().getByName(SourceSet.MAIN_SOURCE_SET_NAME);
 
@@ -190,42 +147,7 @@
 		p.afterEvaluate(project -> {
 			LoomGradleExtension extension = project.getExtensions().getByType(LoomGradleExtension.class);
 
-<<<<<<< HEAD
-			project1.getRepositories().maven(mavenArtifactRepository -> {
-				mavenArtifactRepository.setUrl(extension.getRemappedModCache());
-				mavenArtifactRepository.setName("UserLocalRemappedMods");
-			});
-
-			project1.getRepositories().maven(mavenArtifactRepository -> {
-				mavenArtifactRepository.setName("Fabric");
-				mavenArtifactRepository.setUrl("https://maven.fabricmc.net/");
-			});
-
-			project1.getRepositories().maven(mavenArtifactRepository -> {
-				mavenArtifactRepository.setName("Mojang");
-				mavenArtifactRepository.setUrl("https://libraries.minecraft.net/");
-			});
-
-			project1.getRepositories().maven(mavenArtifactRepository -> {
-				mavenArtifactRepository.setName("Forge");
-				mavenArtifactRepository.setUrl("https://files.minecraftforge.net/maven/");
-
-				mavenArtifactRepository.metadataSources(sources -> {
-					sources.mavenPom();
-
-					try {
-						MavenArtifactRepository.MetadataSources.class.getDeclaredMethod("ignoreGradleMetadataRedirection")
-								.invoke(sources);
-					} catch (Throwable ignored) {
-						// Method not available
-					}
-				});
-			});
-
-			project1.getRepositories().mavenCentral();
-=======
 			MavenConfiguration.setup(project);
->>>>>>> 98731532
 
 			LoomDependencyManager dependencyManager = new LoomDependencyManager();
 			extension.setDependencyManager(dependencyManager);
@@ -256,118 +178,12 @@
 			project.getTasks().getByName("eclipse").finalizedBy(project.getTasks().getByName("genEclipseRuns"));
 			project.getTasks().getByName("cleanEclipse").finalizedBy(project.getTasks().getByName("cleanEclipseRuns"));
 
-<<<<<<< HEAD
-			SetupIntelijRunConfigs.setup(project1);
+			SetupIntelijRunConfigs.setup(project);
 			GenVsCodeProjectTask.generate(project1);
-
-			// Enables the default mod remapper
-			if (extension.remapMod) {
-				AbstractArchiveTask jarTask = (AbstractArchiveTask) project1.getTasks().getByName("jar");
-				RemapJarTask remapJarTask = (RemapJarTask) project1.getTasks().findByName("remapJar");
-
-				assert remapJarTask != null;
-
-				if (!remapJarTask.getInput().isPresent()) {
-					jarTask.setClassifier("dev");
-					remapJarTask.setClassifier("");
-					remapJarTask.getInput().set(jarTask.getArchivePath());
-				}
-
-				if (extension.isForge()) {
-					remapJarTask.getToM().set("srg");
-					((Jar) jarTask).manifest(manifest -> {
-						List<String> configs = new ArrayList<>();
-
-						if (extension.mixinConfig != null) {
-							configs.add(extension.mixinConfig);
-						}
-
-						if (extension.mixinConfigs != null) {
-							configs.addAll(extension.mixinConfigs);
-						}
-
-						manifest.attributes(ImmutableMap.of("MixinConfigs", String.join(",", configs)));
-					});
-				}
-
-				extension.getUnmappedModCollection().from(jarTask);
-				remapJarTask.getAddNestedDependencies().set(true);
-				remapJarTask.getRemapAccessWidener().set(true);
-
-				project1.getArtifacts().add("archives", remapJarTask);
-				remapJarTask.dependsOn(jarTask);
-				project1.getTasks().getByName("build").dependsOn(remapJarTask);
-
-				project.getTasks().withType(RemapJarTask.class).forEach(task -> {
-					if (task.getAddNestedDependencies().getOrElse(false)) {
-						NestedJars.getRequiredTasks(project1).forEach(task::dependsOn);
-					}
-				});
-
-				SourceRemapper remapper = null;
-				Task parentTask = project1.getTasks().getByName("build");
-
-				if (extension.isShareCaches()) {
-					Project rootProject = project.getRootProject();
-
-					if (extension.isRootProject()) {
-						SourceRemapper sourceRemapper = new SourceRemapper(rootProject, false);
-						JarRemapper jarRemapper = new JarRemapper();
-
-						remapJarTask.jarRemapper = jarRemapper;
-
-						rootProject.getTasks().register("remapAllSources", RemapAllSourcesTask.class, task -> {
-							task.sourceRemapper = sourceRemapper;
-							task.doLast(t -> sourceRemapper.remapAll());
-						});
-
-						parentTask = rootProject.getTasks().getByName("remapAllSources");
-
-						rootProject.getTasks().register("remapAllJars", AbstractLoomTask.class, task -> {
-							task.doLast(t -> {
-								try {
-									jarRemapper.remap(rootProject);
-								} catch (IOException e) {
-									throw new RuntimeException("Failed to remap jars", e);
-								}
-							});
-						});
-					} else {
-						parentTask = rootProject.getTasks().getByName("remapAllSources");
-						remapper = ((RemapAllSourcesTask) parentTask).sourceRemapper;
-
-						remapJarTask.jarRemapper = ((RemapJarTask) rootProject.getTasks().getByName("remapJar")).jarRemapper;
-
-						project1.getTasks().getByName("build").dependsOn(parentTask);
-						project1.getTasks().getByName("build").dependsOn(rootProject.getTasks().getByName("remapAllJars"));
-						rootProject.getTasks().getByName("remapAllJars").dependsOn(project1.getTasks().getByName("remapJar"));
-					}
-				}
-
-				try {
-					AbstractArchiveTask sourcesTask = (AbstractArchiveTask) project1.getTasks().getByName("sourcesJar");
-
-					RemapSourcesJarTask remapSourcesJarTask = (RemapSourcesJarTask) project1.getTasks().findByName("remapSourcesJar");
-					remapSourcesJarTask.setInput(sourcesTask.getArchivePath());
-					remapSourcesJarTask.setOutput(sourcesTask.getArchivePath());
-					remapSourcesJarTask.doLast(task -> project1.getArtifacts().add("archives", remapSourcesJarTask.getOutput()));
-					remapSourcesJarTask.dependsOn(project1.getTasks().getByName("sourcesJar"));
-
-					if (extension.isShareCaches()) {
-						remapSourcesJarTask.setSourceRemapper(remapper);
-					}
-
-					parentTask.dependsOn(remapSourcesJarTask);
-				} catch (UnknownTaskException ignored) {
-					// pass
-				}
-=======
-			SetupIntelijRunConfigs.setup(project);
 
 			// Enables the default mod remapper
 			if (extension.remapMod) {
 				RemapConfiguration.setupDefaultRemap(project);
->>>>>>> 98731532
 			} else {
 				AbstractArchiveTask jarTask = (AbstractArchiveTask) project.getTasks().getByName("jar");
 				extension.getUnmappedModCollection().from(jarTask);
