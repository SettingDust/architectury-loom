/*
 * This file is part of fabric-loom, licensed under the MIT License (MIT).
 *
 * Copyright (c) 2016-2021 FabricMC
 *
 * Permission is hereby granted, free of charge, to any person obtaining a copy
 * of this software and associated documentation files (the "Software"), to deal
 * in the Software without restriction, including without limitation the rights
 * to use, copy, modify, merge, publish, distribute, sublicense, and/or sell
 * copies of the Software, and to permit persons to whom the Software is
 * furnished to do so, subject to the following conditions:
 *
 * The above copyright notice and this permission notice shall be included in all
 * copies or substantial portions of the Software.
 *
 * THE SOFTWARE IS PROVIDED "AS IS", WITHOUT WARRANTY OF ANY KIND, EXPRESS OR
 * IMPLIED, INCLUDING BUT NOT LIMITED TO THE WARRANTIES OF MERCHANTABILITY,
 * FITNESS FOR A PARTICULAR PURPOSE AND NONINFRINGEMENT. IN NO EVENT SHALL THE
 * AUTHORS OR COPYRIGHT HOLDERS BE LIABLE FOR ANY CLAIM, DAMAGES OR OTHER
 * LIABILITY, WHETHER IN AN ACTION OF CONTRACT, TORT OR OTHERWISE, ARISING FROM,
 * OUT OF OR IN CONNECTION WITH THE SOFTWARE OR THE USE OR OTHER DEALINGS IN THE
 * SOFTWARE.
 */

package net.fabricmc.loom.configuration.ide;

import java.io.IOException;
import java.io.InputStream;
import java.nio.charset.StandardCharsets;
import java.nio.file.Path;
import java.util.ArrayList;
import java.util.Collection;
import java.util.Collections;
import java.util.HashMap;
import java.util.LinkedList;
import java.util.List;
import java.util.Locale;
import java.util.Map;
import java.util.Objects;
import java.util.Set;
import java.util.function.Consumer;
import java.util.stream.Collectors;

import com.google.common.collect.ImmutableMap;
import com.google.gson.JsonElement;
import com.google.gson.JsonObject;
import org.gradle.api.Project;
import org.gradle.api.artifacts.ModuleVersionIdentifier;
import org.gradle.api.artifacts.ResolvedArtifact;
import org.gradle.api.artifacts.ResolvedModuleVersion;
import org.gradle.api.tasks.SourceSet;
import org.gradle.plugins.ide.eclipse.model.EclipseModel;
import org.w3c.dom.Document;
import org.w3c.dom.Element;
import org.w3c.dom.Node;

import net.fabricmc.loom.LoomGradleExtension;
import net.fabricmc.loom.configuration.InstallerData;
import net.fabricmc.loom.configuration.ide.idea.IdeaSyncTask;
import net.fabricmc.loom.configuration.ide.idea.IdeaUtils;
import net.fabricmc.loom.configuration.providers.BundleMetadata;
import net.fabricmc.loom.util.Constants;
import net.fabricmc.loom.util.gradle.SourceSetReference;

public class RunConfig {
	public String configName;
	public String eclipseProjectName;
	public String ideaModuleName;
	public String mainClass;
	public String runDirIdeaUrl;
	public String runDir;
	public String environment;
	public List<String> vmArgs = new ArrayList<>();
	public List<String> programArgs = new ArrayList<>();
	public List<String> vscodeBeforeRun = new ArrayList<>();
	public SourceSet sourceSet;
	public Map<String, Object> environmentVariables;
	public String projectName;

	public Element genRuns(Element doc) {
		Element root = this.addXml(doc, "component", ImmutableMap.of("name", "ProjectRunConfigurationManager"));
		root = addXml(root, "configuration", ImmutableMap.of("default", "false", "name", configName, "type", "Application", "factoryName", "Application"));

		this.addXml(root, "module", ImmutableMap.of("name", ideaModuleName));
		this.addXml(root, "option", ImmutableMap.of("name", "MAIN_CLASS_NAME", "value", mainClass));
		this.addXml(root, "option", ImmutableMap.of("name", "WORKING_DIRECTORY", "value", runDirIdeaUrl));

		if (!vmArgs.isEmpty()) {
			this.addXml(root, "option", ImmutableMap.of("name", "VM_PARAMETERS", "value", joinArguments(vmArgs)));
		}

		if (!programArgs.isEmpty()) {
			this.addXml(root, "option", ImmutableMap.of("name", "PROGRAM_PARAMETERS", "value", joinArguments(programArgs)));
		}

		return root;
	}

	public Element addXml(Node parent, String name, Map<String, String> values) {
		Document doc = parent.getOwnerDocument();

		if (doc == null) {
			doc = (Document) parent;
		}

		Element e = doc.createElement(name);

		for (Map.Entry<String, String> entry : values.entrySet()) {
			e.setAttribute(entry.getKey(), entry.getValue());
		}

		parent.appendChild(e);
		return e;
	}

	private static void populate(Project project, LoomGradleExtension extension, RunConfig runConfig, String environment) {
		runConfig.configName += extension.isRootProject() ? "" : " (" + project.getPath() + ")";
		runConfig.eclipseProjectName = project.getExtensions().getByType(EclipseModel.class).getProject().getName();

		runConfig.mainClass = "net.fabricmc.devlaunchinjector.Main";
		runConfig.vmArgs.add("-Dfabric.dli.config=" + encodeEscaped(extension.getFiles().getDevLauncherConfig().getAbsolutePath()));
		runConfig.vmArgs.add("-Dfabric.dli.env=" + environment.toLowerCase());
	}

	// Turns camelCase/PascalCase into Capital Case
	// caseConversionExample -> Case Conversion Example
	private static String capitalizeCamelCaseName(String name) {
		if (name.length() == 0) {
			return "";
		}

		return name.substring(0, 1).toUpperCase() + name.substring(1).replaceAll("([^A-Z])([A-Z])", "$1 $2");
	}

	public static RunConfig runConfig(Project project, RunConfigSettings settings) {
		settings.evaluateNow();
		LoomGradleExtension extension = LoomGradleExtension.get(project);
		String name = settings.getName();

		String configName = settings.getConfigName();
		String environment = settings.getEnvironment();
		SourceSet sourceSet = settings.getSource(project);

		String mainClass = settings.getMainClass().getOrNull();

		if (mainClass == null) {
			throw new IllegalArgumentException("Run configuration '" + name + "' must specify 'mainClass'");
		}

		if (configName == null) {
			configName = "";
			String srcName = sourceSet.getName();

			final boolean isSplitClientSourceSet = extension.areEnvironmentSourceSetsSplit()
					&& srcName.equals("client")
					&& environment.equals("client");

			if (!srcName.equals(SourceSet.MAIN_SOURCE_SET_NAME) && !isSplitClientSourceSet) {
				configName += capitalizeCamelCaseName(srcName) + " ";
			}

			configName += "Minecraft " + capitalizeCamelCaseName(name);
		}

		Objects.requireNonNull(environment, "No environment set for run config");

		String runDir = settings.getRunDir();

		if (runDir == null) {
			runDir = "run";
		}

		RunConfig runConfig = new RunConfig();
		runConfig.configName = configName;
		populate(project, extension, runConfig, environment);
		runConfig.ideaModuleName = IdeaUtils.getIdeaModuleName(new SourceSetReference(sourceSet, project));
		runConfig.runDirIdeaUrl = "file://$PROJECT_DIR$/" + runDir;
		runConfig.runDir = runDir;
		runConfig.sourceSet = sourceSet;
		runConfig.environment = environment;

		// Custom parameters
		runConfig.programArgs.addAll(settings.getProgramArgs());
		runConfig.vmArgs.addAll(settings.getVmArgs());
		runConfig.vmArgs.add("-Dfabric.dli.main=" + mainClass);
		runConfig.environmentVariables = new HashMap<>();
		runConfig.environmentVariables.putAll(settings.getEnvironmentVariables());
		runConfig.projectName = project.getName();

		for (Consumer<RunConfig> consumer : extension.getSettingsPostEdit()) {
			consumer.accept(runConfig);
		}

		return runConfig;
	}

	public String fromDummy(String dummy, boolean relativeDir, Project project) throws IOException {
		String dummyConfig;

		try (InputStream input = IdeaSyncTask.class.getClassLoader().getResourceAsStream(dummy)) {
			dummyConfig = new String(input.readAllBytes(), StandardCharsets.UTF_8);
		}

		String runDir = this.runDir;

		if (relativeDir && project.getRootProject() != project) {
			Path rootPath = project.getRootDir().toPath();
			Path projectPath = project.getProjectDir().toPath();
			String relativePath = rootPath.relativize(projectPath).toString();

			runDir = relativePath + "/" + runDir;
		}

		dummyConfig = dummyConfig.replace("%NAME%", configName);
		dummyConfig = dummyConfig.replace("%MAIN_CLASS%", mainClass);
		dummyConfig = dummyConfig.replace("%ECLIPSE_PROJECT%", eclipseProjectName);
		dummyConfig = dummyConfig.replace("%IDEA_MODULE%", ideaModuleName);
		dummyConfig = dummyConfig.replace("%RUN_DIRECTORY%", runDir);
		dummyConfig = dummyConfig.replace("%PROGRAM_ARGS%", joinArguments(programArgs).replaceAll("\"", "&quot;"));
		dummyConfig = dummyConfig.replace("%VM_ARGS%", joinArguments(vmArgs).replaceAll("\"", "&quot;"));
		dummyConfig = dummyConfig.replace("%IDEA_ENV_VARS%", getEnvVars("<env name=\"%s\" value=\"%s\"/>"));
		dummyConfig = dummyConfig.replace("%ECLIPSE_ENV_VARS%", getEnvVars("<mapEntry key=\"%s\" value=\"%s\"/>"));

		return dummyConfig;
	}

	private String getEnvVars(String pattern) {
		return environmentVariables.entrySet().stream()
			.map(entry ->
				pattern.formatted(entry.getKey(), entry.getValue().toString())
			).collect(Collectors.joining());
	}

	public static String joinArguments(List<String> args) {
		final var sb = new StringBuilder();
		boolean first = true;

		for (String arg : args) {
			if (!first) {
				sb.append(" ");
			}

			first = false;

			if (arg.contains(" ")) {
				sb.append("\"").append(arg).append("\"");
			} else {
				sb.append(arg);
			}
		}

		return sb.toString();
	}

<<<<<<< HEAD
	private static String getMainClass(String side, LoomGradleExtension extension, String defaultMainClass) {
		InstallerData installerData = extension.getInstallerData() == null ? null : extension.getInstallerData();
=======
	static String getMainClass(String side, LoomGradleExtension extension, String defaultMainClass) {
		InstallerData installerData = extension.getInstallerData();
>>>>>>> 2e6a1a91

		if (installerData == null) {
			return defaultMainClass;
		}

		JsonObject installerJson = installerData.installerJson();

		if (installerJson != null && installerJson.has("mainClass")) {
			JsonElement mainClassJson = installerJson.get("mainClass");

			String mainClassName = "";

			if (mainClassJson.isJsonObject()) {
				JsonObject mainClassesJson = mainClassJson.getAsJsonObject();

				if (mainClassesJson.has(side)) {
					mainClassName = mainClassesJson.get(side).getAsString();
				}
			} else {
				mainClassName = mainClassJson.getAsString();
			}

			return mainClassName;
		}

		return defaultMainClass;
	}

	public List<String> getExcludedLibraryPaths(Project project) {
		if (!environment.equals("server")) {
			return Collections.emptyList();
		}

		final BundleMetadata bundleMetadata = LoomGradleExtension.get(project).getMinecraftProvider().getServerBundleMetadata();

		if (bundleMetadata == null) {
			// Legacy version
			return Collections.emptyList();
		}

		final Set<ResolvedArtifact> clientLibraries = getArtifacts(project, Constants.Configurations.MINECRAFT_CLIENT_RUNTIME_LIBRARIES);
		final Set<ResolvedArtifact> serverLibraries = getArtifacts(project, Constants.Configurations.MINECRAFT_SERVER_RUNTIME_LIBRARIES);
		final List<String> clientOnlyLibraries = new LinkedList<>();

		for (ResolvedArtifact library : clientLibraries) {
			if (!containsLibrary(serverLibraries, library.getModuleVersion().getId())) {
				clientOnlyLibraries.add(library.getFile().getAbsolutePath());
			}
		}

		return clientOnlyLibraries;
	}

	private static Set<ResolvedArtifact> getArtifacts(Project project, String configuration) {
		return project.getConfigurations().getByName(configuration).getHierarchy()
				.stream()
				.map(c -> c.getResolvedConfiguration().getResolvedArtifacts())
				.flatMap(Collection::stream)
				.collect(Collectors.toSet());
	}

	private static boolean containsLibrary(Set<ResolvedArtifact> artifacts, ModuleVersionIdentifier identifier) {
		return artifacts.stream()
				.map(ResolvedArtifact::getModuleVersion)
				.map(ResolvedModuleVersion::getId)
				.anyMatch(test -> test.getGroup().equals(identifier.getGroup()) && test.getName().equals(identifier.getName()));
	}

	private static String encodeEscaped(String s) {
		StringBuilder ret = new StringBuilder();

		for (int i = 0; i < s.length(); i++) {
			char c = s.charAt(i);

			if (c == '@' && i > 0 && s.charAt(i - 1) == '@' || c == ' ') {
				ret.append(String.format(Locale.ENGLISH, "@@%04x", (int) c));
			} else {
				ret.append(c);
			}
		}

		return ret.toString();
	}
}<|MERGE_RESOLUTION|>--- conflicted
+++ resolved
@@ -252,13 +252,8 @@
 		return sb.toString();
 	}
 
-<<<<<<< HEAD
-	private static String getMainClass(String side, LoomGradleExtension extension, String defaultMainClass) {
+	static String getMainClass(String side, LoomGradleExtension extension, String defaultMainClass) {
 		InstallerData installerData = extension.getInstallerData() == null ? null : extension.getInstallerData();
-=======
-	static String getMainClass(String side, LoomGradleExtension extension, String defaultMainClass) {
-		InstallerData installerData = extension.getInstallerData();
->>>>>>> 2e6a1a91
 
 		if (installerData == null) {
 			return defaultMainClass;
