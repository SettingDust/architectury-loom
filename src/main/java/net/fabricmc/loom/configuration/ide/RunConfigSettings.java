--- conflicted
+++ resolved
@@ -254,13 +254,8 @@
 	 */
 	public void client() {
 		startFirstThread();
-<<<<<<< HEAD
-		mode("client");
+		environment("client");
 		defaultMainClass(getExtension().isForge() ? Constants.ForgeUserDev.LAUNCH_TESTING : Constants.Knot.KNOT_CLIENT);
-=======
-		environment("client");
-		defaultMainClass(Constants.Knot.KNOT_CLIENT);
->>>>>>> 5b3222e9
 	}
 
 	/**
@@ -268,8 +263,7 @@
 	 */
 	public void server() {
 		programArg("nogui");
-<<<<<<< HEAD
-		mode("server");
+		environment("server");
 		defaultMainClass(getExtension().isForge() ? Constants.ForgeUserDev.LAUNCH_TESTING : Constants.Knot.KNOT_SERVER);
 	}
 
@@ -279,10 +273,6 @@
 	public void data() {
 		mode("data");
 		defaultMainClass(getExtension().isForge() ? Constants.ForgeUserDev.LAUNCH_TESTING : Constants.Knot.KNOT_SERVER);
-=======
-		environment("server");
-		defaultMainClass(Constants.Knot.KNOT_SERVER);
->>>>>>> 5b3222e9
 	}
 
 	/**
