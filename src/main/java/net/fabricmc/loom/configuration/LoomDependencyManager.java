/*
 * This file is part of fabric-loom, licensed under the MIT License (MIT).
 *
 * Copyright (c) 2016-2021 FabricMC
 *
 * Permission is hereby granted, free of charge, to any person obtaining a copy
 * of this software and associated documentation files (the "Software"), to deal
 * in the Software without restriction, including without limitation the rights
 * to use, copy, modify, merge, publish, distribute, sublicense, and/or sell
 * copies of the Software, and to permit persons to whom the Software is
 * furnished to do so, subject to the following conditions:
 *
 * The above copyright notice and this permission notice shall be included in all
 * copies or substantial portions of the Software.
 *
 * THE SOFTWARE IS PROVIDED "AS IS", WITHOUT WARRANTY OF ANY KIND, EXPRESS OR
 * IMPLIED, INCLUDING BUT NOT LIMITED TO THE WARRANTIES OF MERCHANTABILITY,
 * FITNESS FOR A PARTICULAR PURPOSE AND NONINFRINGEMENT. IN NO EVENT SHALL THE
 * AUTHORS OR COPYRIGHT HOLDERS BE LIABLE FOR ANY CLAIM, DAMAGES OR OTHER
 * LIABILITY, WHETHER IN AN ACTION OF CONTRACT, TORT OR OTHERWISE, ARISING FROM,
 * OUT OF OR IN CONNECTION WITH THE SOFTWARE OR THE USE OR OTHER DEALINGS IN THE
 * SOFTWARE.
 */

package net.fabricmc.loom.configuration;

import org.gradle.api.Project;

import net.fabricmc.loom.LoomGradleExtension;
import net.fabricmc.loom.configuration.mods.ModConfigurationRemapper;
import net.fabricmc.loom.util.SourceRemapper;
import net.fabricmc.loom.util.service.SharedServiceManager;

public class LoomDependencyManager {
	public void handleDependencies(Project project, SharedServiceManager serviceManager) {
		project.getLogger().info(":setting up loom dependencies");
		LoomGradleExtension extension = LoomGradleExtension.get(project);

		SourceRemapper sourceRemapper = new SourceRemapper(project, serviceManager, true);
		String platformSuffix = extension.isForgeLike() ? "_forge" : extension.isQuilt() ? "_arch_quilt" : "";
		String mappingsIdentifier = extension.getMappingConfiguration().mappingsIdentifier() + platformSuffix;

		ModConfigurationRemapper.supplyModConfigurations(project, serviceManager, mappingsIdentifier, extension, sourceRemapper);

		sourceRemapper.remapAll();

<<<<<<< HEAD
		if (extension.getInstallerData() == null && !extension.isForgeLike()) {
			if (extension.isQuilt()) {
				project.getLogger().warn("quilt_installer.json not found in dependencies!");
			} else {
				project.getLogger().warn("fabric-installer.json not found in dependencies!");
			}
=======
		if (extension.getInstallerData() == null) {
			project.getLogger().info("fabric-installer.json not found in dependencies");
>>>>>>> 36a199f3
		}
	}
}<|MERGE_RESOLUTION|>--- conflicted
+++ resolved
@@ -44,17 +44,12 @@
 
 		sourceRemapper.remapAll();
 
-<<<<<<< HEAD
 		if (extension.getInstallerData() == null && !extension.isForgeLike()) {
 			if (extension.isQuilt()) {
-				project.getLogger().warn("quilt_installer.json not found in dependencies!");
+				project.getLogger().info("quilt_installer.json not found in dependencies!");
 			} else {
-				project.getLogger().warn("fabric-installer.json not found in dependencies!");
+				project.getLogger().info("fabric-installer.json not found in dependencies!");
 			}
-=======
-		if (extension.getInstallerData() == null) {
-			project.getLogger().info("fabric-installer.json not found in dependencies");
->>>>>>> 36a199f3
 		}
 	}
 }