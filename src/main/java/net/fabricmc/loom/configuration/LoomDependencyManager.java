--- conflicted
+++ resolved
@@ -84,14 +84,9 @@
 			}
 		}
 
-<<<<<<< HEAD
-		SourceRemapper sourceRemapper = new SourceRemapper(project, true);
+		SourceRemapper sourceRemapper = new SourceRemapper(project, serviceManager, true);
 		String platformSuffix = extension.isForge() ? "_forge" : extension.isQuilt() ? "_arch_quilt" : "";
-		String mappingsIdentifier = extension.getMappingsProvider().mappingsIdentifier() + platformSuffix;
-=======
-		SourceRemapper sourceRemapper = new SourceRemapper(project, serviceManager, true);
-		String mappingsIdentifier = extension.getMappingConfiguration().mappingsIdentifier();
->>>>>>> 196ee879
+		String mappingsIdentifier = extension.getMappingConfiguration().mappingsIdentifier() + platformSuffix;
 
 		ModConfigurationRemapper.supplyModConfigurations(project, serviceManager, mappingsIdentifier, extension, sourceRemapper);
 
