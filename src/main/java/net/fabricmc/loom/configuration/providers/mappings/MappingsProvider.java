/*
 * This file is part of fabric-loom, licensed under the MIT License (MIT).
 *
 * Copyright (c) 2016, 2017, 2018 FabricMC
 *
 * Permission is hereby granted, free of charge, to any person obtaining a copy
 * of this software and associated documentation files (the "Software"), to deal
 * in the Software without restriction, including without limitation the rights
 * to use, copy, modify, merge, publish, distribute, sublicense, and/or sell
 * copies of the Software, and to permit persons to whom the Software is
 * furnished to do so, subject to the following conditions:
 *
 * The above copyright notice and this permission notice shall be included in all
 * copies or substantial portions of the Software.
 *
 * THE SOFTWARE IS PROVIDED "AS IS", WITHOUT WARRANTY OF ANY KIND, EXPRESS OR
 * IMPLIED, INCLUDING BUT NOT LIMITED TO THE WARRANTIES OF MERCHANTABILITY,
 * FITNESS FOR A PARTICULAR PURPOSE AND NONINFRINGEMENT. IN NO EVENT SHALL THE
 * AUTHORS OR COPYRIGHT HOLDERS BE LIABLE FOR ANY CLAIM, DAMAGES OR OTHER
 * LIABILITY, WHETHER IN AN ACTION OF CONTRACT, TORT OR OTHERWISE, ARISING FROM,
 * OUT OF OR IN CONNECTION WITH THE SOFTWARE OR THE USE OR OTHER DEALINGS IN THE
 * SOFTWARE.
 */

package net.fabricmc.loom.configuration.providers.mappings;

import java.io.BufferedReader;
import java.io.File;
import java.io.IOException;
import java.net.URL;
import java.nio.file.FileSystem;
import java.nio.file.FileSystems;
import java.nio.file.Files;
import java.nio.file.NoSuchFileException;
import java.nio.file.Path;
import java.nio.file.Paths;
import java.nio.file.StandardCopyOption;
import java.util.ArrayList;
import java.util.List;
import java.util.function.Consumer;

import com.google.common.base.Preconditions;
import com.google.common.net.UrlEscapers;
import org.apache.commons.io.FileUtils;
import org.apache.tools.ant.util.StringUtils;
import org.gradle.api.Project;
import org.gradle.api.artifacts.Configuration;
import org.zeroturnaround.zip.FileSource;
import org.zeroturnaround.zip.ZipEntrySource;
import org.zeroturnaround.zip.ZipUtil;

import net.fabricmc.loom.LoomGradleExtension;
import net.fabricmc.loom.configuration.DependencyProvider;
import net.fabricmc.loom.configuration.accesswidener.AccessWidenerJarProcessor;
import net.fabricmc.loom.configuration.processors.JarProcessorManager;
import net.fabricmc.loom.configuration.processors.MinecraftProcessedProvider;
import net.fabricmc.loom.configuration.providers.MinecraftProvider;
import net.fabricmc.loom.configuration.providers.forge.MinecraftPatchedProvider;
import net.fabricmc.loom.configuration.providers.forge.SrgProvider;
import net.fabricmc.loom.configuration.providers.minecraft.MinecraftMappedProvider;
import net.fabricmc.loom.util.Constants;
import net.fabricmc.loom.util.DeletingFileVisitor;
import net.fabricmc.loom.util.DownloadUtil;
import net.fabricmc.loom.util.srg.MCPReader;
import net.fabricmc.loom.util.srg.SrgMerger;
import net.fabricmc.loom.util.srg.SrgNamedWriter;
import net.fabricmc.mapping.reader.v2.TinyV2Factory;
import net.fabricmc.mapping.tree.TinyTree;
import net.fabricmc.stitch.Command;
import net.fabricmc.stitch.commands.CommandProposeFieldNames;
import net.fabricmc.stitch.commands.tinyv2.CommandMergeTinyV2;
import net.fabricmc.stitch.commands.tinyv2.CommandReorderTinyV2;
import net.fabricmc.stitch.commands.tinyv2.TinyFile;
import net.fabricmc.stitch.commands.tinyv2.TinyV2Writer;

public class MappingsProvider extends DependencyProvider {
	public MinecraftMappedProvider mappedProvider;
	public MinecraftPatchedProvider patchedProvider;

	public String mappingsName;
	public String minecraftVersion;
	public String mappingsVersion;

	private final Path mappingsDir;
	private final Path mappingsStepsDir;
	private Path intermediaryTiny;
	private boolean hasRefreshed = false;
	// The mappings that gradle gives us
	private Path baseTinyMappings;
	// The mappings we use in practice
	public File tinyMappings;
	public File tinyMappingsJar;
	public File mappingsMixinExport;
	public Path tinyMappingsWithSrg;
	public File mixinTinyMappingsWithSrg; // FORGE: The mixin mappings have srg names in intermediary.
	public File srgToNamedSrg; // FORGE: srg to named in srg file format

	public MappingsProvider(Project project) {
		super(project);
		mappingsDir = getExtension().getUserCache().toPath().resolve("mappings");
		mappingsStepsDir = mappingsDir.resolve("steps");
	}

	public void clean() throws IOException {
		FileUtils.deleteDirectory(mappingsDir.toFile());
	}

	public TinyTree getMappings() throws IOException {
		return MappingsCache.INSTANCE.get(tinyMappings.toPath());
	}

	public TinyTree getMappingsWithSrg() throws IOException {
		if (getExtension().shouldGenerateSrgTiny()) {
			return MappingsCache.INSTANCE.get(tinyMappingsWithSrg);
		}

		throw new UnsupportedOperationException("Not running with Forge support / Tiny srg support.");
	}

	@Override
	public void provide(DependencyInfo dependency, Consumer<Runnable> postPopulationScheduler) throws Exception {
		MinecraftProvider minecraftProvider = getDependencyManager().getProvider(MinecraftProvider.class);

		getProject().getLogger().info(":setting up mappings (" + dependency.getDependency().getName() + " " + dependency.getResolvedVersion() + ")");

		String version = dependency.getResolvedVersion();
		File mappingsJar = dependency.resolveFile().orElseThrow(() -> new RuntimeException("Could not find yarn mappings: " + dependency));

		this.mappingsName = StringUtils.removeSuffix(dependency.getDependency().getGroup() + "." + dependency.getDependency().getName(), "-unmerged");
		this.minecraftVersion = minecraftProvider.getMinecraftVersion();

		boolean isV2;

		if (isMCP(mappingsJar.toPath())) {
			File old = mappingsJar;
			mappingsJar = mappingsDir.resolve(StringUtils.removeSuffix(mappingsJar.getName(), ".zip") + "-" + minecraftVersion + ".jar").toFile();
			FileUtils.copyFile(old, mappingsJar);
			mappingsName += "-" + minecraftVersion;
		}

		// Only do this for official yarn, there isn't really a way we can get the mc version for all mappings
		if (dependency.getDependency().getGroup() != null && dependency.getDependency().getGroup().equals("net.fabricmc") && dependency.getDependency().getName().equals("yarn") && dependency.getDependency().getVersion() != null) {
			String yarnVersion = dependency.getDependency().getVersion();
			char separator = yarnVersion.contains("+build.") ? '+' : yarnVersion.contains("-") ? '-' : '.';
			String yarnMinecraftVersion = yarnVersion.substring(0, yarnVersion.lastIndexOf(separator));

			if (!yarnMinecraftVersion.equalsIgnoreCase(minecraftVersion)) {
				throw new RuntimeException(String.format("Minecraft Version (%s) does not match yarn's minecraft version (%s)", minecraftVersion, yarnMinecraftVersion));
			}

			// We can save reading the zip file + header by checking the file name
			isV2 = mappingsJar.getName().endsWith("-v2.jar");
		} else {
			isV2 = doesJarContainV2Mappings(mappingsJar.toPath());
		}

		this.mappingsVersion = version + (isV2 ? "-v2" : "");

		initFiles();

		if (isRefreshDeps()) {
			cleanFiles();
		}

		Files.createDirectories(mappingsDir);
		Files.createDirectories(mappingsStepsDir);

		String[] depStringSplit = dependency.getDepString().split(":");
		String jarClassifier = "final";

		if (depStringSplit.length >= 4) {
			jarClassifier = jarClassifier + depStringSplit[3];
		}

		tinyMappings = mappingsDir.resolve(StringUtils.removeSuffix(mappingsJar.getName(), ".jar") + ".tiny").toFile();
		tinyMappingsJar = new File(getExtension().getUserCache(), mappingsJar.getName().replace(".jar", "-" + jarClassifier + ".jar"));
		tinyMappingsWithSrg = mappingsDir.resolve(StringUtils.removeSuffix(mappingsJar.getName(), ".jar") + "-srg.tiny");
		mixinTinyMappingsWithSrg = mappingsDir.resolve(StringUtils.removeSuffix(mappingsJar.getName(), ".jar") + "-mixin-srg.tiny").toFile();
		srgToNamedSrg = mappingsDir.resolve(StringUtils.removeSuffix(mappingsJar.getName(), ".jar") + "-srg-named.srg").toFile();

		if (!tinyMappings.exists() || isRefreshDeps()) {
			storeMappings(getProject(), minecraftProvider, mappingsJar.toPath(), postPopulationScheduler);
		}

		if (!tinyMappingsJar.exists() || isRefreshDeps()) {
			ZipUtil.pack(new ZipEntrySource[] {new FileSource("mappings/mappings.tiny", tinyMappings)}, tinyMappingsJar);
		}

		if (getExtension().shouldGenerateSrgTiny()) {
			if (Files.notExists(tinyMappingsWithSrg) || isRefreshDeps()) {
				SrgMerger.mergeSrg(getExtension().getSrgProvider().getSrg().toPath(), tinyMappings.toPath(), tinyMappingsWithSrg, true);
			}
		}

		if (getExtension().isForge()) {
			if (!getExtension().shouldGenerateSrgTiny()) {
				throw new IllegalStateException("We have to generate srg tiny in a forge environment!");
			}

			if (!mixinTinyMappingsWithSrg.exists() || isRefreshDeps()) {
				List<String> lines = new ArrayList<>(Files.readAllLines(tinyMappingsWithSrg));
				lines.set(0, lines.get(0).replace("intermediary", "yraidemretni").replace("srg", "intermediary"));
				Files.deleteIfExists(mixinTinyMappingsWithSrg.toPath());
				Files.write(mixinTinyMappingsWithSrg.toPath(), lines);
			}

			if (!srgToNamedSrg.exists() || isRefreshDeps()) {
				SrgNamedWriter.writeTo(getProject().getLogger(), srgToNamedSrg.toPath(), getMappingsWithSrg(), "srg", "named");
			}
		}

		addDependency(tinyMappingsJar, Constants.Configurations.MAPPINGS_FINAL);

		LoomGradleExtension extension = getExtension();

		if (extension.accessWidener != null) {
			extension.addJarProcessor(new AccessWidenerJarProcessor(getProject()));
		}

		JarProcessorManager processorManager = new JarProcessorManager(extension.getJarProcessors());
		extension.setJarProcessorManager(processorManager);
		processorManager.setupProcessors();

		if (extension.isForge()) {
			patchedProvider = new MinecraftPatchedProvider(this, getProject());
			patchedProvider.provide(dependency, postPopulationScheduler);
		}

		if (processorManager.active() || (extension.isForge() && patchedProvider.usesProjectCache())) {
			mappedProvider = new MinecraftProcessedProvider(getProject(), processorManager);
			getProject().getLogger().lifecycle("Using project based jar storage");
		} else {
			mappedProvider = new MinecraftMappedProvider(getProject());
		}

		mappedProvider.initFiles(minecraftProvider, this);
		mappedProvider.provide(dependency, postPopulationScheduler);
	}

<<<<<<< HEAD
	private void storeMappings(Project project, MinecraftProvider minecraftProvider, Path yarnJar, Consumer<Runnable> postPopulationScheduler)
			throws Exception {
		project.getLogger().lifecycle(":extracting " + yarnJar.getFileName());
=======
	private void storeMappings(Project project, MinecraftProvider minecraftProvider, Path yarnJar) throws IOException {
		project.getLogger().info(":extracting " + yarnJar.getFileName());
>>>>>>> 2070aeb9

		if (isMCP(yarnJar)) {
			readAndMergeMCP(yarnJar, postPopulationScheduler);
			return;
		}

		try (FileSystem fileSystem = FileSystems.newFileSystem(yarnJar, (ClassLoader) null)) {
			extractMappings(fileSystem, baseTinyMappings);
		}

		if (baseMappingsAreV2()) {
			// These are unmerged v2 mappings
			mergeAndSaveMappings(project, yarnJar);
		} else {
			// These are merged v1 mappings
			if (tinyMappings.exists()) {
				tinyMappings.delete();
			}

			project.getLogger().lifecycle(":populating field names");
			suggestFieldNames(minecraftProvider, baseTinyMappings, tinyMappings.toPath());
		}
	}

	private void readAndMergeMCP(Path mcpJar, Consumer<Runnable> postPopulationScheduler) throws Exception {
		Path intermediaryTinyPath = getIntermediaryTiny();
		SrgProvider provider = getExtension().getSrgProvider();

		if (provider == null) {
			if (!getExtension().shouldGenerateSrgTiny()) {
				Configuration srg = getProject().getConfigurations().maybeCreate(Constants.Configurations.SRG);
				srg.setTransitive(false);
			}

			provider = new SrgProvider(getProject());
			getProject().getDependencies().add(provider.getTargetConfig(), "de.oceanlabs.mcp:mcp_config:" + minecraftVersion);
			Configuration configuration = getProject().getConfigurations().getByName(provider.getTargetConfig());
			provider.provide(DependencyInfo.create(getProject(), configuration.getDependencies().iterator().next(), configuration), postPopulationScheduler);
		}

		Path srgPath = provider.getSrg().toPath();

		TinyFile file = new MCPReader(intermediaryTinyPath, srgPath).read(mcpJar);
		TinyV2Writer.write(file, tinyMappings.toPath());
	}

	private boolean isMCP(Path path) throws IOException {
		try (FileSystem fs = FileSystems.newFileSystem(path, (ClassLoader) null)) {
			return Files.exists(fs.getPath("fields.csv")) && Files.exists(fs.getPath("methods.csv"));
		}
	}

	private boolean baseMappingsAreV2() throws IOException {
		try (BufferedReader reader = Files.newBufferedReader(baseTinyMappings)) {
			TinyV2Factory.readMetadata(reader);
			return true;
		} catch (IllegalArgumentException e) {
			// TODO: just check the mappings version when Parser supports V1 in readMetadata()
			return false;
		}
	}

	private boolean doesJarContainV2Mappings(Path path) throws IOException {
		try (FileSystem fs = FileSystems.newFileSystem(path, (ClassLoader) null)) {
			try (BufferedReader reader = Files.newBufferedReader(fs.getPath("mappings", "mappings.tiny"))) {
				TinyV2Factory.readMetadata(reader);
				return true;
			} catch (IllegalArgumentException | NoSuchFileException e) {
				return false;
			}
		}
	}

	public static void extractMappings(FileSystem jar, Path extractTo) throws IOException {
		Files.copy(jar.getPath("mappings/mappings.tiny"), extractTo, StandardCopyOption.REPLACE_EXISTING);
	}

	private void extractIntermediary(Path intermediaryJar, Path intermediaryTiny) throws IOException {
		getProject().getLogger().info(":extracting " + intermediaryJar.getFileName());

		try (FileSystem unmergedIntermediaryFs = FileSystems.newFileSystem(intermediaryJar, (ClassLoader) null)) {
			extractMappings(unmergedIntermediaryFs, intermediaryTiny);
		}
	}

	private void mergeAndSaveMappings(Project project, Path unmergedYarnJar) throws IOException {
		Path unmergedYarn = Paths.get(mappingsStepsDir.toString(), "unmerged-yarn.tiny");
		project.getLogger().info(":extracting " + unmergedYarnJar.getFileName());

		try (FileSystem unmergedYarnJarFs = FileSystems.newFileSystem(unmergedYarnJar, (ClassLoader) null)) {
			extractMappings(unmergedYarnJarFs, unmergedYarn);
		}

		Path invertedIntermediary = Paths.get(mappingsStepsDir.toString(), "inverted-intermediary.tiny");
		reorderMappings(getIntermediaryTiny(), invertedIntermediary, "intermediary", "official");
		Path unorderedMergedMappings = Paths.get(mappingsStepsDir.toString(), "unordered-merged.tiny");
		project.getLogger().info(":merging");
		mergeMappings(invertedIntermediary, unmergedYarn, unorderedMergedMappings);
		reorderMappings(unorderedMergedMappings, tinyMappings.toPath(), "official", "intermediary", "named");
	}

	private void reorderMappings(Path oldMappings, Path newMappings, String... newOrder) {
		Command command = new CommandReorderTinyV2();
		String[] args = new String[2 + newOrder.length];
		args[0] = oldMappings.toAbsolutePath().toString();
		args[1] = newMappings.toAbsolutePath().toString();
		System.arraycopy(newOrder, 0, args, 2, newOrder.length);
		runCommand(command, args);
	}

	private void mergeMappings(Path intermediaryMappings, Path yarnMappings, Path newMergedMappings) {
		try {
			Command command = new CommandMergeTinyV2();
			runCommand(command, intermediaryMappings.toAbsolutePath().toString(),
					yarnMappings.toAbsolutePath().toString(),
					newMergedMappings.toAbsolutePath().toString(),
					"intermediary", "official");
		} catch (Exception e) {
			throw new RuntimeException("Could not merge mappings from " + intermediaryMappings.toString()
					+ " with mappings from " + yarnMappings, e);
		}
	}

	private void suggestFieldNames(MinecraftProvider minecraftProvider, Path oldMappings, Path newMappings) {
		Command command = new CommandProposeFieldNames();
		runCommand(command, minecraftProvider.getMergedJar().getAbsolutePath(),
				oldMappings.toAbsolutePath().toString(),
				newMappings.toAbsolutePath().toString());
	}

	private void runCommand(Command command, String... args) {
		try {
			command.run(args);
		} catch (Exception e) {
			throw new RuntimeException(e);
		}
	}

	private void initFiles() {
		baseTinyMappings = mappingsDir.resolve(mappingsName + "-tiny-" + minecraftVersion + "-" + mappingsVersion + "-base");
	}

	public void cleanFiles() {
		try {
			if (Files.exists(mappingsStepsDir)) {
				Files.walkFileTree(mappingsStepsDir, new DeletingFileVisitor());
			}

			if (Files.exists(baseTinyMappings)) {
				Files.deleteIfExists(baseTinyMappings);
			}

			if (tinyMappings != null) {
				tinyMappings.delete();
			}

			if (tinyMappingsJar != null) {
				tinyMappingsJar.delete();
			}
		} catch (IOException e) {
			e.printStackTrace();
		}
	}

	@Override
	public String getTargetConfig() {
		return Constants.Configurations.MAPPINGS;
	}

	public Path getMappingsDir() {
		return mappingsDir;
	}

	public Path getIntermediaryTiny() throws IOException {
		if (intermediaryTiny == null) {
			minecraftVersion = getExtension().getMinecraftProvider().getMinecraftVersion();
			Preconditions.checkNotNull(minecraftVersion, "Minecraft version cannot be null");

			intermediaryTiny = mappingsDir.resolve(String.format("intermediary-%s-v2.tiny", minecraftVersion));

			if (!Files.exists(intermediaryTiny) || (isRefreshDeps() && !hasRefreshed)) {
				hasRefreshed = true;

				// Download and extract intermediary
				String encodedMinecraftVersion = UrlEscapers.urlFragmentEscaper().escape(minecraftVersion);
				String intermediaryArtifactUrl = getExtension().getIntermediaryUrl().apply(encodedMinecraftVersion);
				Path intermediaryJar = mappingsDir.resolve("v2-intermediary-" + minecraftVersion + ".jar");
				DownloadUtil.downloadIfChanged(new URL(intermediaryArtifactUrl), intermediaryJar.toFile(), getProject().getLogger());

				extractIntermediary(intermediaryJar, intermediaryTiny);
			}
		}

		return intermediaryTiny;
	}

	public String getMappingsKey() {
		return mappingsName + "." + minecraftVersion.replace(' ', '_').replace('.', '_').replace('-', '_') + "." + mappingsVersion;
	}
}<|MERGE_RESOLUTION|>--- conflicted
+++ resolved
@@ -237,14 +237,9 @@
 		mappedProvider.provide(dependency, postPopulationScheduler);
 	}
 
-<<<<<<< HEAD
 	private void storeMappings(Project project, MinecraftProvider minecraftProvider, Path yarnJar, Consumer<Runnable> postPopulationScheduler)
 			throws Exception {
-		project.getLogger().lifecycle(":extracting " + yarnJar.getFileName());
-=======
-	private void storeMappings(Project project, MinecraftProvider minecraftProvider, Path yarnJar) throws IOException {
 		project.getLogger().info(":extracting " + yarnJar.getFileName());
->>>>>>> 2070aeb9
 
 		if (isMCP(yarnJar)) {
 			readAndMergeMCP(yarnJar, postPopulationScheduler);
