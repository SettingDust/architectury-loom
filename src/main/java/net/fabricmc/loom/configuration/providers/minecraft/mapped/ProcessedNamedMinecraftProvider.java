/*
 * This file is part of fabric-loom, licensed under the MIT License (MIT).
 *
 * Copyright (c) 2021-2023 FabricMC
 *
 * Permission is hereby granted, free of charge, to any person obtaining a copy
 * of this software and associated documentation files (the "Software"), to deal
 * in the Software without restriction, including without limitation the rights
 * to use, copy, modify, merge, publish, distribute, sublicense, and/or sell
 * copies of the Software, and to permit persons to whom the Software is
 * furnished to do so, subject to the following conditions:
 *
 * The above copyright notice and this permission notice shall be included in all
 * copies or substantial portions of the Software.
 *
 * THE SOFTWARE IS PROVIDED "AS IS", WITHOUT WARRANTY OF ANY KIND, EXPRESS OR
 * IMPLIED, INCLUDING BUT NOT LIMITED TO THE WARRANTIES OF MERCHANTABILITY,
 * FITNESS FOR A PARTICULAR PURPOSE AND NONINFRINGEMENT. IN NO EVENT SHALL THE
 * AUTHORS OR COPYRIGHT HOLDERS BE LIABLE FOR ANY CLAIM, DAMAGES OR OTHER
 * LIABILITY, WHETHER IN AN ACTION OF CONTRACT, TORT OR OTHERWISE, ARISING FROM,
 * OUT OF OR IN CONNECTION WITH THE SOFTWARE OR THE USE OR OTHER DEALINGS IN THE
 * SOFTWARE.
 */

package net.fabricmc.loom.configuration.providers.minecraft.mapped;

import java.io.IOException;
import java.nio.file.Files;
import java.nio.file.Path;
import java.util.List;
import java.util.Map;
import java.util.Objects;
import java.util.function.Function;
import java.util.stream.Collectors;

import net.fabricmc.loom.configuration.ConfigContext;
import net.fabricmc.loom.configuration.mods.dependency.LocalMavenHelper;
import net.fabricmc.loom.configuration.processors.MinecraftJarProcessorManager;
import net.fabricmc.loom.configuration.processors.ProcessorContextImpl;
import net.fabricmc.loom.configuration.providers.minecraft.MergedMinecraftProvider;
import net.fabricmc.loom.configuration.providers.minecraft.MinecraftJar;
import net.fabricmc.loom.configuration.providers.minecraft.MinecraftProvider;
import net.fabricmc.loom.configuration.providers.minecraft.MinecraftSourceSets;
import net.fabricmc.loom.configuration.providers.minecraft.SingleJarEnvType;
import net.fabricmc.loom.configuration.providers.minecraft.SingleJarMinecraftProvider;
import net.fabricmc.loom.configuration.providers.minecraft.SplitMinecraftProvider;

public abstract class ProcessedNamedMinecraftProvider<M extends MinecraftProvider, P extends NamedMinecraftProvider<M>> extends NamedMinecraftProvider<M> {
	private final P parentMinecraftProvider;
	private final MinecraftJarProcessorManager jarProcessorManager;

	public ProcessedNamedMinecraftProvider(P parentMinecraftProvide, MinecraftJarProcessorManager jarProcessorManager) {
		super(parentMinecraftProvide.getProject(), parentMinecraftProvide.getMinecraftProvider());
		this.parentMinecraftProvider = parentMinecraftProvide;
		this.jarProcessorManager = Objects.requireNonNull(jarProcessorManager);
	}

	@Override
	public List<MinecraftJar> provide(ProvideContext context) throws Exception {
		parentMinecraftProvider.provide(context.withApplyDependencies(false));

		boolean requiresProcessing = context.refreshOutputs() || parentMinecraftProvider.getMinecraftJars().stream()
				.map(this::getProcessedPath)
				.anyMatch(jarProcessorManager::requiresProcessingJar);

		final Map<MinecraftJar, MinecraftJar> minecraftJarOutputMap = parentMinecraftProvider.getMinecraftJars().stream()
				.collect(Collectors.toMap(Function.identity(), this::getProcessedJar));

		if (requiresProcessing) {
			processJars(minecraftJarOutputMap, context.configContext());
		}

		if (context.applyDependencies()) {
			applyDependencies();
		}

		return List.copyOf(minecraftJarOutputMap.values());
	}

	@Override
	public MavenScope getMavenScope() {
		return MavenScope.LOCAL;
	}

	private void processJars(Map<MinecraftJar, MinecraftJar> minecraftJarMap, ConfigContext configContext) throws IOException {
		for (Map.Entry<MinecraftJar, MinecraftJar> entry : minecraftJarMap.entrySet()) {
			final MinecraftJar minecraftJar = entry.getKey();
			final MinecraftJar outputJar = entry.getValue();
			deleteSimilarJars(outputJar.getPath());

			final LocalMavenHelper mavenHelper = getMavenHelper(minecraftJar.getName());
			final Path outputPath = mavenHelper.copyToMaven(minecraftJar.getPath(), null);

			assert outputJar.getPath().equals(outputPath);

			jarProcessorManager.processJar(outputPath, new ProcessorContextImpl(configContext, minecraftJar));
		}
	}

	private void applyDependencies() {
		final List<String> dependencyTargets = parentMinecraftProvider.getDependencyTargets();

		if (dependencyTargets.isEmpty()) {
			return;
		}

		MinecraftSourceSets.get(getProject()).applyDependencies(
				(configuration, name) -> getProject().getDependencies().add(configuration, getDependencyNotation(name)),
				dependencyTargets
		);
	}

	private void deleteSimilarJars(Path jar) throws IOException {
		Files.deleteIfExists(jar);
		final Path parent = jar.getParent();

		if (Files.notExists(parent)) {
			return;
		}

		for (Path path : Files.list(parent).filter(Files::isRegularFile)
				.filter(path -> path.getFileName().startsWith(jar.getFileName().toString().replace(".jar", ""))).toList()) {
			Files.deleteIfExists(path);
		}
	}

	@Override
	protected String getName(String name) {
<<<<<<< HEAD
		final Project project = getProject();
		final String jarPrefix = parentMinecraftProvider.getMinecraftProvider().getJarPrefix();

		if (project.getRootProject() == project) {
			return jarPrefix + "minecraft-%s-project-root".formatted(name).toLowerCase(Locale.ROOT);
		}

		final String projectPath = project.getPath().replace(':', '@');
		return jarPrefix + "minecraft-%s-project-%s".formatted(name, projectPath).toLowerCase(Locale.ROOT);
=======
		// Hash the cache value so that we don't have to process the same JAR multiple times for many projects
		return "minecraft-%s-%s".formatted(name, jarProcessorManager.getJarHash());
>>>>>>> b7c80133
	}

	@Override
	public Path getJar(String name) {
		// Something has gone wrong if this gets called.
		throw new UnsupportedOperationException();
	}

	@Override
	public List<RemappedJars> getRemappedJars() {
		throw new UnsupportedOperationException();
	}

	@Override
	public List<MinecraftJar> getMinecraftJars() {
		return getParentMinecraftProvider().getMinecraftJars().stream()
				.map(this::getProcessedJar)
				.toList();
	}

	public P getParentMinecraftProvider() {
		return parentMinecraftProvider;
	}

	private Path getProcessedPath(MinecraftJar minecraftJar) {
		final LocalMavenHelper mavenHelper = getMavenHelper(minecraftJar.getName());
		return mavenHelper.getOutputFile(null);
	}

	public MinecraftJar getProcessedJar(MinecraftJar minecraftJar) {
		return minecraftJar.forPath(getProcessedPath(minecraftJar));
	}

	public static final class MergedImpl extends ProcessedNamedMinecraftProvider<MergedMinecraftProvider, NamedMinecraftProvider.MergedImpl> implements Merged {
		public MergedImpl(NamedMinecraftProvider.MergedImpl parentMinecraftProvide, MinecraftJarProcessorManager jarProcessorManager) {
			super(parentMinecraftProvide, jarProcessorManager);
		}

		@Override
		public MinecraftJar getMergedJar() {
			return getProcessedJar(getParentMinecraftProvider().getMergedJar());
		}
	}

	public static final class SplitImpl extends ProcessedNamedMinecraftProvider<SplitMinecraftProvider, NamedMinecraftProvider.SplitImpl> implements Split {
		public SplitImpl(NamedMinecraftProvider.SplitImpl parentMinecraftProvide, MinecraftJarProcessorManager jarProcessorManager) {
			super(parentMinecraftProvide, jarProcessorManager);
		}

		@Override
		public MinecraftJar getCommonJar() {
			return getProcessedJar(getParentMinecraftProvider().getCommonJar());
		}

		@Override
		public MinecraftJar getClientOnlyJar() {
			return getProcessedJar(getParentMinecraftProvider().getClientOnlyJar());
		}
	}

	public static final class SingleJarImpl extends ProcessedNamedMinecraftProvider<SingleJarMinecraftProvider, NamedMinecraftProvider.SingleJarImpl> implements SingleJar {
		private final SingleJarEnvType env;

		private SingleJarImpl(NamedMinecraftProvider.SingleJarImpl parentMinecraftProvide, MinecraftJarProcessorManager jarProcessorManager, SingleJarEnvType env) {
			super(parentMinecraftProvide, jarProcessorManager);
			this.env = env;
		}

		public static ProcessedNamedMinecraftProvider.SingleJarImpl server(NamedMinecraftProvider.SingleJarImpl parentMinecraftProvide, MinecraftJarProcessorManager jarProcessorManager) {
			return new ProcessedNamedMinecraftProvider.SingleJarImpl(parentMinecraftProvide, jarProcessorManager, SingleJarEnvType.SERVER);
		}

		public static ProcessedNamedMinecraftProvider.SingleJarImpl client(NamedMinecraftProvider.SingleJarImpl parentMinecraftProvide, MinecraftJarProcessorManager jarProcessorManager) {
			return new ProcessedNamedMinecraftProvider.SingleJarImpl(parentMinecraftProvide, jarProcessorManager, SingleJarEnvType.CLIENT);
		}

		@Override
		public MinecraftJar getEnvOnlyJar() {
			return getProcessedJar(getParentMinecraftProvider().getEnvOnlyJar());
		}

		@Override
		public SingleJarEnvType env() {
			return env;
		}
	}
}<|MERGE_RESOLUTION|>--- conflicted
+++ resolved
@@ -126,20 +126,9 @@
 
 	@Override
 	protected String getName(String name) {
-<<<<<<< HEAD
-		final Project project = getProject();
 		final String jarPrefix = parentMinecraftProvider.getMinecraftProvider().getJarPrefix();
-
-		if (project.getRootProject() == project) {
-			return jarPrefix + "minecraft-%s-project-root".formatted(name).toLowerCase(Locale.ROOT);
-		}
-
-		final String projectPath = project.getPath().replace(':', '@');
-		return jarPrefix + "minecraft-%s-project-%s".formatted(name, projectPath).toLowerCase(Locale.ROOT);
-=======
 		// Hash the cache value so that we don't have to process the same JAR multiple times for many projects
-		return "minecraft-%s-%s".formatted(name, jarProcessorManager.getJarHash());
->>>>>>> b7c80133
+		return jarPrefix + "minecraft-%s-%s".formatted(name, jarProcessorManager.getJarHash());
 	}
 
 	@Override
