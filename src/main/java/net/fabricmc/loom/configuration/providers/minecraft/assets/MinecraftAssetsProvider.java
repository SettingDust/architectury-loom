/*
 * This file is part of fabric-loom, licensed under the MIT License (MIT).
 *
 * Copyright (c) 2016, 2017, 2018 FabricMC
 *
 * Permission is hereby granted, free of charge, to any person obtaining a copy
 * of this software and associated documentation files (the "Software"), to deal
 * in the Software without restriction, including without limitation the rights
 * to use, copy, modify, merge, publish, distribute, sublicense, and/or sell
 * copies of the Software, and to permit persons to whom the Software is
 * furnished to do so, subject to the following conditions:
 *
 * The above copyright notice and this permission notice shall be included in all
 * copies or substantial portions of the Software.
 *
 * THE SOFTWARE IS PROVIDED "AS IS", WITHOUT WARRANTY OF ANY KIND, EXPRESS OR
 * IMPLIED, INCLUDING BUT NOT LIMITED TO THE WARRANTIES OF MERCHANTABILITY,
 * FITNESS FOR A PARTICULAR PURPOSE AND NONINFRINGEMENT. IN NO EVENT SHALL THE
 * AUTHORS OR COPYRIGHT HOLDERS BE LIABLE FOR ANY CLAIM, DAMAGES OR OTHER
 * LIABILITY, WHETHER IN AN ACTION OF CONTRACT, TORT OR OTHERWISE, ARISING FROM,
 * OUT OF OR IN CONNECTION WITH THE SOFTWARE OR THE USE OR OTHER DEALINGS IN THE
 * SOFTWARE.
 */

package net.fabricmc.loom.configuration.providers.minecraft.assets;

import java.io.File;
import java.io.FileReader;
import java.io.IOException;
import java.net.URL;
import java.util.Map;
<<<<<<< HEAD
import java.util.concurrent.ConcurrentHashMap;
=======
import java.util.concurrent.ConcurrentLinkedDeque;
>>>>>>> 2070aeb9
import java.util.concurrent.ExecutorService;
import java.util.concurrent.Executors;
import java.util.concurrent.TimeUnit;

import com.google.common.base.Stopwatch;
<<<<<<< HEAD
import com.google.common.hash.Hashing;
import com.google.common.io.Files;
import com.google.gson.Gson;
import com.google.gson.reflect.TypeToken;
import me.tongfei.progressbar.DelegatingProgressBarConsumer;
import me.tongfei.progressbar.ProgressBar;
import me.tongfei.progressbar.ProgressBarBuilder;
import me.tongfei.progressbar.ProgressBarStyle;
=======
>>>>>>> 2070aeb9
import org.gradle.api.GradleException;
import org.gradle.api.Project;

import net.fabricmc.loom.LoomGradleExtension;
import net.fabricmc.loom.LoomGradlePlugin;
import net.fabricmc.loom.configuration.providers.MinecraftProvider;
import net.fabricmc.loom.configuration.providers.minecraft.MinecraftVersionMeta;
import net.fabricmc.loom.util.Constants;
<<<<<<< HEAD
import net.fabricmc.loom.util.DownloadUtil;
=======
import net.fabricmc.loom.util.HashedDownloadUtil;
import net.fabricmc.loom.util.gradle.ProgressLogger;
>>>>>>> 2070aeb9

public class MinecraftAssetsProvider {
	public static void provide(MinecraftProvider minecraftProvider, Project project) throws IOException {
		LoomGradleExtension extension = project.getExtensions().getByType(LoomGradleExtension.class);
		boolean offline = project.getGradle().getStartParameter().isOffline();

		MinecraftVersionMeta versionInfo = minecraftProvider.getVersionInfo();
		MinecraftVersionMeta.AssetIndex assetIndex = versionInfo.getAssetIndex();

		// get existing cache files
		File assets = new File(extension.getUserCache(), "assets");

		if (!assets.exists()) {
			assets.mkdirs();
		}

		File assetsInfo = new File(assets, "indexes" + File.separator + assetIndex.getFabricId(minecraftProvider.getMinecraftVersion()) + ".json");

		project.getLogger().info(":downloading asset index");

		if (offline) {
			if (assetsInfo.exists()) {
				//We know it's outdated but can't do anything about it, oh well
				project.getLogger().warn("Asset index outdated");
			} else {
				//We don't know what assets we need, just that we don't have any
				throw new GradleException("Asset index not found at " + assetsInfo.getAbsolutePath());
			}
		} else {
			HashedDownloadUtil.downloadIfInvalid(new URL(assetIndex.getUrl()), assetsInfo, assetIndex.getSha1(), project.getLogger(), false);
		}

<<<<<<< HEAD
		ExecutorService executor = Executors.newFixedThreadPool(Math.min(16, Math.max(Runtime.getRuntime().availableProcessors() * 2, 1)));
		int toDownload = 0;
=======
		Deque<ProgressLogger> loggers = new ConcurrentLinkedDeque<>();
		ExecutorService executor = Executors.newFixedThreadPool(Math.min(10, Math.max(Runtime.getRuntime().availableProcessors() / 2, 1)));
>>>>>>> 2070aeb9

		AssetIndex index;

		try (FileReader fileReader = new FileReader(assetsInfo)) {
			index = LoomGradlePlugin.GSON.fromJson(fileReader, AssetIndex.class);
		}

		Stopwatch stopwatch = Stopwatch.createStarted();

		Map<String, AssetObject> parent = index.getFileMap();

<<<<<<< HEAD
		ProgressBar[] progressBar = {null};

		try {
			for (Map.Entry<String, AssetObject> entry : parent.entrySet()) {
				AssetObject object = entry.getValue();
				String sha1 = object.getHash();
				String filename = "objects" + File.separator + sha1.substring(0, 2) + File.separator + sha1;
				File file = new File(assets, filename);

				String localFileChecksum = !file.exists() ? null : checksumInfos.computeIfAbsent(entry.getKey(), path -> {
					try {
						return Files.asByteSource(file).hash(Hashing.sha1()).toString();
					} catch (IOException e) {
						e.printStackTrace();
						return null;
					}
				});

				if (LoomGradlePlugin.refreshDeps || localFileChecksum == null || !localFileChecksum.equals(sha1)) {
					if (offline) {
						if (file.exists()) {
							project.getLogger().warn("Outdated asset " + entry.getKey());
						} else {
							throw new GradleException("Asset " + entry.getKey() + " not found at " + file.getAbsolutePath());
						}
					} else {
						toDownload++;

						if (progressBar[0] == null) {
							progressBar[0] = new ProgressBarBuilder()
									.setConsumer(new DelegatingProgressBarConsumer(project.getLogger()::lifecycle))
									.setInitialMax(toDownload)
									.setUpdateIntervalMillis(2000)
									.setTaskName(":downloading assets")
									.setStyle(ProgressBarStyle.ASCII)
									.showSpeed()
									.build();
						}

						progressBar[0].maxHint(toDownload);

						executor.execute(() -> {
							String assetName = entry.getKey();
							int end = assetName.lastIndexOf("/") + 1;

							if (end > 0) {
								assetName = assetName.substring(end);
							}

							project.getLogger().debug(":downloading asset " + assetName);

							try {
								DownloadUtil.downloadIfChanged(new URL(Constants.RESOURCES_BASE + sha1.substring(0, 2) + "/" + sha1), file, project.getLogger(), true);
							} catch (IOException e) {
								throw new RuntimeException("Failed to download: " + assetName, e);
							}

							if (localFileChecksum == null) {
								checksumInfos.put(entry.getKey(), sha1);
							}

							synchronized (progressBar[0]) {
								progressBar[0].step();
							}
						});
					}
				}
			}

			project.getLogger().info("Took " + stopwatch.stop() + " to iterate " + parent.size() + " asset index.");

			if (toDownload > 0) {
				project.getLogger().lifecycle(":downloading " + toDownload + " asset" + (toDownload == 1 ? "" : "s") + "...");
			}

			checksumInfo.getParentFile().mkdirs();

			try (FileWriter writer = new FileWriter(checksumInfo)) {
				gson.toJson(checksumInfos, writer);
			}

			//Wait for the assets to all download
			executor.shutdown();
=======
		for (Map.Entry<String, AssetObject> entry : parent.entrySet()) {
			AssetObject object = entry.getValue();
			String sha1 = object.getHash();
			String filename = "objects" + File.separator + sha1.substring(0, 2) + File.separator + sha1;
			File file = new File(assets, filename);

			if (offline) {
				if (file.exists()) {
					project.getLogger().warn("Outdated asset " + entry.getKey());
				} else {
					throw new GradleException("Asset " + entry.getKey() + " not found at " + file.getAbsolutePath());
				}
			} else {
				executor.execute(() -> {
					ProgressLogger progressLogger;

					if (loggers.isEmpty()) {
						//Create a new logger if we need one
						progressLogger = ProgressLogger.getProgressFactory(project, MinecraftAssetsProvider.class.getName());
						progressLogger.start("Downloading assets...", "assets");
					} else {
						// use a free logger if we can
						progressLogger = loggers.pop();
					}

					String assetName = entry.getKey();
					int end = assetName.lastIndexOf("/") + 1;

					if (end > 0) {
						assetName = assetName.substring(end);
					}

					project.getLogger().debug(":downloading asset " + assetName);
					progressLogger.progress(String.format("%-30.30s", assetName) + " - " + sha1);

					try {
						HashedDownloadUtil.downloadIfInvalid(new URL(Constants.RESOURCES_BASE + sha1.substring(0, 2) + "/" + sha1), file, sha1, project.getLogger(), true);
					} catch (IOException e) {
						throw new RuntimeException("Failed to download: " + assetName, e);
					}

					//Give this logger back
					loggers.add(progressLogger);
				});
			}
		}

		project.getLogger().info("Took " + stopwatch.stop() + " to iterate " + parent.size() + " asset index.");

		//Wait for the assets to all download
		executor.shutdown();
>>>>>>> 2070aeb9

			try {
				if (executor.awaitTermination(2, TimeUnit.HOURS)) {
					executor.shutdownNow();
				}
			} catch (InterruptedException e) {
				throw new RuntimeException(e);
			}
		} finally {
			if (progressBar[0] != null) {
				progressBar[0].close();
			}
		}
	}
}<|MERGE_RESOLUTION|>--- conflicted
+++ resolved
@@ -29,27 +29,15 @@
 import java.io.IOException;
 import java.net.URL;
 import java.util.Map;
-<<<<<<< HEAD
-import java.util.concurrent.ConcurrentHashMap;
-=======
-import java.util.concurrent.ConcurrentLinkedDeque;
->>>>>>> 2070aeb9
 import java.util.concurrent.ExecutorService;
 import java.util.concurrent.Executors;
 import java.util.concurrent.TimeUnit;
 
 import com.google.common.base.Stopwatch;
-<<<<<<< HEAD
-import com.google.common.hash.Hashing;
-import com.google.common.io.Files;
-import com.google.gson.Gson;
-import com.google.gson.reflect.TypeToken;
 import me.tongfei.progressbar.DelegatingProgressBarConsumer;
 import me.tongfei.progressbar.ProgressBar;
 import me.tongfei.progressbar.ProgressBarBuilder;
 import me.tongfei.progressbar.ProgressBarStyle;
-=======
->>>>>>> 2070aeb9
 import org.gradle.api.GradleException;
 import org.gradle.api.Project;
 
@@ -58,12 +46,7 @@
 import net.fabricmc.loom.configuration.providers.MinecraftProvider;
 import net.fabricmc.loom.configuration.providers.minecraft.MinecraftVersionMeta;
 import net.fabricmc.loom.util.Constants;
-<<<<<<< HEAD
-import net.fabricmc.loom.util.DownloadUtil;
-=======
 import net.fabricmc.loom.util.HashedDownloadUtil;
-import net.fabricmc.loom.util.gradle.ProgressLogger;
->>>>>>> 2070aeb9
 
 public class MinecraftAssetsProvider {
 	public static void provide(MinecraftProvider minecraftProvider, Project project) throws IOException {
@@ -96,13 +79,8 @@
 			HashedDownloadUtil.downloadIfInvalid(new URL(assetIndex.getUrl()), assetsInfo, assetIndex.getSha1(), project.getLogger(), false);
 		}
 
-<<<<<<< HEAD
 		ExecutorService executor = Executors.newFixedThreadPool(Math.min(16, Math.max(Runtime.getRuntime().availableProcessors() * 2, 1)));
 		int toDownload = 0;
-=======
-		Deque<ProgressLogger> loggers = new ConcurrentLinkedDeque<>();
-		ExecutorService executor = Executors.newFixedThreadPool(Math.min(10, Math.max(Runtime.getRuntime().availableProcessors() / 2, 1)));
->>>>>>> 2070aeb9
 
 		AssetIndex index;
 
@@ -114,7 +92,6 @@
 
 		Map<String, AssetObject> parent = index.getFileMap();
 
-<<<<<<< HEAD
 		ProgressBar[] progressBar = {null};
 
 		try {
@@ -124,133 +101,62 @@
 				String filename = "objects" + File.separator + sha1.substring(0, 2) + File.separator + sha1;
 				File file = new File(assets, filename);
 
-				String localFileChecksum = !file.exists() ? null : checksumInfos.computeIfAbsent(entry.getKey(), path -> {
-					try {
-						return Files.asByteSource(file).hash(Hashing.sha1()).toString();
-					} catch (IOException e) {
-						e.printStackTrace();
-						return null;
+
+				if (offline) {
+					if (file.exists()) {
+						project.getLogger().warn("Outdated asset " + entry.getKey());
+					} else {
+						throw new GradleException("Asset " + entry.getKey() + " not found at " + file.getAbsolutePath());
 					}
-				});
+				} else {
+					toDownload++;
 
-				if (LoomGradlePlugin.refreshDeps || localFileChecksum == null || !localFileChecksum.equals(sha1)) {
-					if (offline) {
-						if (file.exists()) {
-							project.getLogger().warn("Outdated asset " + entry.getKey());
-						} else {
-							throw new GradleException("Asset " + entry.getKey() + " not found at " + file.getAbsolutePath());
-						}
-					} else {
-						toDownload++;
+					if (progressBar[0] == null) {
+						progressBar[0] = new ProgressBarBuilder()
+								.setConsumer(new DelegatingProgressBarConsumer(project.getLogger()::lifecycle))
+								.setInitialMax(toDownload)
+								.setUpdateIntervalMillis(2000)
+								.setTaskName(":downloading assets")
+								.setStyle(ProgressBarStyle.ASCII)
+								.showSpeed()
+								.build();
+					}
 
-						if (progressBar[0] == null) {
-							progressBar[0] = new ProgressBarBuilder()
-									.setConsumer(new DelegatingProgressBarConsumer(project.getLogger()::lifecycle))
-									.setInitialMax(toDownload)
-									.setUpdateIntervalMillis(2000)
-									.setTaskName(":downloading assets")
-									.setStyle(ProgressBarStyle.ASCII)
-									.showSpeed()
-									.build();
+					progressBar[0].maxHint(toDownload);
+
+					executor.execute(() -> {
+						String assetName = entry.getKey();
+						int end = assetName.lastIndexOf("/") + 1;
+
+						if (end > 0) {
+							assetName = assetName.substring(end);
 						}
 
-						progressBar[0].maxHint(toDownload);
+						project.getLogger().debug(":downloading asset " + assetName);
 
-						executor.execute(() -> {
-							String assetName = entry.getKey();
-							int end = assetName.lastIndexOf("/") + 1;
+						try {
+							HashedDownloadUtil.downloadIfInvalid(new URL(Constants.RESOURCES_BASE + sha1.substring(0, 2) + "/" + sha1), file, sha1, project.getLogger(), true);
+						} catch (IOException e) {
+							throw new RuntimeException("Failed to download: " + assetName, e);
+						}
 
-							if (end > 0) {
-								assetName = assetName.substring(end);
-							}
+						//Give this logger back
+						if (localFileChecksum == null) {
+							checksumInfos.put(entry.getKey(), sha1);
+						}
 
-							project.getLogger().debug(":downloading asset " + assetName);
-
-							try {
-								DownloadUtil.downloadIfChanged(new URL(Constants.RESOURCES_BASE + sha1.substring(0, 2) + "/" + sha1), file, project.getLogger(), true);
-							} catch (IOException e) {
-								throw new RuntimeException("Failed to download: " + assetName, e);
-							}
-
-							if (localFileChecksum == null) {
-								checksumInfos.put(entry.getKey(), sha1);
-							}
-
-							synchronized (progressBar[0]) {
-								progressBar[0].step();
-							}
-						});
-					}
+						synchronized (progressBar[0]) {
+							progressBar[0].step();
+						}
+					});
 				}
 			}
 
 			project.getLogger().info("Took " + stopwatch.stop() + " to iterate " + parent.size() + " asset index.");
 
-			if (toDownload > 0) {
-				project.getLogger().lifecycle(":downloading " + toDownload + " asset" + (toDownload == 1 ? "" : "s") + "...");
-			}
-
-			checksumInfo.getParentFile().mkdirs();
-
-			try (FileWriter writer = new FileWriter(checksumInfo)) {
-				gson.toJson(checksumInfos, writer);
-			}
 
 			//Wait for the assets to all download
 			executor.shutdown();
-=======
-		for (Map.Entry<String, AssetObject> entry : parent.entrySet()) {
-			AssetObject object = entry.getValue();
-			String sha1 = object.getHash();
-			String filename = "objects" + File.separator + sha1.substring(0, 2) + File.separator + sha1;
-			File file = new File(assets, filename);
-
-			if (offline) {
-				if (file.exists()) {
-					project.getLogger().warn("Outdated asset " + entry.getKey());
-				} else {
-					throw new GradleException("Asset " + entry.getKey() + " not found at " + file.getAbsolutePath());
-				}
-			} else {
-				executor.execute(() -> {
-					ProgressLogger progressLogger;
-
-					if (loggers.isEmpty()) {
-						//Create a new logger if we need one
-						progressLogger = ProgressLogger.getProgressFactory(project, MinecraftAssetsProvider.class.getName());
-						progressLogger.start("Downloading assets...", "assets");
-					} else {
-						// use a free logger if we can
-						progressLogger = loggers.pop();
-					}
-
-					String assetName = entry.getKey();
-					int end = assetName.lastIndexOf("/") + 1;
-
-					if (end > 0) {
-						assetName = assetName.substring(end);
-					}
-
-					project.getLogger().debug(":downloading asset " + assetName);
-					progressLogger.progress(String.format("%-30.30s", assetName) + " - " + sha1);
-
-					try {
-						HashedDownloadUtil.downloadIfInvalid(new URL(Constants.RESOURCES_BASE + sha1.substring(0, 2) + "/" + sha1), file, sha1, project.getLogger(), true);
-					} catch (IOException e) {
-						throw new RuntimeException("Failed to download: " + assetName, e);
-					}
-
-					//Give this logger back
-					loggers.add(progressLogger);
-				});
-			}
-		}
-
-		project.getLogger().info("Took " + stopwatch.stop() + " to iterate " + parent.size() + " asset index.");
-
-		//Wait for the assets to all download
-		executor.shutdown();
->>>>>>> 2070aeb9
 
 			try {
 				if (executor.awaitTermination(2, TimeUnit.HOURS)) {
