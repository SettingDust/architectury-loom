/*
 * This file is part of fabric-loom, licensed under the MIT License (MIT).
 *
 * Copyright (c) 2016-2021 FabricMC
 *
 * Permission is hereby granted, free of charge, to any person obtaining a copy
 * of this software and associated documentation files (the "Software"), to deal
 * in the Software without restriction, including without limitation the rights
 * to use, copy, modify, merge, publish, distribute, sublicense, and/or sell
 * copies of the Software, and to permit persons to whom the Software is
 * furnished to do so, subject to the following conditions:
 *
 * The above copyright notice and this permission notice shall be included in all
 * copies or substantial portions of the Software.
 *
 * THE SOFTWARE IS PROVIDED "AS IS", WITHOUT WARRANTY OF ANY KIND, EXPRESS OR
 * IMPLIED, INCLUDING BUT NOT LIMITED TO THE WARRANTIES OF MERCHANTABILITY,
 * FITNESS FOR A PARTICULAR PURPOSE AND NONINFRINGEMENT. IN NO EVENT SHALL THE
 * AUTHORS OR COPYRIGHT HOLDERS BE LIABLE FOR ANY CLAIM, DAMAGES OR OTHER
 * LIABILITY, WHETHER IN AN ACTION OF CONTRACT, TORT OR OTHERWISE, ARISING FROM,
 * OUT OF OR IN CONNECTION WITH THE SOFTWARE OR THE USE OR OTHER DEALINGS IN THE
 * SOFTWARE.
 */

package net.fabricmc.loom.configuration.providers.minecraft;

import java.io.File;
import java.io.IOException;
import java.nio.file.Files;
import java.nio.file.Path;
import java.util.ArrayList;
import java.util.Arrays;
<<<<<<< HEAD
import java.util.HashSet;
import java.util.List;
import java.util.Map;
import java.util.Set;
import java.util.function.Consumer;

import com.google.common.base.Stopwatch;
import com.google.common.collect.ImmutableMap;
import dev.architectury.tinyremapper.IMappingProvider;
import dev.architectury.tinyremapper.InputTag;
import dev.architectury.tinyremapper.NonClassCopyMode;
import dev.architectury.tinyremapper.OutputConsumerPath;
import dev.architectury.tinyremapper.TinyRemapper;
=======
import java.util.function.Consumer;

>>>>>>> 2a040d03
import org.gradle.api.Project;
import org.jetbrains.annotations.Nullable;

import net.fabricmc.loom.api.mappings.layered.MappingsNamespace;
import net.fabricmc.loom.configuration.DependencyProvider;
import net.fabricmc.loom.configuration.providers.MinecraftProviderImpl;
import net.fabricmc.loom.configuration.providers.mappings.MappingsProviderImpl;
import net.fabricmc.loom.configuration.providers.minecraft.tr.OutputRemappingHandler;
import net.fabricmc.loom.configuration.sources.ForgeSourcesRemapper;
import net.fabricmc.loom.util.Constants;
<<<<<<< HEAD
import net.fabricmc.loom.util.DownloadUtil;
import net.fabricmc.loom.util.FileSystemUtil;
import net.fabricmc.loom.util.OperatingSystem;
import net.fabricmc.loom.util.ThreadingUtils;
import net.fabricmc.loom.util.TinyRemapperMappingsHelper;
import net.fabricmc.loom.util.srg.AtRemapper;
import net.fabricmc.loom.util.srg.CoreModClassRemapper;
import net.fabricmc.loom.util.srg.InnerClassRemapper;
import net.fabricmc.mapping.tree.TinyTree;

public class MinecraftMappedProvider extends DependencyProvider {
	public static final Map<String, String> JSR_TO_JETBRAINS = new ImmutableMap.Builder<String, String>()
			.put("javax/annotation/Nullable", "org/jetbrains/annotations/Nullable")
			.put("javax/annotation/Nonnull", "org/jetbrains/annotations/NotNull")
			.put("javax/annotation/concurrent/Immutable", "org/jetbrains/annotations/Unmodifiable")
			.build();

	private File inputJar;
	private File inputForgeJar;
=======
import net.fabricmc.loom.util.TinyRemapperHelper;
import net.fabricmc.tinyremapper.OutputConsumerPath;
import net.fabricmc.tinyremapper.TinyRemapper;

public class MinecraftMappedProvider extends DependencyProvider {
>>>>>>> 2a040d03
	private File minecraftMappedJar;
	private File minecraftIntermediaryJar;
	private File minecraftSrgJar;
	private File forgeMappedJar;
	private File forgeIntermediaryJar;
	private File forgeSrgJar;

	private MinecraftProviderImpl minecraftProvider;

	public MinecraftMappedProvider(Project project) {
		super(project);
	}

	@Override
	public void provide(DependencyInfo dependency, Consumer<Runnable> postPopulationScheduler) throws Exception {
		if (Files.notExists(getExtension().getMappingsProvider().tinyMappings)) {
			throw new RuntimeException("mappings file not found");
		}

		if (!inputJar.exists()) {
			throw new RuntimeException("input merged jar not found");
		}

		boolean isForgeAtDirty = getExtension().isForge() && getExtension().getMappingsProvider().patchedProvider.isAtDirty();
		boolean needToRemap = false;

		if (!minecraftMappedJar.exists() || !getIntermediaryJar().exists() || (getExtension().isForge() && !getSrgJar().exists()) || isRefreshDeps() || isForgeAtDirty) {
			needToRemap = true;
		}

		if (getExtension().isForgeAndNotOfficial() && (!getForgeMappedJar().exists() || !getForgeIntermediaryJar().exists() || !getForgeSrgJar().exists() || isRefreshDeps() || isForgeAtDirty)) {
			needToRemap = true;
		}

		if (needToRemap) {
			if (minecraftMappedJar.exists()) {
				minecraftMappedJar.delete();
			}

			minecraftMappedJar.getParentFile().mkdirs();

			if (minecraftIntermediaryJar.exists()) {
				minecraftIntermediaryJar.delete();
			}

			if (getExtension().isForge() && minecraftSrgJar.exists()) {
				minecraftSrgJar.delete();
			}

			if (getExtension().isForgeAndNotOfficial()) {
				if (getForgeMappedJar().exists()) {
					getForgeMappedJar().delete();
				}

				getForgeMappedJar().getParentFile().mkdirs();
				getForgeIntermediaryJar().delete();
				getForgeSrgJar().delete();
			}

			try {
				TinyRemapper[] remapperArray = new TinyRemapper[] {null};
				mapMinecraftJar(remapperArray);
				remapperArray[0].finish();
			} catch (Throwable t) {
				// Cleanup some some things that may be in a bad state now
				DownloadUtil.delete(minecraftMappedJar);
				DownloadUtil.delete(minecraftIntermediaryJar);
				getExtension().getMinecraftProvider().deleteFiles();

				if (getExtension().isForge()) {
					DownloadUtil.delete(minecraftSrgJar);
					DownloadUtil.delete(forgeMappedJar);
					DownloadUtil.delete(forgeSrgJar);
					DownloadUtil.delete(forgeIntermediaryJar);
				}

				getExtension().getMappingsProvider().cleanFiles();
				throw new RuntimeException("Failed to remap minecraft", t);
			}
		}

		if (!minecraftMappedJar.exists()) {
			throw new RuntimeException("mapped jar not found");
		}

		addDependencies(dependency, postPopulationScheduler);

		if (getExtension().isForgeAndNotOfficial()) {
			getProject().getDependencies().add(Constants.Configurations.FORGE_NAMED,
					getProject().getDependencies().module("net.minecraftforge-loom:forge-mapped:" + getMinecraftProvider().minecraftVersion() + "/" + getExtension().getMappingsProvider().mappingsIdentifier() + "/forge"));
		}

		if (getExtension().isForge()) {
			getProject().afterEvaluate(project -> {
				if (!OperatingSystem.isCIBuild()) {
					try {
						ForgeSourcesRemapper.addBaseForgeSources(project, getExtension().isForgeAndOfficial());
					} catch (IOException e) {
						e.printStackTrace();
					}
				}
			});
		}
	}

	private TinyRemapper buildRemapper() throws IOException {
		Path[] libraries = getRemapClasspath(getProject());
		TinyRemapper remapper = getTinyRemapper();
		remapper.readClassPath(libraries);
		remapper.prepareClasses();
		return remapper;
	}

<<<<<<< HEAD
	private byte[][] inputBytes(Path input) throws IOException {
		List<byte[]> inputByteList = new ArrayList<>();

		try (FileSystemUtil.FileSystemDelegate inputFs = FileSystemUtil.getJarFileSystem(input, false)) {
			ThreadingUtils.TaskCompleter taskCompleter = ThreadingUtils.taskCompleter();

			for (Path path : (Iterable<? extends Path>) Files.walk(inputFs.get().getPath("/"))::iterator) {
				if (Files.isRegularFile(path)) {
					if (path.getFileName().toString().endsWith(".class")) {
						taskCompleter.add(() -> {
							byte[] bytes = Files.readAllBytes(path);

							synchronized (inputByteList) {
								inputByteList.add(bytes);
							}
						});
					}
				}
			}

			taskCompleter.complete();
		}

		return inputByteList.toArray(new byte[0][0]);
	}
=======
	private void mapMinecraftJar() throws IOException {
		String fromM = MappingsNamespace.OFFICIAL.toString();
>>>>>>> 2a040d03

	private void assetsOut(Path input, @Nullable Path assetsOut) throws IOException {
		if (assetsOut != null) {
			try (OutputConsumerPath tmpAssetsPath = new OutputConsumerPath.Builder(assetsOut).assumeArchive(true).build()) {
				if (getExtension().isForge()) {
					tmpAssetsPath.addNonClassFiles(input, NonClassCopyMode.FIX_META_INF, null);
				} else {
					tmpAssetsPath.addNonClassFiles(input);
				}
			}
		}
	}

	private void mapMinecraftJar(TinyRemapper[] remapperArray) throws Exception {
		Path input = inputJar.toPath();
		Path inputForge = inputForgeJar == null ? null : inputForgeJar.toPath();
		Path outputMapped = minecraftMappedJar.toPath();
		Path outputIntermediary = minecraftIntermediaryJar.toPath();
		Path outputSrg = minecraftSrgJar == null ? null : minecraftSrgJar.toPath();

		Path forgeOutputMapped = forgeMappedJar == null ? null : forgeMappedJar.toPath();
		Path forgeOutputIntermediary = forgeIntermediaryJar == null ? null : forgeIntermediaryJar.toPath();
		Path forgeOutputSrg = forgeSrgJar == null ? null : forgeSrgJar.toPath();

		Path vanillaAssets = Files.createTempFile("assets", null);
		Files.deleteIfExists(vanillaAssets);
		vanillaAssets.toFile().deleteOnExit();
		Path forgeAssets = Files.createTempFile("assets", null);
		Files.deleteIfExists(forgeAssets);
		forgeAssets.toFile().deleteOnExit();

<<<<<<< HEAD
		Info vanilla = new Info(vanillaAssets, input, outputMapped, outputIntermediary, outputSrg);
		Info forge = getExtension().isForgeAndNotOfficial() ? new Info(forgeAssets, inputForge, forgeOutputMapped, forgeOutputIntermediary, forgeOutputSrg) : null;
=======
		for (String toM : Arrays.asList(MappingsNamespace.NAMED.toString(), MappingsNamespace.INTERMEDIARY.toString())) {
			Path output = MappingsNamespace.NAMED.toString().equals(toM) ? outputMapped : outputIntermediary;
>>>>>>> 2a040d03

		TinyRemapper remapper = remapperArray[0] = buildRemapper();

		assetsOut(input, vanillaAssets);

		if (getExtension().isForgeAndNotOfficial()) {
			assetsOut(inputForge, forgeAssets);
		}

		remap(remapper, vanilla, forge, "official");
	}

	public static class Info {
		Path assets;
		Path input;
		Path outputMapped;
		Path outputIntermediary;
		Path outputSrg;

		public Info(Path assets, Path input, Path outputMapped, Path outputIntermediary, Path outputSrg) {
			this.assets = assets;
			this.input = input;
			this.outputMapped = outputMapped;
			this.outputIntermediary = outputIntermediary;
			this.outputSrg = outputSrg;
		}
	}

	public void remap(TinyRemapper remapper, Info vanilla, @Nullable Info forge, String fromM) throws IOException {
		Set<String> classNames = getExtension().isForge() ? InnerClassRemapper.readClassNames(vanilla.input) : null;

		for (String toM : getExtension().isForge() ? Arrays.asList("intermediary", "srg", "named") : Arrays.asList("intermediary", "named")) {
			Path output = "named".equals(toM) ? vanilla.outputMapped : "srg".equals(toM) ? vanilla.outputSrg : vanilla.outputIntermediary;
			Path outputForge = forge == null ? null : "named".equals(toM) ? forge.outputMapped : "srg".equals(toM) ? forge.outputSrg : forge.outputIntermediary;
			InputTag vanillaTag = remapper.createInputTag();
			InputTag forgeTag = remapper.createInputTag();
			Stopwatch stopwatch = Stopwatch.createStarted();
			getProject().getLogger().lifecycle(":remapping minecraft (TinyRemapper, " + fromM + " -> " + toM + ")");

			remapper.readInputs(vanillaTag, vanilla.input);

			if (forge != null) {
				remapper.readInputs(forgeTag, forge.input);
			}

			remapper.replaceMappings(getMappings(classNames, fromM, toM));
			OutputRemappingHandler.remap(remapper, vanilla.assets, output, null, vanillaTag);

<<<<<<< HEAD
			if (forge != null) {
				OutputRemappingHandler.remap(remapper, forge.assets, outputForge, null, forgeTag);
			}

			getProject().getLogger().lifecycle(":remapped minecraft (TinyRemapper, " + fromM + " -> " + toM + ") in " + stopwatch);
			remapper.removeInput();

			if (getExtension().isForge() && !"srg".equals(toM)) {
				getProject().getLogger().info(":running minecraft finalising tasks");

				TinyTree yarnWithSrg = getExtension().getMappingsProvider().getMappingsWithSrg();
				AtRemapper.remap(getProject().getLogger(), output, yarnWithSrg);
				CoreModClassRemapper.remapJar(output, yarnWithSrg, getProject().getLogger());
			}
		}
	}

	public TinyRemapper getTinyRemapper() throws IOException {
		TinyRemapper.Builder builder = TinyRemapper.newRemapper()
				.renameInvalidLocals(true)
				.logUnknownInvokeDynamic(false)
				.ignoreConflicts(getExtension().isForge())
				.cacheMappings(true)
				.threads(Runtime.getRuntime().availableProcessors())
				.logger(getProject().getLogger()::lifecycle)
				.rebuildSourceFilenames(true);

		if (getExtension().isForge()) {
			/* FORGE: Required for classes like aej$OptionalNamedTag (1.16.4) which are added by Forge patches.
			 * They won't get remapped to their proper packages, so IllegalAccessErrors will happen without ._.
			 */
			builder.fixPackageAccess(true);
		}

		return builder.build();
	}

	public Set<IMappingProvider> getMappings(@Nullable Set<String> fromClassNames, String fromM, String toM) throws IOException {
		Set<IMappingProvider> providers = new HashSet<>();
		providers.add(TinyRemapperMappingsHelper.create(getExtension().isForge() ? getExtension().getMappingsProvider().getMappingsWithSrg() : getExtension().getMappingsProvider().getMappings(), fromM, toM, true));

		if (getExtension().isForge()) {
			if (fromClassNames != null) {
				providers.add(InnerClassRemapper.of(fromClassNames, getExtension().getMappingsProvider().getMappingsWithSrg(), fromM, toM));
			}
		} else {
			providers.add(out -> JSR_TO_JETBRAINS.forEach(out::acceptClass));
		}

		return providers;
	}

	public static Path[] getRemapClasspath(Project project) {
		return project.getConfigurations().getByName(Constants.Configurations.MINECRAFT_DEPENDENCIES).getFiles()
				.stream().map(File::toPath).toArray(Path[]::new);
	}

=======
			TinyRemapper remapper = TinyRemapperHelper.getTinyRemapper(getProject(), fromM, toM);

			try (OutputConsumerPath outputConsumer = new OutputConsumerPath.Builder(output).build()) {
				outputConsumer.addNonClassFiles(input);
				remapper.readClassPath(TinyRemapperHelper.getMinecraftDependencies(getProject()));
				remapper.readInputs(input);
				remapper.apply(outputConsumer);
			} catch (Exception e) {
				throw new RuntimeException("Failed to remap JAR " + input + " with mappings from " + mappingsProvider.tinyMappings, e);
			} finally {
				remapper.finish();
			}
		}
	}

>>>>>>> 2a040d03
	protected void addDependencies(DependencyInfo dependency, Consumer<Runnable> postPopulationScheduler) {
		getProject().getDependencies().add(Constants.Configurations.MINECRAFT_NAMED,
				getProject().getDependencies().module("net.minecraft:" + minecraftProvider.getJarPrefix() + "minecraft-mapped:" + getMinecraftProvider().minecraftVersion() + "/" + getExtension().getMappingsProvider().mappingsIdentifier()));
	}

	public void initFiles(MinecraftProviderImpl minecraftProvider, MappingsProviderImpl mappingsProvider) {
		this.minecraftProvider = minecraftProvider;
		minecraftIntermediaryJar = new File(getExtension().getMappingsProvider().mappingsWorkingDir().toFile(), "minecraft-intermediary.jar");
		minecraftSrgJar = !getExtension().isForge() ? null : new File(getExtension().getMappingsProvider().mappingsWorkingDir().toFile(), "minecraft-srg.jar");
		minecraftMappedJar = new File(getExtension().getMappingsProvider().mappingsWorkingDir().toFile(), minecraftProvider.getJarPrefix() + "minecraft-mapped.jar");
		inputJar = getExtension().isForge() ? mappingsProvider.patchedProvider.getMergedJar() : minecraftProvider.getMergedJar();

		if (getExtension().isForgeAndNotOfficial()) {
			inputForgeJar = mappingsProvider.patchedProvider.getForgeMergedJar();
			forgeIntermediaryJar = new File(getExtension().getMappingsProvider().mappingsWorkingDir().toFile(), "forge/forge-intermediary.jar");
			forgeSrgJar = new File(getExtension().getMappingsProvider().mappingsWorkingDir().toFile(), "forge/forge-srg.jar");
			forgeMappedJar = new File(getExtension().getMappingsProvider().mappingsWorkingDir().toFile(), "forge/forge-mapped.jar");
		} else {
			inputForgeJar = null;
			forgeIntermediaryJar = null;
			forgeSrgJar = null;
			forgeMappedJar = null;
		}
	}

	protected File getJarDirectory(File parentDirectory, String type) {
		return new File(parentDirectory, getJarVersionString(type));
	}

	protected String getJarVersionString(String type) {
		return String.format("%s-%s%s", type, getExtension().getMappingsProvider().mappingsIdentifier(), minecraftProvider.getJarPrefix());
	}

	public File getIntermediaryJar() {
		return minecraftIntermediaryJar;
	}

	public File getSrgJar() {
		return minecraftSrgJar;
	}

	public File getMappedJar() {
		return minecraftMappedJar;
	}

	public File getForgeIntermediaryJar() {
		return forgeIntermediaryJar;
	}

	public File getForgeSrgJar() {
		return forgeSrgJar;
	}

	public File getForgeMappedJar() {
		return forgeMappedJar;
	}

	public File getUnpickedJar() {
		return new File(getExtension().getMappingsProvider().mappingsWorkingDir().toFile(), "minecraft-unpicked.jar");
	}

	@Override
	public String getTargetConfig() {
		return Constants.Configurations.MINECRAFT_NAMED;
	}
}<|MERGE_RESOLUTION|>--- conflicted
+++ resolved
@@ -30,7 +30,6 @@
 import java.nio.file.Path;
 import java.util.ArrayList;
 import java.util.Arrays;
-<<<<<<< HEAD
 import java.util.HashSet;
 import java.util.List;
 import java.util.Map;
@@ -44,10 +43,6 @@
 import dev.architectury.tinyremapper.NonClassCopyMode;
 import dev.architectury.tinyremapper.OutputConsumerPath;
 import dev.architectury.tinyremapper.TinyRemapper;
-=======
-import java.util.function.Consumer;
-
->>>>>>> 2a040d03
 import org.gradle.api.Project;
 import org.jetbrains.annotations.Nullable;
 
@@ -58,12 +53,11 @@
 import net.fabricmc.loom.configuration.providers.minecraft.tr.OutputRemappingHandler;
 import net.fabricmc.loom.configuration.sources.ForgeSourcesRemapper;
 import net.fabricmc.loom.util.Constants;
-<<<<<<< HEAD
 import net.fabricmc.loom.util.DownloadUtil;
 import net.fabricmc.loom.util.FileSystemUtil;
 import net.fabricmc.loom.util.OperatingSystem;
 import net.fabricmc.loom.util.ThreadingUtils;
-import net.fabricmc.loom.util.TinyRemapperMappingsHelper;
+import net.fabricmc.loom.util.TinyRemapperHelper;
 import net.fabricmc.loom.util.srg.AtRemapper;
 import net.fabricmc.loom.util.srg.CoreModClassRemapper;
 import net.fabricmc.loom.util.srg.InnerClassRemapper;
@@ -78,13 +72,6 @@
 
 	private File inputJar;
 	private File inputForgeJar;
-=======
-import net.fabricmc.loom.util.TinyRemapperHelper;
-import net.fabricmc.tinyremapper.OutputConsumerPath;
-import net.fabricmc.tinyremapper.TinyRemapper;
-
-public class MinecraftMappedProvider extends DependencyProvider {
->>>>>>> 2a040d03
 	private File minecraftMappedJar;
 	private File minecraftIntermediaryJar;
 	private File minecraftSrgJar;
@@ -198,7 +185,6 @@
 		return remapper;
 	}
 
-<<<<<<< HEAD
 	private byte[][] inputBytes(Path input) throws IOException {
 		List<byte[]> inputByteList = new ArrayList<>();
 
@@ -224,10 +210,6 @@
 
 		return inputByteList.toArray(new byte[0][0]);
 	}
-=======
-	private void mapMinecraftJar() throws IOException {
-		String fromM = MappingsNamespace.OFFICIAL.toString();
->>>>>>> 2a040d03
 
 	private void assetsOut(Path input, @Nullable Path assetsOut) throws IOException {
 		if (assetsOut != null) {
@@ -259,13 +241,8 @@
 		Files.deleteIfExists(forgeAssets);
 		forgeAssets.toFile().deleteOnExit();
 
-<<<<<<< HEAD
 		Info vanilla = new Info(vanillaAssets, input, outputMapped, outputIntermediary, outputSrg);
 		Info forge = getExtension().isForgeAndNotOfficial() ? new Info(forgeAssets, inputForge, forgeOutputMapped, forgeOutputIntermediary, forgeOutputSrg) : null;
-=======
-		for (String toM : Arrays.asList(MappingsNamespace.NAMED.toString(), MappingsNamespace.INTERMEDIARY.toString())) {
-			Path output = MappingsNamespace.NAMED.toString().equals(toM) ? outputMapped : outputIntermediary;
->>>>>>> 2a040d03
 
 		TinyRemapper remapper = remapperArray[0] = buildRemapper();
 
@@ -275,7 +252,7 @@
 			assetsOut(inputForge, forgeAssets);
 		}
 
-		remap(remapper, vanilla, forge, "official");
+		remap(remapper, vanilla, forge, MappingsNamespace.OFFICIAL.toString());
 	}
 
 	public static class Info {
@@ -297,9 +274,9 @@
 	public void remap(TinyRemapper remapper, Info vanilla, @Nullable Info forge, String fromM) throws IOException {
 		Set<String> classNames = getExtension().isForge() ? InnerClassRemapper.readClassNames(vanilla.input) : null;
 
-		for (String toM : getExtension().isForge() ? Arrays.asList("intermediary", "srg", "named") : Arrays.asList("intermediary", "named")) {
-			Path output = "named".equals(toM) ? vanilla.outputMapped : "srg".equals(toM) ? vanilla.outputSrg : vanilla.outputIntermediary;
-			Path outputForge = forge == null ? null : "named".equals(toM) ? forge.outputMapped : "srg".equals(toM) ? forge.outputSrg : forge.outputIntermediary;
+		for (String toM : getExtension().isForge() ? Arrays.asList(MappingsNamespace.INTERMEDIARY.toString(), MappingsNamespace.SRG.toString(), MappingsNamespace.NAMED.toString()) : Arrays.asList(MappingsNamespace.INTERMEDIARY.toString(), MappingsNamespace.NAMED.toString())) {
+			Path output = MappingsNamespace.NAMED.toString().equals(toM) ? vanilla.outputMapped : MappingsNamespace.SRG.toString().equals(toM) ? vanilla.outputSrg : vanilla.outputIntermediary;
+			Path outputForge = forge == null ? null : MappingsNamespace.NAMED.toString().equals(toM) ? forge.outputMapped : MappingsNamespace.SRG.toString().equals(toM) ? forge.outputSrg : forge.outputIntermediary;
 			InputTag vanillaTag = remapper.createInputTag();
 			InputTag forgeTag = remapper.createInputTag();
 			Stopwatch stopwatch = Stopwatch.createStarted();
@@ -314,11 +291,11 @@
 			remapper.replaceMappings(getMappings(classNames, fromM, toM));
 			OutputRemappingHandler.remap(remapper, vanilla.assets, output, null, vanillaTag);
 
-<<<<<<< HEAD
 			if (forge != null) {
 				OutputRemappingHandler.remap(remapper, forge.assets, outputForge, null, forgeTag);
 			}
 
+			// TODO TinyRemapperHelper
 			getProject().getLogger().lifecycle(":remapped minecraft (TinyRemapper, " + fromM + " -> " + toM + ") in " + stopwatch);
 			remapper.removeInput();
 
@@ -372,23 +349,6 @@
 				.stream().map(File::toPath).toArray(Path[]::new);
 	}
 
-=======
-			TinyRemapper remapper = TinyRemapperHelper.getTinyRemapper(getProject(), fromM, toM);
-
-			try (OutputConsumerPath outputConsumer = new OutputConsumerPath.Builder(output).build()) {
-				outputConsumer.addNonClassFiles(input);
-				remapper.readClassPath(TinyRemapperHelper.getMinecraftDependencies(getProject()));
-				remapper.readInputs(input);
-				remapper.apply(outputConsumer);
-			} catch (Exception e) {
-				throw new RuntimeException("Failed to remap JAR " + input + " with mappings from " + mappingsProvider.tinyMappings, e);
-			} finally {
-				remapper.finish();
-			}
-		}
-	}
-
->>>>>>> 2a040d03
 	protected void addDependencies(DependencyInfo dependency, Consumer<Runnable> postPopulationScheduler) {
 		getProject().getDependencies().add(Constants.Configurations.MINECRAFT_NAMED,
 				getProject().getDependencies().module("net.minecraft:" + minecraftProvider.getJarPrefix() + "minecraft-mapped:" + getMinecraftProvider().minecraftVersion() + "/" + getExtension().getMappingsProvider().mappingsIdentifier()));
