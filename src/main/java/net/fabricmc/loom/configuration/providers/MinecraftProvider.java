--- conflicted
+++ resolved
@@ -34,11 +34,6 @@
 
 import com.google.common.base.Stopwatch;
 import com.google.common.io.Files;
-<<<<<<< HEAD
-import com.google.gson.Gson;
-import com.google.gson.GsonBuilder;
-=======
->>>>>>> 9fb167d5
 import org.gradle.api.GradleException;
 import org.gradle.api.Project;
 import org.gradle.api.logging.Logger;
@@ -115,11 +110,7 @@
 			} catch (Throwable e) {
 				HashedDownloadUtil.delete(minecraftClientJar);
 				HashedDownloadUtil.delete(minecraftServerJar);
-<<<<<<< HEAD
-				HashedDownloadUtil.delete(minecraftMergedJar);
-=======
 				minecraftMergedJar.delete();
->>>>>>> 9fb167d5
 
 				getProject().getLogger().error("Could not merge JARs! Deleting source JARs - please re-run the command and move on.", e);
 				throw e;
