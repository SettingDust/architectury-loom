--- conflicted
+++ resolved
@@ -384,8 +384,7 @@
 
 	private static boolean areMappingsV2(Path path) throws IOException {
 		try (BufferedReader reader = Files.newBufferedReader(path)) {
-<<<<<<< HEAD
-			return MappingReader.detectFormat(reader) == MappingFormat.TINY_2;
+			return MappingReader.detectFormat(reader) == MappingFormat.TINY_2_FILE;
 		} catch (NoSuchFileException e) {
 			// TODO: just check the mappings version when Parser supports V1 in readMetadata()
 			return false;
@@ -400,9 +399,6 @@
 			return isTinyV2 && MappingReader.getNamespaces(reader, MappingFormat.TINY_2).containsAll(Arrays.asList("named", "intermediary", "official"));
 		} catch (NoSuchFileException e) {
 			return false;
-=======
-			return MappingReader.detectFormat(reader) == MappingFormat.TINY_2_FILE;
->>>>>>> 7c3bec39
 		}
 	}
 
