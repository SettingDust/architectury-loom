/*
 * This file is part of fabric-loom, licensed under the MIT License (MIT).
 *
 * Copyright (c) 2016-2021 FabricMC
 *
 * Permission is hereby granted, free of charge, to any person obtaining a copy
 * of this software and associated documentation files (the "Software"), to deal
 * in the Software without restriction, including without limitation the rights
 * to use, copy, modify, merge, publish, distribute, sublicense, and/or sell
 * copies of the Software, and to permit persons to whom the Software is
 * furnished to do so, subject to the following conditions:
 *
 * The above copyright notice and this permission notice shall be included in all
 * copies or substantial portions of the Software.
 *
 * THE SOFTWARE IS PROVIDED "AS IS", WITHOUT WARRANTY OF ANY KIND, EXPRESS OR
 * IMPLIED, INCLUDING BUT NOT LIMITED TO THE WARRANTIES OF MERCHANTABILITY,
 * FITNESS FOR A PARTICULAR PURPOSE AND NONINFRINGEMENT. IN NO EVENT SHALL THE
 * AUTHORS OR COPYRIGHT HOLDERS BE LIABLE FOR ANY CLAIM, DAMAGES OR OTHER
 * LIABILITY, WHETHER IN AN ACTION OF CONTRACT, TORT OR OTHERWISE, ARISING FROM,
 * OUT OF OR IN CONNECTION WITH THE SOFTWARE OR THE USE OR OTHER DEALINGS IN THE
 * SOFTWARE.
 */

package net.fabricmc.loom.configuration.providers.mappings;

import java.io.BufferedReader;
import java.io.File;
import java.io.IOException;
import java.io.UncheckedIOException;
import java.net.URL;
import java.nio.charset.StandardCharsets;
import java.nio.file.FileSystem;
import java.nio.file.FileSystems;
import java.nio.file.Files;
import java.nio.file.NoSuchFileException;
import java.nio.file.Path;
import java.nio.file.StandardCopyOption;
import java.util.ArrayList;
import java.util.Arrays;
import java.util.Collections;
<<<<<<< HEAD
import java.util.List;
=======
import java.util.Objects;
>>>>>>> 2a040d03
import java.util.function.Consumer;

import com.google.common.base.Stopwatch;
import com.google.common.net.UrlEscapers;
import com.google.gson.JsonObject;
import org.apache.tools.ant.util.StringUtils;
import org.gradle.api.Project;
import org.gradle.api.artifacts.Configuration;
import org.zeroturnaround.zip.FileSource;
import org.zeroturnaround.zip.ZipEntrySource;
import org.zeroturnaround.zip.ZipUtil;

import net.fabricmc.loom.LoomGradleExtension;
import net.fabricmc.loom.LoomGradlePlugin;
import net.fabricmc.loom.api.mappings.layered.MappingsNamespace;
import net.fabricmc.loom.configuration.DependencyProvider;
import net.fabricmc.loom.configuration.accesswidener.AccessWidenerJarProcessor;
import net.fabricmc.loom.configuration.accesswidener.TransitiveAccessWidenerJarProcessor;
import net.fabricmc.loom.configuration.processors.JarProcessorManager;
import net.fabricmc.loom.configuration.processors.MinecraftProcessedProvider;
import net.fabricmc.loom.configuration.providers.MinecraftProviderImpl;
import net.fabricmc.loom.configuration.providers.forge.MinecraftPatchedProvider;
import net.fabricmc.loom.configuration.providers.forge.SrgProvider;
import net.fabricmc.loom.configuration.providers.minecraft.MinecraftMappedProvider;
import net.fabricmc.loom.util.Constants;
import net.fabricmc.loom.util.DeletingFileVisitor;
import net.fabricmc.loom.util.DownloadUtil;
<<<<<<< HEAD
import net.fabricmc.loom.util.srg.MCPReader;
import net.fabricmc.loom.util.srg.SrgMerger;
import net.fabricmc.loom.util.srg.SrgNamedWriter;
import net.fabricmc.mapping.reader.v2.TinyMetadata;
import net.fabricmc.mapping.reader.v2.TinyV2Factory;
import net.fabricmc.mapping.tree.TinyTree;
=======
import net.fabricmc.mappingio.MappingReader;
>>>>>>> 2a040d03
import net.fabricmc.mappingio.adapter.MappingNsCompleter;
import net.fabricmc.mappingio.adapter.MappingSourceNsSwitch;
import net.fabricmc.mappingio.format.MappingFormat;
import net.fabricmc.mappingio.format.Tiny2Reader;
import net.fabricmc.mappingio.format.Tiny2Writer;
import net.fabricmc.mappingio.tree.MemoryMappingTree;
import net.fabricmc.stitch.Command;
import net.fabricmc.stitch.commands.CommandProposeFieldNames;
import net.fabricmc.stitch.commands.tinyv2.CommandMergeTinyV2;
import net.fabricmc.stitch.commands.tinyv2.CommandReorderTinyV2;
import net.fabricmc.stitch.commands.tinyv2.TinyFile;
import net.fabricmc.stitch.commands.tinyv2.TinyV2Writer;

public class MappingsProviderImpl extends DependencyProvider implements MappingsProvider {
	public MinecraftMappedProvider mappedProvider;
	public MinecraftPatchedProvider patchedProvider;

	public String mappingsIdentifier;

	private Path mappingsWorkingDir;
	private Path intermediaryTiny;
	private boolean hasRefreshed = false;
	// The mappings that gradle gives us
	private Path baseTinyMappings;
	// The mappings we use in practice
	public Path tinyMappings;
	public Path tinyMappingsJar;
	public Path tinyMappingsWithSrg;
	public Path mixinTinyMappingsWithSrg; // FORGE: The mixin mappings have srg names in intermediary.
	public Path srgToNamedSrg; // FORGE: srg to named in srg file format
	private Path unpickDefinitions;
	private boolean hasUnpickDefinitions;
	private UnpickMetadata unpickMetadata;
	private MemoryMappingTree mappingTree;

	public MappingsProviderImpl(Project project) {
		super(project);
	}

	public MemoryMappingTree getMappings() throws IOException {
		return Objects.requireNonNull(mappingTree, "Cannot get mappings before they have been read");
	}

	public TinyTree getMappingsWithSrg() throws IOException {
		if (getExtension().shouldGenerateSrgTiny()) {
			return MappingsCache.INSTANCE.get(tinyMappingsWithSrg);
		}

		throw new UnsupportedOperationException("Not running with Forge support / Tiny srg support.");
	}

	@Override
	public void provide(DependencyInfo dependency, Consumer<Runnable> postPopulationScheduler) throws Exception {
		MinecraftProviderImpl minecraftProvider = getDependencyManager().getProvider(MinecraftProviderImpl.class);

		getProject().getLogger().info(":setting up mappings (" + dependency.getDependency().getName() + " " + dependency.getResolvedVersion() + ")");

		String version = dependency.getResolvedVersion();
		File mappingsJar = dependency.resolveFile().orElseThrow(() -> new RuntimeException("Could not find yarn mappings: " + dependency));

		String mappingsName = StringUtils.removeSuffix(dependency.getDependency().getGroup() + "." + dependency.getDependency().getName(), "-unmerged");
		boolean isV2 = isV2(dependency, mappingsJar);
		this.mappingsIdentifier = createMappingsIdentifier(mappingsName, version, getMappingsClassifier(dependency, isV2));

		initFiles();

		if (Files.notExists(tinyMappings) || isRefreshDeps()) {
			storeMappings(getProject(), minecraftProvider, mappingsJar.toPath(), postPopulationScheduler);
		} else {
			try (FileSystem fileSystem = FileSystems.newFileSystem(mappingsJar.toPath(), (ClassLoader) null)) {
				extractUnpickDefinitions(fileSystem, unpickDefinitions);
			}
		}

<<<<<<< HEAD
		if (getExtension().isForge()) {
			patchedProvider = new MinecraftPatchedProvider(getProject());
			patchedProvider.provide(dependency, postPopulationScheduler);
		}

		manipulateMappings(mappingsJar.toPath());

		if (getExtension().shouldGenerateSrgTiny()) {
			if (Files.notExists(tinyMappingsWithSrg) || isRefreshDeps()) {
				// Merge tiny mappings with srg
				SrgMerger.mergeSrg(this::getMojmapSrgFileIfPossible, getRawSrgFile(), tinyMappings, tinyMappingsWithSrg, true);
			}
		}
=======
		mappingTree = readMappings();
>>>>>>> 2a040d03

		if (Files.notExists(tinyMappingsJar) || isRefreshDeps()) {
			ZipUtil.pack(new ZipEntrySource[] {new FileSource("mappings/mappings.tiny", tinyMappings.toFile())}, tinyMappingsJar.toFile());
		}

		if (hasUnpickDefinitions()) {
			String notation = String.format("%s:%s:%s:constants",
					dependency.getDependency().getGroup(),
					dependency.getDependency().getName(),
					dependency.getDependency().getVersion()
			);

			getProject().getDependencies().add(Constants.Configurations.MAPPING_CONSTANTS, notation);
			populateUnpickClasspath();
		}

		if (getExtension().isForge()) {
			if (!getExtension().shouldGenerateSrgTiny()) {
				throw new IllegalStateException("We have to generate srg tiny in a forge environment!");
			}

			if (Files.notExists(mixinTinyMappingsWithSrg) || isRefreshDeps()) {
				List<String> lines = new ArrayList<>(Files.readAllLines(tinyMappingsWithSrg));
				lines.set(0, lines.get(0).replace("intermediary", "yraidemretni").replace("srg", "intermediary"));
				Files.deleteIfExists(mixinTinyMappingsWithSrg);
				Files.write(mixinTinyMappingsWithSrg, lines);
			}

			if (Files.notExists(srgToNamedSrg) || isRefreshDeps()) {
				SrgNamedWriter.writeTo(getProject().getLogger(), srgToNamedSrg, getMappingsWithSrg(), "srg", "named");
			}
		}

		addDependency(tinyMappingsJar.toFile(), Constants.Configurations.MAPPINGS_FINAL);

		LoomGradleExtension extension = getExtension();

		if (extension.getAccessWidenerPath().isPresent()) {
			extension.getGameJarProcessors().add(new AccessWidenerJarProcessor(getProject()));
		}

		if (extension.getEnableTransitiveAccessWideners().get()) {
			TransitiveAccessWidenerJarProcessor transitiveAccessWidenerJarProcessor = new TransitiveAccessWidenerJarProcessor(getProject());

			if (!transitiveAccessWidenerJarProcessor.isEmpty()) {
				extension.getGameJarProcessors().add(transitiveAccessWidenerJarProcessor);
			}
		}

		extension.getAccessWidenerPath().finalizeValue();
		extension.getGameJarProcessors().finalizeValue();
		JarProcessorManager processorManager = new JarProcessorManager(extension.getGameJarProcessors().get());
		extension.setJarProcessorManager(processorManager);
		processorManager.setupProcessors();

		if (extension.isForge()) {
			patchedProvider.finishProvide();
		}

		if (processorManager.active() || (extension.isForge() && patchedProvider.usesProjectCache())) {
			mappedProvider = new MinecraftProcessedProvider(getProject(), processorManager);
			getProject().getLogger().lifecycle("Using project based jar storage");
		} else {
			mappedProvider = new MinecraftMappedProvider(getProject());
		}

		mappedProvider.initFiles(minecraftProvider, this);
		mappedProvider.provide(dependency, postPopulationScheduler);
	}

	protected Path getRawSrgFile() throws IOException {
		LoomGradleExtension extension = getExtension();

		if (extension.isForgeAndOfficial()) {
			return patchedProvider.getMergedMojangTsrg2(false);
		}

		return extension.getSrgProvider().getSrg().toPath();
	}

	protected Path getMojmapSrgFileIfPossible() {
		try {
			LoomGradleExtension extension = getExtension();
			return MinecraftPatchedProvider.getMojmapTsrg2(getProject(), extension);
		} catch (IOException e) {
			throw new UncheckedIOException(e);
		}
	}

	public void manipulateMappings(Path mappingsJar) throws IOException {
	}

	private String getMappingsClassifier(DependencyInfo dependency, boolean isV2) {
		String[] depStringSplit = dependency.getDepString().split(":");

		if (depStringSplit.length >= 4) {
			return "-" + depStringSplit[3] + (isV2 ? "-v2" : "");
		}

		return isV2 ? "-v2" : "";
	}

	private boolean isV2(DependencyInfo dependency, File mappingsJar) throws IOException {
		String minecraftVersion = getMinecraftProvider().minecraftVersion();

		// Only do this for official yarn, there isn't really a way we can get the mc version for all mappings
		if (dependency.getDependency().getGroup() != null && dependency.getDependency().getGroup().equals("net.fabricmc") && dependency.getDependency().getName().equals("yarn") && dependency.getDependency().getVersion() != null) {
			String yarnVersion = dependency.getDependency().getVersion();
			char separator = yarnVersion.contains("+build.") ? '+' : yarnVersion.contains("-") ? '-' : '.';
			String yarnMinecraftVersion = yarnVersion.substring(0, yarnVersion.lastIndexOf(separator));

			if (!yarnMinecraftVersion.equalsIgnoreCase(minecraftVersion)) {
				throw new RuntimeException(String.format("Minecraft Version (%s) does not match yarn's minecraft version (%s)", minecraftVersion, yarnMinecraftVersion));
			}

			// We can save reading the zip file + header by checking the file name
			return mappingsJar.getName().endsWith("-v2.jar") || mappingsJar.getName().endsWith("-mergedv2.jar");
		} else {
			return doesJarContainV2Mappings(mappingsJar.toPath());
		}
	}

	private void storeMappings(Project project, MinecraftProviderImpl minecraftProvider, Path yarnJar, Consumer<Runnable> postPopulationScheduler)
			throws IOException {
		project.getLogger().info(":extracting " + yarnJar.getFileName());

		if (isMCP(yarnJar)) {
			try {
				readAndMergeMCP(yarnJar, postPopulationScheduler);
			} catch (Exception e) {
				throw new RuntimeException(e);
			}

			return;
		}

		try (FileSystem fileSystem = FileSystems.newFileSystem(yarnJar, (ClassLoader) null)) {
			extractMappings(fileSystem, baseTinyMappings);
			extractUnpickDefinitions(fileSystem, unpickDefinitions);
		}

		if (areMappingsMergedV2(baseTinyMappings)) {
			// Architectury Loom Patch
			// If a merged tiny v2 mappings file is provided
			// Skip merging, should save a lot of time
			Files.copy(baseTinyMappings, tinyMappings, StandardCopyOption.REPLACE_EXISTING);
		} else if (areMappingsV2(baseTinyMappings)) {
			// These are unmerged v2 mappings
			mergeAndSaveMappings(project, baseTinyMappings, tinyMappings);
		} else {
			// These are merged v1 mappings
			Files.deleteIfExists(tinyMappings);
			project.getLogger().lifecycle(":populating field names");
			suggestFieldNames(minecraftProvider, baseTinyMappings, tinyMappings);
		}
	}

<<<<<<< HEAD
	private void readAndMergeMCP(Path mcpJar, Consumer<Runnable> postPopulationScheduler) throws Exception {
		Path intermediaryTinyPath = getIntermediaryTiny();
		SrgProvider provider = getExtension().getSrgProvider();

		if (provider == null) {
			if (!getExtension().shouldGenerateSrgTiny()) {
				Configuration srg = getProject().getConfigurations().maybeCreate(Constants.Configurations.SRG);
				srg.setTransitive(false);
			}

			provider = new SrgProvider(getProject());
			getProject().getDependencies().add(provider.getTargetConfig(), "de.oceanlabs.mcp:mcp_config:" + getMinecraftProvider().minecraftVersion());
			Configuration configuration = getProject().getConfigurations().getByName(provider.getTargetConfig());
			provider.provide(DependencyInfo.create(getProject(), configuration.getDependencies().iterator().next(), configuration), postPopulationScheduler);
		}

		Path srgPath = getRawSrgFile();
		TinyFile file = new MCPReader(intermediaryTinyPath, srgPath).read(mcpJar);
		TinyV2Writer.write(file, tinyMappings);
	}

	private boolean isMCP(Path path) throws IOException {
		try (FileSystem fs = FileSystems.newFileSystem(path, (ClassLoader) null)) {
			return Files.exists(fs.getPath("fields.csv")) && Files.exists(fs.getPath("methods.csv"));
		}
=======
	private MemoryMappingTree readMappings() throws IOException {
		MemoryMappingTree mappingTree = new MemoryMappingTree();
		MappingReader.read(tinyMappings, mappingTree);
		return mappingTree;
>>>>>>> 2a040d03
	}

	private static boolean areMappingsV2(Path path) throws IOException {
		try (BufferedReader reader = Files.newBufferedReader(path)) {
<<<<<<< HEAD
			TinyV2Factory.readMetadata(reader);
			return true;
		} catch (IllegalArgumentException | NoSuchFileException e) {
			// TODO: just check the mappings version when Parser supports V1 in readMetadata()
			return false;
=======
			return MappingReader.detectFormat(reader) == MappingFormat.TINY_2;
>>>>>>> 2a040d03
		}
	}

	private static boolean areMappingsMergedV2(Path path) throws IOException {
		try (BufferedReader reader = Files.newBufferedReader(path)) {
			TinyMetadata metadata = TinyV2Factory.readMetadata(reader);
			return metadata.getNamespaces().containsAll(Arrays.asList("named", "intermediary", "official"));
		} catch (IllegalArgumentException | NoSuchFileException e) {
			return false;
		}
	}

	private static boolean doesJarContainV2Mappings(Path path) throws IOException {
		try (FileSystem fs = FileSystems.newFileSystem(path, (ClassLoader) null)) {
			try (BufferedReader reader = Files.newBufferedReader(fs.getPath("mappings", "mappings.tiny"))) {
				return MappingReader.detectFormat(reader) == MappingFormat.TINY_2;
			}
		}
	}

	private static void extractMappings(Path jar, Path extractTo) throws IOException {
		try (FileSystem unmergedIntermediaryFs = FileSystems.newFileSystem(jar, (ClassLoader) null)) {
			extractMappings(unmergedIntermediaryFs, extractTo);
		}
	}

	public static void extractMappings(FileSystem jar, Path extractTo) throws IOException {
		Files.copy(jar.getPath("mappings/mappings.tiny"), extractTo, StandardCopyOption.REPLACE_EXISTING);
	}

	private void extractUnpickDefinitions(FileSystem jar, Path extractTo) throws IOException {
		Path unpickPath = jar.getPath("extras/definitions.unpick");
		Path unpickMetadataPath = jar.getPath("extras/unpick.json");

		if (!Files.exists(unpickPath) || !Files.exists(unpickMetadataPath)) {
			return;
		}

		Files.copy(unpickPath, extractTo, StandardCopyOption.REPLACE_EXISTING);

		unpickMetadata = parseUnpickMetadata(unpickMetadataPath);
		hasUnpickDefinitions = true;
	}

	private UnpickMetadata parseUnpickMetadata(Path input) throws IOException {
		JsonObject jsonObject = LoomGradlePlugin.GSON.fromJson(Files.readString(input), JsonObject.class);

		if (!jsonObject.has("version") || jsonObject.get("version").getAsInt() != 1) {
			throw new UnsupportedOperationException("Unsupported unpick version");
		}

		return new UnpickMetadata(
				jsonObject.get("unpickGroup").getAsString(),
				jsonObject.get("unpickVersion").getAsString()
		);
	}

	private void populateUnpickClasspath() {
		String unpickCliName = "unpick-cli";
		getProject().getDependencies().add(Constants.Configurations.UNPICK_CLASSPATH,
				String.format("%s:%s:%s", unpickMetadata.unpickGroup, unpickCliName, unpickMetadata.unpickVersion)
		);
	}

	private void mergeAndSaveMappings(Project project, Path from, Path out) throws IOException {
		Stopwatch stopwatch = Stopwatch.createStarted();
		project.getLogger().info(":merging mappings");

		MemoryMappingTree tree = new MemoryMappingTree();
		MappingSourceNsSwitch sourceNsSwitch = new MappingSourceNsSwitch(tree, MappingsNamespace.OFFICIAL.toString());
		readIntermediaryTree().accept(sourceNsSwitch);

		try (BufferedReader reader = Files.newBufferedReader(from, StandardCharsets.UTF_8)) {
			Tiny2Reader.read(reader, tree);
		}

		try (Tiny2Writer writer = new Tiny2Writer(Files.newBufferedWriter(out, StandardCharsets.UTF_8), false)) {
			tree.accept(writer);
		}

		project.getLogger().info(":merged mappings in " + stopwatch.stop());
	}

	private MemoryMappingTree readIntermediaryTree() throws IOException {
		MemoryMappingTree tree = new MemoryMappingTree();
		MappingNsCompleter nsCompleter = new MappingNsCompleter(tree, Collections.singletonMap(MappingsNamespace.NAMED.toString(), MappingsNamespace.INTERMEDIARY.toString()), true);

		try (BufferedReader reader = Files.newBufferedReader(getIntermediaryTiny(), StandardCharsets.UTF_8)) {
			Tiny2Reader.read(reader, nsCompleter);
		}

		return tree;
	}

	private void reorderMappings(Path oldMappings, Path newMappings, String... newOrder) {
		Command command = new CommandReorderTinyV2();
		String[] args = new String[2 + newOrder.length];
		args[0] = oldMappings.toAbsolutePath().toString();
		args[1] = newMappings.toAbsolutePath().toString();
		System.arraycopy(newOrder, 0, args, 2, newOrder.length);
		runCommand(command, args);
	}

	private void mergeMappings(Path intermediaryMappings, Path yarnMappings, Path newMergedMappings) {
		try {
			Command command = new CommandMergeTinyV2();
			runCommand(command, intermediaryMappings.toAbsolutePath().toString(),
<<<<<<< HEAD
					yarnMappings.toAbsolutePath().toString(),
					newMergedMappings.toAbsolutePath().toString(),
					"intermediary", "official");
=======
							yarnMappings.toAbsolutePath().toString(),
							newMergedMappings.toAbsolutePath().toString(),
							MappingsNamespace.INTERMEDIARY.toString(), MappingsNamespace.OFFICIAL.toString());
>>>>>>> 2a040d03
		} catch (Exception e) {
			throw new RuntimeException("Could not merge mappings from " + intermediaryMappings.toString()
					+ " with mappings from " + yarnMappings, e);
		}
	}

	private void suggestFieldNames(MinecraftProviderImpl minecraftProvider, Path oldMappings, Path newMappings) {
		Command command = new CommandProposeFieldNames();
		runCommand(command, minecraftProvider.getMergedJar().getAbsolutePath(),
				oldMappings.toAbsolutePath().toString(),
				newMappings.toAbsolutePath().toString());
	}

	private void runCommand(Command command, String... args) {
		try {
			command.run(args);
		} catch (Exception e) {
			throw new RuntimeException(e);
		}
	}

	private void initFiles() {
		mappingsWorkingDir = getMinecraftProvider().dir(mappingsIdentifier).toPath();
		baseTinyMappings = mappingsWorkingDir.resolve("mappings-base.tiny");
		tinyMappings = mappingsWorkingDir.resolve("mappings.tiny");
		tinyMappingsJar = mappingsWorkingDir.resolve("mappings.jar");
		unpickDefinitions = mappingsWorkingDir.resolve("mappings.unpick");
		tinyMappingsWithSrg = mappingsWorkingDir.resolve("mappings-srg.tiny");
		mixinTinyMappingsWithSrg = mappingsWorkingDir.resolve("mappings-mixin-srg.tiny");
		srgToNamedSrg = mappingsWorkingDir.resolve("mappings-srg-named.srg");

		if (isRefreshDeps()) {
			cleanFiles();
		}
	}

	public void cleanFiles() {
		try {
			if (Files.exists(mappingsWorkingDir)) {
				Files.walkFileTree(mappingsWorkingDir, new DeletingFileVisitor());
			}

			Files.createDirectories(mappingsWorkingDir);
		} catch (IOException e) {
			e.printStackTrace();
		}
	}

	@Override
	public String getTargetConfig() {
		return Constants.Configurations.MAPPINGS;
	}

	public Path getIntermediaryTiny() throws IOException {
		if (intermediaryTiny == null) {
			intermediaryTiny = getMinecraftProvider().file("intermediary-v2.tiny").toPath();

			if (!Files.exists(intermediaryTiny) || (isRefreshDeps() && !hasRefreshed)) {
				hasRefreshed = true;

				// Download and extract intermediary
				String encodedMinecraftVersion = UrlEscapers.urlFragmentEscaper().escape(getMinecraftProvider().minecraftVersion());
				String intermediaryArtifactUrl = getExtension().getIntermediaryUrl(encodedMinecraftVersion);
				File intermediaryJar = getMinecraftProvider().file("intermediary-v2.jar");
				DownloadUtil.downloadIfChanged(new URL(intermediaryArtifactUrl), intermediaryJar, getProject().getLogger());
				extractMappings(intermediaryJar.toPath(), intermediaryTiny);
			}
		}

		return intermediaryTiny;
	}

	@Override
	public Path mappingsWorkingDir() {
		return mappingsWorkingDir;
	}

	protected String createMappingsIdentifier(String mappingsName, String version, String classifier) {
		//          mappingsName      . mcVersion . version        classifier
		// Example: net.fabricmc.yarn . 1_16_5    . 1.16.5+build.5 -v2
		return mappingsName + "." + getMinecraftProvider().minecraftVersion().replace(' ', '_').replace('.', '_').replace('-', '_') + "." + version + classifier;
	}

	public String mappingsIdentifier() {
		return mappingsIdentifier;
	}

	public File getUnpickDefinitionsFile() {
		return unpickDefinitions.toFile();
	}

	public boolean hasUnpickDefinitions() {
		return hasUnpickDefinitions;
	}

	@Override
	public File intermediaryTinyFile() {
		try {
			return getIntermediaryTiny().toFile();
		} catch (IOException e) {
			throw new RuntimeException("Failed to get intermediary", e);
		}
	}

	public record UnpickMetadata(String unpickGroup, String unpickVersion) {
	}
}<|MERGE_RESOLUTION|>--- conflicted
+++ resolved
@@ -39,11 +39,8 @@
 import java.util.ArrayList;
 import java.util.Arrays;
 import java.util.Collections;
-<<<<<<< HEAD
 import java.util.List;
-=======
 import java.util.Objects;
->>>>>>> 2a040d03
 import java.util.function.Consumer;
 
 import com.google.common.base.Stopwatch;
@@ -71,16 +68,11 @@
 import net.fabricmc.loom.util.Constants;
 import net.fabricmc.loom.util.DeletingFileVisitor;
 import net.fabricmc.loom.util.DownloadUtil;
-<<<<<<< HEAD
 import net.fabricmc.loom.util.srg.MCPReader;
 import net.fabricmc.loom.util.srg.SrgMerger;
 import net.fabricmc.loom.util.srg.SrgNamedWriter;
 import net.fabricmc.mapping.reader.v2.TinyMetadata;
-import net.fabricmc.mapping.reader.v2.TinyV2Factory;
-import net.fabricmc.mapping.tree.TinyTree;
-=======
 import net.fabricmc.mappingio.MappingReader;
->>>>>>> 2a040d03
 import net.fabricmc.mappingio.adapter.MappingNsCompleter;
 import net.fabricmc.mappingio.adapter.MappingSourceNsSwitch;
 import net.fabricmc.mappingio.format.MappingFormat;
@@ -155,12 +147,12 @@
 			}
 		}
 
-<<<<<<< HEAD
 		if (getExtension().isForge()) {
 			patchedProvider = new MinecraftPatchedProvider(getProject());
 			patchedProvider.provide(dependency, postPopulationScheduler);
 		}
 
+		mappingTree = readMappings();
 		manipulateMappings(mappingsJar.toPath());
 
 		if (getExtension().shouldGenerateSrgTiny()) {
@@ -169,9 +161,6 @@
 				SrgMerger.mergeSrg(this::getMojmapSrgFileIfPossible, getRawSrgFile(), tinyMappings, tinyMappingsWithSrg, true);
 			}
 		}
-=======
-		mappingTree = readMappings();
->>>>>>> 2a040d03
 
 		if (Files.notExists(tinyMappingsJar) || isRefreshDeps()) {
 			ZipUtil.pack(new ZipEntrySource[] {new FileSource("mappings/mappings.tiny", tinyMappings.toFile())}, tinyMappingsJar.toFile());
@@ -329,7 +318,12 @@
 		}
 	}
 
-<<<<<<< HEAD
+	private MemoryMappingTree readMappings() throws IOException {
+		MemoryMappingTree mappingTree = new MemoryMappingTree();
+		MappingReader.read(tinyMappings, mappingTree);
+		return mappingTree;
+	}
+
 	private void readAndMergeMCP(Path mcpJar, Consumer<Runnable> postPopulationScheduler) throws Exception {
 		Path intermediaryTinyPath = getIntermediaryTiny();
 		SrgProvider provider = getExtension().getSrgProvider();
@@ -355,25 +349,14 @@
 		try (FileSystem fs = FileSystems.newFileSystem(path, (ClassLoader) null)) {
 			return Files.exists(fs.getPath("fields.csv")) && Files.exists(fs.getPath("methods.csv"));
 		}
-=======
-	private MemoryMappingTree readMappings() throws IOException {
-		MemoryMappingTree mappingTree = new MemoryMappingTree();
-		MappingReader.read(tinyMappings, mappingTree);
-		return mappingTree;
->>>>>>> 2a040d03
 	}
 
 	private static boolean areMappingsV2(Path path) throws IOException {
 		try (BufferedReader reader = Files.newBufferedReader(path)) {
-<<<<<<< HEAD
-			TinyV2Factory.readMetadata(reader);
-			return true;
-		} catch (IllegalArgumentException | NoSuchFileException e) {
+			return MappingReader.detectFormat(reader) == MappingFormat.TINY_2;
+		} catch (NoSuchFileException e) {
 			// TODO: just check the mappings version when Parser supports V1 in readMetadata()
 			return false;
-=======
-			return MappingReader.detectFormat(reader) == MappingFormat.TINY_2;
->>>>>>> 2a040d03
 		}
 	}
 
@@ -481,15 +464,9 @@
 		try {
 			Command command = new CommandMergeTinyV2();
 			runCommand(command, intermediaryMappings.toAbsolutePath().toString(),
-<<<<<<< HEAD
 					yarnMappings.toAbsolutePath().toString(),
 					newMergedMappings.toAbsolutePath().toString(),
-					"intermediary", "official");
-=======
-							yarnMappings.toAbsolutePath().toString(),
-							newMergedMappings.toAbsolutePath().toString(),
 							MappingsNamespace.INTERMEDIARY.toString(), MappingsNamespace.OFFICIAL.toString());
->>>>>>> 2a040d03
 		} catch (Exception e) {
 			throw new RuntimeException("Could not merge mappings from " + intermediaryMappings.toString()
 					+ " with mappings from " + yarnMappings, e);
