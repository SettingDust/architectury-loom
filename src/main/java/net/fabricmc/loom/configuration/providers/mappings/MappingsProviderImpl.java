/*
 * This file is part of fabric-loom, licensed under the MIT License (MIT).
 *
 * Copyright (c) 2016-2022 FabricMC
 *
 * Permission is hereby granted, free of charge, to any person obtaining a copy
 * of this software and associated documentation files (the "Software"), to deal
 * in the Software without restriction, including without limitation the rights
 * to use, copy, modify, merge, publish, distribute, sublicense, and/or sell
 * copies of the Software, and to permit persons to whom the Software is
 * furnished to do so, subject to the following conditions:
 *
 * The above copyright notice and this permission notice shall be included in all
 * copies or substantial portions of the Software.
 *
 * THE SOFTWARE IS PROVIDED "AS IS", WITHOUT WARRANTY OF ANY KIND, EXPRESS OR
 * IMPLIED, INCLUDING BUT NOT LIMITED TO THE WARRANTIES OF MERCHANTABILITY,
 * FITNESS FOR A PARTICULAR PURPOSE AND NONINFRINGEMENT. IN NO EVENT SHALL THE
 * AUTHORS OR COPYRIGHT HOLDERS BE LIABLE FOR ANY CLAIM, DAMAGES OR OTHER
 * LIABILITY, WHETHER IN AN ACTION OF CONTRACT, TORT OR OTHERWISE, ARISING FROM,
 * OUT OF OR IN CONNECTION WITH THE SOFTWARE OR THE USE OR OTHER DEALINGS IN THE
 * SOFTWARE.
 */

package net.fabricmc.loom.configuration.providers.mappings;

import java.io.BufferedReader;
import java.io.File;
import java.io.IOException;
import java.io.Reader;
import java.io.UncheckedIOException;
import java.nio.charset.StandardCharsets;
import java.nio.file.FileSystem;
import java.nio.file.FileSystems;
import java.nio.file.Files;
import java.nio.file.NoSuchFileException;
import java.nio.file.Path;
import java.nio.file.StandardCopyOption;
import java.util.ArrayList;
import java.util.Arrays;
import java.util.HashMap;
import java.util.List;
import java.util.Map;
import java.util.Objects;
import java.util.StringJoiner;
import java.util.function.Supplier;

import com.google.common.base.Stopwatch;
import com.google.common.base.Suppliers;
import com.google.gson.JsonObject;
import org.apache.tools.ant.util.StringUtils;
import org.gradle.api.Project;
import org.gradle.api.artifacts.Configuration;
import org.jetbrains.annotations.Nullable;
import org.objectweb.asm.Opcodes;
import org.slf4j.Logger;
import org.slf4j.LoggerFactory;

import net.fabricmc.loom.LoomGradleExtension;
import net.fabricmc.loom.LoomGradlePlugin;
import net.fabricmc.loom.configuration.DependencyInfo;
import net.fabricmc.loom.configuration.providers.forge.FieldMigratedMappingsProvider;
import net.fabricmc.loom.configuration.providers.forge.SrgProvider;
import net.fabricmc.loom.configuration.providers.mappings.tiny.MappingsMerger;
import net.fabricmc.loom.configuration.providers.mappings.tiny.TinyJarInfo;
import net.fabricmc.loom.configuration.providers.minecraft.MergedMinecraftProvider;
import net.fabricmc.loom.configuration.providers.minecraft.MinecraftProvider;
import net.fabricmc.loom.util.Constants;
import net.fabricmc.loom.util.DeletingFileVisitor;
import net.fabricmc.loom.util.FileSystemUtil;
import net.fabricmc.loom.util.ZipUtils;
import net.fabricmc.loom.util.service.SharedService;
import net.fabricmc.loom.util.service.SharedServiceManager;
import net.fabricmc.loom.util.srg.MCPReader;
import net.fabricmc.loom.util.srg.SrgMerger;
import net.fabricmc.loom.util.srg.SrgNamedWriter;
import net.fabricmc.mappingio.MappingReader;
import net.fabricmc.mappingio.format.MappingFormat;
import net.fabricmc.mappingio.tree.MemoryMappingTree;
import net.fabricmc.stitch.Command;
import net.fabricmc.stitch.commands.CommandProposeFieldNames;
import net.fabricmc.stitch.commands.tinyv2.TinyFile;
import net.fabricmc.stitch.commands.tinyv2.TinyV2Writer;

public class MappingsProviderImpl implements MappingsProvider, SharedService {
	private static final Logger LOGGER = LoggerFactory.getLogger(MappingsProviderImpl.class);

	private Supplier<MemoryMappingTree> mappingTree;
	private Supplier<MemoryMappingTree> mappingTreeWithSrg;
	public final String mappingsIdentifier;

	private final Path mappingsWorkingDir;
	// The mappings that gradle gives us
	private final Path baseTinyMappings;
	// The mappings we use in practice
	public Path tinyMappings;
	public final Path tinyMappingsJar;
	public Path tinyMappingsWithSrg;
	public final Map<String, Path> mixinTinyMappings; // The mixin mappings have other names in intermediary.
	public final Path srgToNamedSrg; // FORGE: srg to named in srg file format
	private final Path unpickDefinitions;

	private boolean hasUnpickDefinitions;
	private UnpickMetadata unpickMetadata;
	private Map<String, String> signatureFixes;

	private final Supplier<IntermediateMappingsService> intermediaryService;

	protected MappingsProviderImpl(String mappingsIdentifier, Path mappingsWorkingDir, Supplier<IntermediateMappingsService> intermediaryService) {
		this.mappingsIdentifier = mappingsIdentifier;

		this.mappingsWorkingDir = mappingsWorkingDir;
		this.baseTinyMappings = mappingsWorkingDir.resolve("mappings-base.tiny");
		this.tinyMappings = mappingsWorkingDir.resolve("mappings.tiny");
		this.tinyMappingsJar = mappingsWorkingDir.resolve("mappings.jar");
		this.unpickDefinitions = mappingsWorkingDir.resolve("mappings.unpick");
		this.tinyMappingsWithSrg = mappingsWorkingDir.resolve("mappings-srg.tiny");
		this.mixinTinyMappings = new HashMap<>();
		this.srgToNamedSrg = mappingsWorkingDir.resolve("mappings-srg-named.srg");

		this.intermediaryService = intermediaryService;
	}

	public static synchronized MappingsProviderImpl getInstance(Project project, LoomGradleExtension extension, DependencyInfo dependency, MinecraftProvider minecraftProvider) {
		StringJoiner id = new StringJoiner(":").add("MappingsProvider");
		id.add(dependency.getDepString());
		id.add(minecraftProvider.minecraftVersion());

		// Arch: we add :forge since Forge support uses a different MappingsProvider.
		if (extension.isForge()) {
			id.add("forge");
		}

		return SharedServiceManager.get(project).getOrCreateService(id.toString(), () -> {
			Supplier<IntermediateMappingsService> intermediaryService = Suppliers.memoize(() -> IntermediateMappingsService.getInstance(project, minecraftProvider));
			return create(project, dependency, minecraftProvider, intermediaryService);
		});
	}

	public MemoryMappingTree getMappings() throws IOException {
		return Objects.requireNonNull(mappingTree, "Cannot get mappings before they have been read").get();
	}

	public MemoryMappingTree getMappingsWithSrg() throws IOException {
		return Objects.requireNonNull(mappingTreeWithSrg, "Cannot get mappings before they have been read").get();
	}

	private static MappingsProviderImpl create(Project project, DependencyInfo dependency, MinecraftProvider minecraftProvider, Supplier<IntermediateMappingsService> intermediaryService) {
		final String version = dependency.getResolvedVersion();
		final Path inputJar = dependency.resolveFile().orElseThrow(() -> new RuntimeException("Could not resolve mappings: " + dependency)).toPath();
		final String mappingsName = StringUtils.removeSuffix(dependency.getDependency().getGroup() + "." + dependency.getDependency().getName(), "-unmerged");

		final TinyJarInfo jarInfo = TinyJarInfo.get(inputJar);
		jarInfo.minecraftVersionId().ifPresent(id -> {
			if (!minecraftProvider.minecraftVersion().equals(id)) {
				LOGGER.warn("The mappings (%s) were not build for minecraft version (%s) produce with caution.".formatted(dependency.getDepString(), minecraftProvider.minecraftVersion()));
			}
		});

		final LoomGradleExtension extension = LoomGradleExtension.get(project);
		String mappingsIdentifier;

		if (extension.isForge()) {
			mappingsIdentifier = FieldMigratedMappingsProvider.createForgeMappingsIdentifier(extension, mappingsName, version, getMappingsClassifier(dependency, jarInfo.v2()), minecraftProvider.minecraftVersion());
		} else {
			mappingsIdentifier = createMappingsIdentifier(mappingsName, version, getMappingsClassifier(dependency, jarInfo.v2()), minecraftProvider.minecraftVersion());
		}

		if (extension.isQuilt()) {
			mappingsIdentifier += "-arch-quilt";
		}

		final Path workingDir = minecraftProvider.dir(mappingsIdentifier).toPath();

		MappingsProviderImpl mappingProvider;

		if (extension.isForge()) {
			mappingProvider = new FieldMigratedMappingsProvider(mappingsIdentifier, workingDir, intermediaryService);
		} else {
			mappingProvider = new MappingsProviderImpl(mappingsIdentifier, workingDir, intermediaryService);
		}

		try {
			mappingProvider.setup(project, minecraftProvider, inputJar);
		} catch (IOException e) {
			cleanWorkingDirectory(workingDir);
			throw new UncheckedIOException("Failed to setup mappings: " + dependency.getDepString(), e);
		}

		return mappingProvider;
	}

	protected void setup(Project project, MinecraftProvider minecraftProvider, Path inputJar) throws IOException {
		if (isRefreshDeps()) {
			cleanWorkingDirectory(mappingsWorkingDir);
		}

		if (Files.notExists(tinyMappings) || isRefreshDeps()) {
			storeMappings(project, minecraftProvider, inputJar);
		} else {
			try (FileSystem fileSystem = FileSystems.newFileSystem(inputJar, (ClassLoader) null)) {
				extractExtras(fileSystem);
			}
		}

		if (Files.notExists(tinyMappingsJar) || isRefreshDeps()) {
			Files.deleteIfExists(tinyMappingsJar);
			ZipUtils.add(tinyMappingsJar, "mappings/mappings.tiny", Files.readAllBytes(tinyMappings));
		}

		mappingTree = Suppliers.memoize(() -> readMappings(tinyMappings));
	}

	public void setupPost(Project project) throws IOException {
		LoomGradleExtension extension = LoomGradleExtension.get(project);
		manipulateMappings(project, tinyMappingsJar);

		if (extension.shouldGenerateSrgTiny()) {
			if (Files.notExists(tinyMappingsWithSrg) || isRefreshDeps()) {
				// Merge tiny mappings with srg
				Stopwatch stopwatch = Stopwatch.createStarted();
				SrgMerger.ExtraMappings extraMappings = SrgMerger.ExtraMappings.ofMojmapTsrg(getMojmapSrgFileIfPossible(project));
				SrgMerger.mergeSrg(getRawSrgFile(project), tinyMappings, tinyMappingsWithSrg, extraMappings, true);
				project.getLogger().info(":merged srg mappings in " + stopwatch.stop());
			}

			mappingTreeWithSrg = Suppliers.memoize(() -> readMappings(tinyMappingsWithSrg));
		}
	}

	public void applyToProject(Project project, DependencyInfo dependency) throws IOException {
		if (hasUnpickDefinitions()) {
			String notation = String.format("%s:%s:%s:constants",
					dependency.getDependency().getGroup(),
					dependency.getDependency().getName(),
					dependency.getDependency().getVersion()
			);

			project.getDependencies().add(Constants.Configurations.MAPPING_CONSTANTS, notation);
			populateUnpickClasspath(project);
		}

		LoomGradleExtension extension = LoomGradleExtension.get(project);

		if (extension.isForge()) {
			if (!extension.shouldGenerateSrgTiny()) {
				throw new IllegalStateException("We have to generate srg tiny in a forge environment!");
			}

			if (Files.notExists(srgToNamedSrg) || isRefreshDeps()) {
				SrgNamedWriter.writeTo(project.getLogger(), srgToNamedSrg, getMappingsWithSrg(), "srg", "named");
			}
		}

		project.getDependencies().add(Constants.Configurations.MAPPINGS_FINAL, project.getDependencies().module("loom.resolved:mappings:" + extension.getMinecraftProvider().minecraftVersion() + "/" + mappingsIdentifier()));
	}

	public static Path getRawSrgFile(Project project) throws IOException {
		LoomGradleExtension extension = LoomGradleExtension.get(project);

		if (extension.getSrgProvider().isTsrgV2()) {
			return extension.getSrgProvider().getMergedMojangTrimmed();
		}

		return extension.getSrgProvider().getSrg();
	}

	public static Path getMojmapSrgFileIfPossible(Project project) {
		try {
			LoomGradleExtension extension = LoomGradleExtension.get(project);
			return SrgProvider.getMojmapTsrg2(project, extension);
		} catch (IOException e) {
			throw new UncheckedIOException(e);
		}
	}

	public void manipulateMappings(Project project, Path mappingsJar) throws IOException {
	}

	private static String getMappingsClassifier(DependencyInfo dependency, boolean isV2) {
		String[] depStringSplit = dependency.getDepString().split(":");

		if (depStringSplit.length >= 4) {
			return "-" + depStringSplit[3] + (isV2 ? "-v2" : "");
		}

		return isV2 ? "-v2" : "";
	}

	private void storeMappings(Project project, MinecraftProvider minecraftProvider, Path inputJar) throws IOException {
		LOGGER.info(":extracting " + inputJar.getFileName());

<<<<<<< HEAD
		if (isMCP(inputJar)) {
			try {
				readAndMergeMCP(project, inputJar);
			} catch (Exception e) {
				throw new RuntimeException(e);
			}

			return;
		}

		try (FileSystem fileSystem = FileSystems.newFileSystem(inputJar, (ClassLoader) null)) {
			extractMappings(fileSystem, baseTinyMappings);
			extractExtras(fileSystem);
=======
		try (FileSystemUtil.Delegate delegate = FileSystemUtil.getJarFileSystem(inputJar)) {
			extractMappings(delegate.fs(), baseTinyMappings);
			extractExtras(delegate.fs());
>>>>>>> 317c6dae
		}

		if (areMappingsMergedV2(baseTinyMappings)) {
			// Architectury Loom Patch
			// If a merged tiny v2 mappings file is provided
			// Skip merging, should save a lot of time
			Files.copy(baseTinyMappings, tinyMappings, StandardCopyOption.REPLACE_EXISTING);
		} else if (areMappingsV2(baseTinyMappings)) {
			// These are unmerged v2 mappings
			MappingsMerger.mergeAndSaveMappings(baseTinyMappings, tinyMappings, intermediaryService.get());
		} else {
			if (minecraftProvider instanceof MergedMinecraftProvider mergedMinecraftProvider) {
				// These are merged v1 mappings
				Files.deleteIfExists(tinyMappings);
				LOGGER.info(":populating field names");
				suggestFieldNames(mergedMinecraftProvider, baseTinyMappings, tinyMappings);
			} else {
				throw new UnsupportedOperationException("V1 mappings only support merged minecraft");
			}
		}
	}

	private static MemoryMappingTree readMappings(Path file) {
		try {
			MemoryMappingTree mappingTree = new MemoryMappingTree();
			MappingReader.read(file, mappingTree);
			return mappingTree;
		} catch (IOException e) {
			throw new UncheckedIOException("Failed to read mappings", e);
		}
	}

	private void readAndMergeMCP(Project project, Path mcpJar) throws Exception {
		LoomGradleExtension extension = LoomGradleExtension.get(project);
		Path intermediaryTinyPath = intermediaryTinyFile().toPath();
		SrgProvider provider = extension.getSrgProvider();

		if (provider == null) {
			if (!extension.shouldGenerateSrgTiny()) {
				Configuration srg = project.getConfigurations().maybeCreate(Constants.Configurations.SRG);
				srg.setTransitive(false);
			}

			provider = new SrgProvider(project);
			project.getDependencies().add(provider.getTargetConfig(), "de.oceanlabs.mcp:mcp_config:" + extension.getMinecraftProvider().minecraftVersion());
			Configuration configuration = project.getConfigurations().getByName(provider.getTargetConfig());
			provider.provide(DependencyInfo.create(project, configuration.getDependencies().iterator().next(), configuration));
		}

		Path srgPath = getRawSrgFile(project);
		TinyFile file = new MCPReader(intermediaryTinyPath, srgPath).read(mcpJar);
		TinyV2Writer.write(file, tinyMappings);
	}

	private boolean isMCP(Path path) throws IOException {
		try (FileSystem fs = FileSystems.newFileSystem(path, (ClassLoader) null)) {
			return Files.exists(fs.getPath("fields.csv")) && Files.exists(fs.getPath("methods.csv"));
		}
	}

	private static boolean areMappingsV2(Path path) throws IOException {
		try (BufferedReader reader = Files.newBufferedReader(path)) {
			return MappingReader.detectFormat(reader) == MappingFormat.TINY_2;
		} catch (NoSuchFileException e) {
			// TODO: just check the mappings version when Parser supports V1 in readMetadata()
			return false;
		}
	}

	private static boolean areMappingsMergedV2(Path path) throws IOException {
		try (BufferedReader reader = Files.newBufferedReader(path)) {
			reader.mark(4096); // == DETECT_HEADER_LEN
			boolean isTinyV2 = MappingReader.detectFormat(reader) == MappingFormat.TINY_2;
			reader.reset();
			return isTinyV2 && MappingReader.getNamespaces(reader, MappingFormat.TINY_2).containsAll(Arrays.asList("named", "intermediary", "official"));
		} catch (NoSuchFileException e) {
			return false;
		}
	}

	public static void extractMappings(Path jar, Path extractTo) throws IOException {
		try (FileSystemUtil.Delegate delegate = FileSystemUtil.getJarFileSystem(jar)) {
			extractMappings(delegate.fs(), extractTo);
		}
	}

	public static void extractMappings(FileSystem jar, Path extractTo) throws IOException {
		Files.copy(jar.getPath("mappings/mappings.tiny"), extractTo, StandardCopyOption.REPLACE_EXISTING);
	}

	private void extractExtras(FileSystem jar) throws IOException {
		extractUnpickDefinitions(jar);
		extractSignatureFixes(jar);
	}

	private void extractUnpickDefinitions(FileSystem jar) throws IOException {
		Path unpickPath = jar.getPath("extras/definitions.unpick");
		Path unpickMetadataPath = jar.getPath("extras/unpick.json");

		if (!Files.exists(unpickPath) || !Files.exists(unpickMetadataPath)) {
			return;
		}

		Files.copy(unpickPath, unpickDefinitions, StandardCopyOption.REPLACE_EXISTING);

		unpickMetadata = parseUnpickMetadata(unpickMetadataPath);
		hasUnpickDefinitions = true;
	}

	private void extractSignatureFixes(FileSystem jar) throws IOException {
		Path recordSignaturesJsonPath = jar.getPath("extras/record_signatures.json");

		if (!Files.exists(recordSignaturesJsonPath)) {
			return;
		}

		try (Reader reader = Files.newBufferedReader(recordSignaturesJsonPath, StandardCharsets.UTF_8)) {
			//noinspection unchecked
			signatureFixes = LoomGradlePlugin.OBJECT_MAPPER.readValue(reader, Map.class);
		}
	}

	private UnpickMetadata parseUnpickMetadata(Path input) throws IOException {
		JsonObject jsonObject = LoomGradlePlugin.GSON.fromJson(Files.readString(input), JsonObject.class);

		if (!jsonObject.has("version") || jsonObject.get("version").getAsInt() != 1) {
			throw new UnsupportedOperationException("Unsupported unpick version");
		}

		return new UnpickMetadata(
				jsonObject.get("unpickGroup").getAsString(),
				jsonObject.get("unpickVersion").getAsString()
		);
	}

	private void populateUnpickClasspath(Project project) {
		String unpickCliName = "unpick-cli";
		project.getDependencies().add(Constants.Configurations.UNPICK_CLASSPATH,
				String.format("%s:%s:%s", unpickMetadata.unpickGroup, unpickCliName, unpickMetadata.unpickVersion)
		);

		// Unpick ships with a slightly older version of asm, ensure it runs with at least the same version as loom.
		String[] asmDeps = new String[] {
				"org.ow2.asm:asm:%s",
				"org.ow2.asm:asm-tree:%s",
				"org.ow2.asm:asm-commons:%s",
				"org.ow2.asm:asm-util:%s"
		};

		for (String asm : asmDeps) {
			project.getDependencies().add(Constants.Configurations.UNPICK_CLASSPATH,
					asm.formatted(Opcodes.class.getPackage().getImplementationVersion())
			);
		}
	}

	private void suggestFieldNames(MergedMinecraftProvider minecraftProvider, Path oldMappings, Path newMappings) {
		Command command = new CommandProposeFieldNames();
		runCommand(command, minecraftProvider.getMergedJar().toFile().getAbsolutePath(),
						oldMappings.toAbsolutePath().toString(),
						newMappings.toAbsolutePath().toString());
	}

	private void runCommand(Command command, String... args) {
		try {
			command.run(args);
		} catch (Exception e) {
			throw new RuntimeException(e);
		}
	}

	private static void cleanWorkingDirectory(Path mappingsWorkingDir) {
		try {
			if (Files.exists(mappingsWorkingDir)) {
				Files.walkFileTree(mappingsWorkingDir, new DeletingFileVisitor());
			}

			Files.createDirectories(mappingsWorkingDir);
		} catch (IOException e) {
			e.printStackTrace();
		}
	}

	@Override
	public Path mappingsWorkingDir() {
		return mappingsWorkingDir;
	}

	@Override
	public File intermediaryTinyFile() {
		return intermediaryService.get().getIntermediaryTiny().toFile();
	}

	protected static String createMappingsIdentifier(String mappingsName, String version, String classifier, String minecraftVersion) {
		//          mappingsName      . mcVersion . version        classifier
		// Example: net.fabricmc.yarn . 1_16_5    . 1.16.5+build.5 -v2
		return mappingsName + "." + minecraftVersion.replace(' ', '_').replace('.', '_').replace('-', '_') + "." + version + classifier;
	}

	public String mappingsIdentifier() {
		return mappingsIdentifier;
	}

	public File getUnpickDefinitionsFile() {
		return unpickDefinitions.toFile();
	}

	public boolean hasUnpickDefinitions() {
		return hasUnpickDefinitions;
	}

	@Nullable
	public Map<String, String> getSignatureFixes() {
		return signatureFixes;
	}

	public String getBuildServiceName(String name, String from, String to) {
		return "%s:%s:%s>%S".formatted(name, mappingsIdentifier(), from, to);
	}

	public Path getReplacedTarget(LoomGradleExtension loom, String namespace) {
		if (namespace.equals("intermediary")) return loom.shouldGenerateSrgTiny() ? tinyMappingsWithSrg : tinyMappings;

		return mixinTinyMappings.computeIfAbsent(namespace, k -> {
			Path path = mappingsWorkingDir.resolve("mappings-mixin-" + namespace + ".tiny");

			try {
				if (Files.notExists(path) || isRefreshDeps()) {
					List<String> lines = new ArrayList<>(Files.readAllLines(loom.shouldGenerateSrgTiny() ? tinyMappingsWithSrg : tinyMappings));
					lines.set(0, lines.get(0).replace("intermediary", "yraidemretni").replace(namespace, "intermediary"));
					Files.deleteIfExists(path);
					Files.write(path, lines);
				}

				return path;
			} catch (Exception e) {
				throw new RuntimeException(e);
			}
		});
	}

	public record UnpickMetadata(String unpickGroup, String unpickVersion) {
	}

	protected static boolean isRefreshDeps() {
		return LoomGradlePlugin.refreshDeps;
	}

	@Override
	public void close() throws IOException {
		mappingTree = null;
		mappingTreeWithSrg = null;
	}
}<|MERGE_RESOLUTION|>--- conflicted
+++ resolved
@@ -290,7 +290,6 @@
 	private void storeMappings(Project project, MinecraftProvider minecraftProvider, Path inputJar) throws IOException {
 		LOGGER.info(":extracting " + inputJar.getFileName());
 
-<<<<<<< HEAD
 		if (isMCP(inputJar)) {
 			try {
 				readAndMergeMCP(project, inputJar);
@@ -301,14 +300,9 @@
 			return;
 		}
 
-		try (FileSystem fileSystem = FileSystems.newFileSystem(inputJar, (ClassLoader) null)) {
-			extractMappings(fileSystem, baseTinyMappings);
-			extractExtras(fileSystem);
-=======
 		try (FileSystemUtil.Delegate delegate = FileSystemUtil.getJarFileSystem(inputJar)) {
 			extractMappings(delegate.fs(), baseTinyMappings);
 			extractExtras(delegate.fs());
->>>>>>> 317c6dae
 		}
 
 		if (areMappingsMergedV2(baseTinyMappings)) {
