--- conflicted
+++ resolved
@@ -338,11 +338,6 @@
 		return versionInfo;
 	}
 
-<<<<<<< HEAD
-	public MinecraftLibraryProvider getLibraryProvider() {
-		return libraryProvider;
-	}
-
 	public String getJarPrefix() {
 		return jarPrefix;
 	}
@@ -351,12 +346,6 @@
 		this.jarPrefix = jarSuffix;
 	}
 
-	public String getTargetConfig() {
-		return Constants.Configurations.MINECRAFT;
-	}
-
-=======
->>>>>>> 8b3bfde8
 	@Nullable
 	public BundleMetadata getServerBundleMetadata() {
 		return serverBundleMetadata;
