--- conflicted
+++ resolved
@@ -126,7 +126,6 @@
 			serverBundleMetadata = BundleMetadata.fromJar(minecraftServerJar.toPath());
 		}
 
-<<<<<<< HEAD
 		// TODO: Find a better place for this. This needs to run after MinecraftProvider.initFiles
 		//   but before MinecraftPatchedProvider.provide, so it's a bit tough.
 		//   Honestly, the ForgeProvider stuff that uses the results of initFiles could be moved to
@@ -135,12 +134,8 @@
 	}
 
 	public void provide() throws Exception {
-		libraryProvider = new MinecraftLibraryProvider();
-		libraryProvider.provide(this, getProject());
-=======
 		libraryProvider = new MinecraftLibraryProvider(this, project);
 		libraryProvider.provide();
->>>>>>> 48fafb9a
 	}
 
 	protected void initFiles() {
