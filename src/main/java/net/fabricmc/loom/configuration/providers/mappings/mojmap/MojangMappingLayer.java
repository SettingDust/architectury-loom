--- conflicted
+++ resolved
@@ -38,36 +38,24 @@
 import net.fabricmc.loom.api.mappings.layered.MappingsNamespace;
 import net.fabricmc.loom.configuration.providers.mappings.intermediary.IntermediaryMappingLayer;
 import net.fabricmc.loom.configuration.providers.mappings.utils.DstNameFilterMappingVisitor;
+import net.fabricmc.loom.configuration.providers.minecraft.MinecraftVersionMeta;
+import net.fabricmc.loom.util.HashedDownloadUtil;
 import net.fabricmc.mappingio.MappingVisitor;
 import net.fabricmc.mappingio.adapter.MappingSourceNsSwitch;
 import net.fabricmc.mappingio.format.ProGuardReader;
 
-<<<<<<< HEAD
 public record MojangMappingLayer(String minecraftVersion,
-									MinecraftVersionMeta.Download clientDownload,
-									MinecraftVersionMeta.Download serverDownload,
-									Path workingDir, boolean nameSyntheticMembers,
+									Path clientMappings,
+									Path serverMappings,
+									boolean nameSyntheticMembers,
 									Logger logger,
 									MojangMappingsSpec.SilenceLicenseOption silenceLicense) implements MappingLayer {
-=======
-public record MojangMappingLayer(Path clientMappings, Path serverMappings, boolean nameSyntheticMembers,
-									Logger logger) implements MappingLayer {
->>>>>>> 3913c2e8
 	private static final Pattern SYNTHETIC_NAME_PATTERN = Pattern.compile("^(access|this|val\\$this|lambda\\$.*)\\$[0-9]+$");
 	@Override
 	public void visit(MappingVisitor mappingVisitor) throws IOException {
-<<<<<<< HEAD
-		Path clientMappings = workingDir().resolve("%s.client.txt".formatted(minecraftVersion));
-		Path serverMappings = workingDir().resolve("%s.server.txt".formatted(minecraftVersion));
-
-		download(clientMappings, serverMappings);
-
 		if (!silenceLicense.isSilent()) {
 			printMappingsLicense(clientMappings);
 		}
-=======
-		printMappingsLicense(clientMappings);
->>>>>>> 3913c2e8
 
 		// Filter out field names matching the pattern
 		DstNameFilterMappingVisitor nameFilter = new DstNameFilterMappingVisitor(mappingVisitor, SYNTHETIC_NAME_PATTERN);
