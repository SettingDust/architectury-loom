--- conflicted
+++ resolved
@@ -36,24 +36,13 @@
 import net.fabricmc.tinyremapper.OutputConsumerPath;
 import net.fabricmc.tinyremapper.TinyRemapper;
 
-<<<<<<< HEAD
-public class SingleJarMinecraftProvider extends MinecraftProvider {
-	private final Environment environment;
-
-	private Path minecraftEnvOnlyJar;
-
-	protected SingleJarMinecraftProvider(ConfigContext configContext, Environment environment) {
-		super(configContext);
-		this.environment = environment;
-=======
 public abstract sealed class SingleJarMinecraftProvider extends MinecraftProvider permits SingleJarMinecraftProvider.Server, SingleJarMinecraftProvider.Client {
 	private final MappingsNamespace officialNamespace;
 	private Path minecraftEnvOnlyJar;
 
-	private SingleJarMinecraftProvider(MinecraftMetadataProvider metadataProvider, ConfigContext configContext, MappingsNamespace officialNamespace) {
+	protected SingleJarMinecraftProvider(MinecraftMetadataProvider metadataProvider, ConfigContext configContext, MappingsNamespace officialNamespace) {
 		super(metadataProvider, configContext);
 		this.officialNamespace = officialNamespace;
->>>>>>> 713e1ff2
 	}
 
 	public static SingleJarMinecraftProvider.Server server(MinecraftMetadataProvider metadataProvider, ConfigContext configContext) {
@@ -140,22 +129,13 @@
 
 	abstract SingleJarEnvType type();
 
-<<<<<<< HEAD
-	protected interface Environment {
-		SingleJarEnvType type();
-=======
 	abstract Path getInputJar(SingleJarMinecraftProvider provider) throws Exception;
->>>>>>> 713e1ff2
 
 	public static final class Server extends SingleJarMinecraftProvider {
 		private Server(MinecraftMetadataProvider metadataProvider, ConfigContext configContext, MappingsNamespace officialNamespace) {
 			super(metadataProvider, configContext, officialNamespace);
 		}
 
-<<<<<<< HEAD
-	public static final class Server implements Environment {
-=======
->>>>>>> 713e1ff2
 		@Override
 		public SingleJarEnvType type() {
 			return SingleJarEnvType.SERVER;
@@ -184,15 +164,11 @@
 		}
 	}
 
-<<<<<<< HEAD
-	public static final class Client implements Environment {
-=======
 	public static final class Client extends SingleJarMinecraftProvider {
 		private Client(MinecraftMetadataProvider metadataProvider, ConfigContext configContext, MappingsNamespace officialNamespace) {
 			super(metadataProvider, configContext, officialNamespace);
 		}
 
->>>>>>> 713e1ff2
 		@Override
 		public SingleJarEnvType type() {
 			return SingleJarEnvType.CLIENT;
