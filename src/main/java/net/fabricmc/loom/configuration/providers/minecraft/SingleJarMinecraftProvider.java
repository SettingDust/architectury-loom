/*
 * This file is part of fabric-loom, licensed under the MIT License (MIT).
 *
 * Copyright (c) 2022 FabricMC
 *
 * Permission is hereby granted, free of charge, to any person obtaining a copy
 * of this software and associated documentation files (the "Software"), to deal
 * in the Software without restriction, including without limitation the rights
 * to use, copy, modify, merge, publish, distribute, sublicense, and/or sell
 * copies of the Software, and to permit persons to whom the Software is
 * furnished to do so, subject to the following conditions:
 *
 * The above copyright notice and this permission notice shall be included in all
 * copies or substantial portions of the Software.
 *
 * THE SOFTWARE IS PROVIDED "AS IS", WITHOUT WARRANTY OF ANY KIND, EXPRESS OR
 * IMPLIED, INCLUDING BUT NOT LIMITED TO THE WARRANTIES OF MERCHANTABILITY,
 * FITNESS FOR A PARTICULAR PURPOSE AND NONINFRINGEMENT. IN NO EVENT SHALL THE
 * AUTHORS OR COPYRIGHT HOLDERS BE LIABLE FOR ANY CLAIM, DAMAGES OR OTHER
 * LIABILITY, WHETHER IN AN ACTION OF CONTRACT, TORT OR OTHERWISE, ARISING FROM,
 * OUT OF OR IN CONNECTION WITH THE SOFTWARE OR THE USE OR OTHER DEALINGS IN THE
 * SOFTWARE.
 */

package net.fabricmc.loom.configuration.providers.minecraft;

import java.nio.file.Files;
import java.nio.file.Path;
import java.util.List;

import dev.architectury.tinyremapper.NonClassCopyMode;
import dev.architectury.tinyremapper.OutputConsumerPath;
import dev.architectury.tinyremapper.TinyRemapper;
import org.gradle.api.Project;

import net.fabricmc.loom.configuration.providers.BundleMetadata;

public class SingleJarMinecraftProvider extends MinecraftProvider {
	private final Environment environment;

	private Path minecraftEnvOnlyJar;

	protected SingleJarMinecraftProvider(Project project, Environment environment) {
		super(project);
		this.environment = environment;
	}

	public static SingleJarMinecraftProvider server(Project project) {
		return new SingleJarMinecraftProvider(project, new Server());
	}

	public static SingleJarMinecraftProvider client(Project project) {
		return new SingleJarMinecraftProvider(project, new Client());
	}

	@Override
	protected void initFiles() {
		super.initFiles();

		minecraftEnvOnlyJar = path("minecraft-%s-only.jar".formatted(environment.name()));
	}

	@Override
	public List<Path> getMinecraftJars() {
		return List.of(minecraftEnvOnlyJar);
	}

	@Override
	public void provide() throws Exception {
		super.provide();
		processJar();
	}

<<<<<<< HEAD
	protected void processJar() throws Exception {
		boolean requiresRefresh = isRefreshDeps() || Files.notExists(minecraftEnvOnlyJar);
=======
		boolean requiresRefresh = getExtension().refreshDeps() || Files.notExists(minecraftEnvOnlyJar);
>>>>>>> 3913c2e8

		if (!requiresRefresh) {
			return;
		}

		final Path inputJar = environment.getInputJar(this);

		TinyRemapper remapper = null;

		try {
			remapper = TinyRemapper.newRemapper().build();

			Files.deleteIfExists(minecraftEnvOnlyJar);

			// Pass through tiny remapper to fix the meta-inf
			try (OutputConsumerPath outputConsumer = new OutputConsumerPath.Builder(minecraftEnvOnlyJar).build()) {
				outputConsumer.addNonClassFiles(inputJar, NonClassCopyMode.FIX_META_INF, remapper);
				remapper.readInputs(inputJar);
				remapper.apply(outputConsumer);
			}
		} catch (Exception e) {
			Files.deleteIfExists(minecraftEnvOnlyJar);
			throw new RuntimeException("Failed to process %s only jar".formatted(environment.name()), e);
		} finally {
			if (remapper != null) {
				remapper.finish();
			}
		}
	}

	@Override
	protected boolean provideClient() {
		return environment instanceof Client;
	}

	@Override
	protected boolean provideServer() {
		return environment instanceof Server;
	}

	public Path getMinecraftEnvOnlyJar() {
		return minecraftEnvOnlyJar;
	}

	protected interface Environment {
		String name();

		Path getInputJar(SingleJarMinecraftProvider provider) throws Exception;
	}

	public static final class Server implements Environment {
		@Override
		public String name() {
			return "server";
		}

		@Override
		public Path getInputJar(SingleJarMinecraftProvider provider) throws Exception {
			BundleMetadata serverBundleMetadata = provider.getServerBundleMetadata();

			if (serverBundleMetadata == null) {
				return provider.getMinecraftServerJar().toPath();
			}

			provider.extractBundledServerJar();
			return provider.getMinecraftExtractedServerJar().toPath();
		}
	}

	public static final class Client implements Environment {
		@Override
		public String name() {
			return "client";
		}

		@Override
		public Path getInputJar(SingleJarMinecraftProvider provider) throws Exception {
			return provider.getMinecraftClientJar().toPath();
		}
	}
}<|MERGE_RESOLUTION|>--- conflicted
+++ resolved
@@ -71,12 +71,8 @@
 		processJar();
 	}
 
-<<<<<<< HEAD
 	protected void processJar() throws Exception {
-		boolean requiresRefresh = isRefreshDeps() || Files.notExists(minecraftEnvOnlyJar);
-=======
 		boolean requiresRefresh = getExtension().refreshDeps() || Files.notExists(minecraftEnvOnlyJar);
->>>>>>> 3913c2e8
 
 		if (!requiresRefresh) {
 			return;
