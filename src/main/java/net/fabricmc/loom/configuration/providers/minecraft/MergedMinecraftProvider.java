--- conflicted
+++ resolved
@@ -37,13 +37,8 @@
 import net.fabricmc.loom.api.mappings.layered.MappingsNamespace;
 import net.fabricmc.loom.configuration.ConfigContext;
 
-<<<<<<< HEAD
 public class MergedMinecraftProvider extends MinecraftProvider {
-=======
-public final class MergedMinecraftProvider extends MinecraftProvider {
 	private static final Logger LOGGER = LoggerFactory.getLogger(MergedMinecraftProvider.class);
-
->>>>>>> 713e1ff2
 	private Path minecraftMergedJar;
 
 	public MergedMinecraftProvider(MinecraftMetadataProvider metadataProvider, ConfigContext configContext) {
@@ -92,16 +87,9 @@
 		}
 	}
 
-<<<<<<< HEAD
 	protected void mergeJars() throws IOException {
-		getLogger().info(":merging jars");
-
-		File jarToMerge = getMinecraftServerJar();
-=======
-	private void mergeJars() throws IOException {
 		File minecraftClientJar = getMinecraftClientJar();
 		File minecraftServerJar = getMinecraftServerJar();
->>>>>>> 713e1ff2
 
 		if (getServerBundleMetadata() != null) {
 			extractBundledServerJar();
