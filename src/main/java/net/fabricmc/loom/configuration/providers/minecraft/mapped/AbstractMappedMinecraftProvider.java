/*
 * This file is part of fabric-loom, licensed under the MIT License (MIT).
 *
 * Copyright (c) 2021-2022 FabricMC
 *
 * Permission is hereby granted, free of charge, to any person obtaining a copy
 * of this software and associated documentation files (the "Software"), to deal
 * in the Software without restriction, including without limitation the rights
 * to use, copy, modify, merge, publish, distribute, sublicense, and/or sell
 * copies of the Software, and to permit persons to whom the Software is
 * furnished to do so, subject to the following conditions:
 *
 * The above copyright notice and this permission notice shall be included in all
 * copies or substantial portions of the Software.
 *
 * THE SOFTWARE IS PROVIDED "AS IS", WITHOUT WARRANTY OF ANY KIND, EXPRESS OR
 * IMPLIED, INCLUDING BUT NOT LIMITED TO THE WARRANTIES OF MERCHANTABILITY,
 * FITNESS FOR A PARTICULAR PURPOSE AND NONINFRINGEMENT. IN NO EVENT SHALL THE
 * AUTHORS OR COPYRIGHT HOLDERS BE LIABLE FOR ANY CLAIM, DAMAGES OR OTHER
 * LIABILITY, WHETHER IN AN ACTION OF CONTRACT, TORT OR OTHERWISE, ARISING FROM,
 * OUT OF OR IN CONNECTION WITH THE SOFTWARE OR THE USE OR OTHER DEALINGS IN THE
 * SOFTWARE.
 */

package net.fabricmc.loom.configuration.providers.minecraft.mapped;

import java.io.File;
import java.io.IOException;
import java.nio.file.Files;
import java.nio.file.Path;
import java.util.Collections;
import java.util.List;
import java.util.Locale;
import java.util.Map;
<<<<<<< HEAD
import java.util.Set;
=======
import java.util.StringJoiner;
>>>>>>> 8abe00a2
import java.util.function.Function;

import dev.architectury.tinyremapper.OutputConsumerPath;
import dev.architectury.tinyremapper.TinyRemapper;
import org.gradle.api.Project;

import net.fabricmc.loom.LoomGradleExtension;
import net.fabricmc.loom.api.mappings.layered.MappingsNamespace;
import net.fabricmc.loom.configuration.ConfigContext;
import net.fabricmc.loom.configuration.mods.dependency.LocalMavenHelper;
import net.fabricmc.loom.configuration.providers.mappings.IntermediaryMappingsProvider;
import net.fabricmc.loom.configuration.providers.mappings.MappingConfiguration;
import net.fabricmc.loom.configuration.providers.mappings.TinyMappingsService;
import net.fabricmc.loom.configuration.providers.minecraft.MinecraftJar;
import net.fabricmc.loom.configuration.providers.minecraft.MinecraftProvider;
import net.fabricmc.loom.configuration.providers.minecraft.MinecraftSourceSets;
import net.fabricmc.loom.configuration.providers.minecraft.SignatureFixerApplyVisitor;
import net.fabricmc.loom.extension.LoomFiles;
import net.fabricmc.loom.util.SidedClassVisitor;
import net.fabricmc.loom.util.TinyRemapperHelper;
import net.fabricmc.loom.util.service.ScopedSharedServiceManager;
import net.fabricmc.loom.util.srg.InnerClassRemapper;
import net.fabricmc.loom.util.srg.RemapObjectHolderVisitor;
import net.fabricmc.mappingio.tree.MemoryMappingTree;

public abstract class AbstractMappedMinecraftProvider<M extends MinecraftProvider> implements MappedMinecraftProvider.ProviderImpl {
	protected final M minecraftProvider;
	private final Project project;
	protected final LoomGradleExtension extension;

	public AbstractMappedMinecraftProvider(Project project, M minecraftProvider) {
		this.minecraftProvider = minecraftProvider;
		this.project = project;
		this.extension = LoomGradleExtension.get(project);
	}

	public abstract MappingsNamespace getTargetNamespace();

	public abstract List<RemappedJars> getRemappedJars();

	public List<String> getDependencyTargets() {
		return Collections.emptyList();
	}

	public List<MinecraftJar> provide(ProvideContext context) throws Exception {
		final List<RemappedJars> remappedJars = getRemappedJars();
		assert !remappedJars.isEmpty();

		if (!areOutputsValid(remappedJars) || context.refreshOutputs()) {
			try {
				remapInputs(remappedJars, context.configContext());
			} catch (Throwable t) {
				cleanOutputs(remappedJars);

				throw new RuntimeException("Failed to remap minecraft", t);
			}
		}

		if (context.applyDependencies()) {
			final List<String> dependencyTargets = getDependencyTargets();

			if (!dependencyTargets.isEmpty()) {
				MinecraftSourceSets.get(getProject()).applyDependencies(
						(configuration, name) -> getProject().getDependencies().add(configuration, getDependencyNotation(name)),
						dependencyTargets
				);
			}
		}

		return remappedJars.stream()
				.map(RemappedJars::outputJar)
				.toList();
	}

	public record ProvideContext(boolean applyDependencies, boolean refreshOutputs, ConfigContext configContext) {
		ProvideContext withApplyDependencies(boolean applyDependencies) {
			return new ProvideContext(applyDependencies, refreshOutputs(), configContext());
		}
	}

	@Override
	public Path getJar(String name) {
		return getMavenHelper(name).getOutputFile(null);
	}

	public enum MavenScope {
		// Output files will be stored per project
		LOCAL(LoomFiles::getLocalMinecraftRepo),
		// Output files will be stored globally
		GLOBAL(LoomFiles::getGlobalMinecraftRepo);

		private final Function<LoomFiles, File> fileFunction;

		MavenScope(Function<LoomFiles, File> fileFunction) {
			this.fileFunction = fileFunction;
		}

		public Path getRoot(LoomGradleExtension extension) {
			return fileFunction.apply(extension.getFiles()).toPath();
		}
	}

	public abstract MavenScope getMavenScope();

	public LocalMavenHelper getMavenHelper(String name) {
		return new LocalMavenHelper("net.minecraft", getName(name), getVersion(), null, getMavenScope().getRoot(extension));
	}

	protected String getName(String name) {
<<<<<<< HEAD
		String computedName = minecraftProvider.getJarPrefix() + "minecraft-" + name;;
=======
		final String intermediateName = extension.getIntermediateMappingsProvider().getName();

		var sj = new StringJoiner("-");
		sj.add("minecraft");
		sj.add(name);

		// Include the intermediate mapping name if it's not the default intermediary
		if (!intermediateName.equals(IntermediaryMappingsProvider.NAME)) {
			sj.add(intermediateName);
		}
>>>>>>> 8abe00a2

		if (getTargetNamespace() != MappingsNamespace.NAMED) {
			sj.add(getTargetNamespace().name());
		}

		return sj.toString().toLowerCase(Locale.ROOT);
	}

	protected String getVersion() {
		return "%s-%s".formatted(extension.getMinecraftProvider().minecraftVersion(), extension.getMappingConfiguration().mappingsIdentifier());
	}

	protected String getDependencyNotation(String name) {
		return "net.minecraft:%s:%s".formatted(getName(name), getVersion());
	}

	private boolean areOutputsValid(List<RemappedJars> remappedJars) {
		for (RemappedJars remappedJar : remappedJars) {
			if (!getMavenHelper(remappedJar.name()).exists(null)) {
				return false;
			}
		}

		return true;
	}

	private void remapInputs(List<RemappedJars> remappedJars, ConfigContext configContext) throws IOException {
		cleanOutputs(remappedJars);

		for (RemappedJars remappedJar : remappedJars) {
			remapJar(remappedJar, configContext);
		}
	}

	private void remapJar(RemappedJars remappedJars, ConfigContext configContext) throws IOException {
		final MappingConfiguration mappingConfiguration = extension.getMappingConfiguration();
		final String fromM = remappedJars.sourceNamespace().toString();
		final String toM = getTargetNamespace().toString();

		Files.deleteIfExists(remappedJars.outputJarPath());

		final Set<String> classNames = extension.isForge() ? InnerClassRemapper.readClassNames(remappedJars.inputJar()) : Set.of();
		final Map<String, String> remappedSignatures = SignatureFixerApplyVisitor.getRemappedSignatures(getTargetNamespace() == MappingsNamespace.INTERMEDIARY, mappingConfiguration, getProject(), configContext.serviceManager(), toM);
		TinyRemapper remapper = TinyRemapperHelper.getTinyRemapper(getProject(), configContext.serviceManager(), fromM, toM, true, (builder) -> {
			builder.extraPostApplyVisitor(new SignatureFixerApplyVisitor(remappedSignatures));
			configureRemapper(remappedJars, builder);
		}, classNames);

		try (OutputConsumerPath outputConsumer = new OutputConsumerPath.Builder(remappedJars.outputJarPath()).build()) {
			outputConsumer.addNonClassFiles(remappedJars.inputJar());
			remapper.readClassPath(TinyRemapperHelper.getMinecraftCompileLibraries(getProject()));

			for (Path path : remappedJars.remapClasspath()) {
				remapper.readClassPath(path);
			}

			remapper.readInputs(remappedJars.inputJar());
			remapper.apply(outputConsumer);
		} catch (Exception e) {
			throw new RuntimeException("Failed to remap JAR " + remappedJars.inputJar() + " with mappings from " + mappingConfiguration.tinyMappings, e);
		} finally {
			remapper.finish();
		}

		getMavenHelper(remappedJars.name()).savePom();

		if (extension.isForgeAndOfficial()) {
			try (var serviceManager = new ScopedSharedServiceManager()) {
				TinyMappingsService mappingsService = extension.getMappingConfiguration().getMappingsService(serviceManager, true);
				MemoryMappingTree mappingsWithSrg = mappingsService.getMappingTree();
				RemapObjectHolderVisitor.remapObjectHolder(remappedJars.outputJar().getPath(), "net.minecraftforge.registries.ObjectHolderRegistry", mappingsWithSrg, "srg", "named");
			}
		}
	}

	protected void configureRemapper(RemappedJars remappedJars, TinyRemapper.Builder tinyRemapperBuilder) {
	}

	// Configure the remapper to add the client @Environment annotation to all classes in the client jar.
	public static void configureSplitRemapper(RemappedJars remappedJars, TinyRemapper.Builder tinyRemapperBuilder) {
		final MinecraftJar outputJar = remappedJars.outputJar();
		assert !outputJar.isMerged();

		if (outputJar.includesClient()) {
			assert !outputJar.includesServer();
			tinyRemapperBuilder.extraPostApplyVisitor(SidedClassVisitor.CLIENT);
		}
	}

	private void cleanOutputs(List<RemappedJars> remappedJars) throws IOException {
		for (RemappedJars remappedJar : remappedJars) {
			Files.deleteIfExists(remappedJar.outputJarPath());
		}
	}

	public Project getProject() {
		return project;
	}

	public M getMinecraftProvider() {
		return minecraftProvider;
	}

	public record RemappedJars(Path inputJar, MinecraftJar outputJar, MappingsNamespace sourceNamespace, Path... remapClasspath) {
		public Path outputJarPath() {
			return outputJar().getPath();
		}

		public String name() {
			return outputJar().getName();
		}
	}
}<|MERGE_RESOLUTION|>--- conflicted
+++ resolved
@@ -32,11 +32,8 @@
 import java.util.List;
 import java.util.Locale;
 import java.util.Map;
-<<<<<<< HEAD
 import java.util.Set;
-=======
 import java.util.StringJoiner;
->>>>>>> 8abe00a2
 import java.util.function.Function;
 
 import dev.architectury.tinyremapper.OutputConsumerPath;
@@ -146,9 +143,6 @@
 	}
 
 	protected String getName(String name) {
-<<<<<<< HEAD
-		String computedName = minecraftProvider.getJarPrefix() + "minecraft-" + name;;
-=======
 		final String intermediateName = extension.getIntermediateMappingsProvider().getName();
 
 		var sj = new StringJoiner("-");
@@ -159,13 +153,12 @@
 		if (!intermediateName.equals(IntermediaryMappingsProvider.NAME)) {
 			sj.add(intermediateName);
 		}
->>>>>>> 8abe00a2
 
 		if (getTargetNamespace() != MappingsNamespace.NAMED) {
 			sj.add(getTargetNamespace().name());
 		}
 
-		return sj.toString().toLowerCase(Locale.ROOT);
+		return minecraftProvider.getJarPrefix() + sj.toString().toLowerCase(Locale.ROOT);
 	}
 
 	protected String getVersion() {
