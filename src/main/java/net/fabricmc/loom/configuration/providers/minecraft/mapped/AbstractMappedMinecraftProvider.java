/*
 * This file is part of fabric-loom, licensed under the MIT License (MIT).
 *
 * Copyright (c) 2021-2022 FabricMC
 *
 * Permission is hereby granted, free of charge, to any person obtaining a copy
 * of this software and associated documentation files (the "Software"), to deal
 * in the Software without restriction, including without limitation the rights
 * to use, copy, modify, merge, publish, distribute, sublicense, and/or sell
 * copies of the Software, and to permit persons to whom the Software is
 * furnished to do so, subject to the following conditions:
 *
 * The above copyright notice and this permission notice shall be included in all
 * copies or substantial portions of the Software.
 *
 * THE SOFTWARE IS PROVIDED "AS IS", WITHOUT WARRANTY OF ANY KIND, EXPRESS OR
 * IMPLIED, INCLUDING BUT NOT LIMITED TO THE WARRANTIES OF MERCHANTABILITY,
 * FITNESS FOR A PARTICULAR PURPOSE AND NONINFRINGEMENT. IN NO EVENT SHALL THE
 * AUTHORS OR COPYRIGHT HOLDERS BE LIABLE FOR ANY CLAIM, DAMAGES OR OTHER
 * LIABILITY, WHETHER IN AN ACTION OF CONTRACT, TORT OR OTHERWISE, ARISING FROM,
 * OUT OF OR IN CONNECTION WITH THE SOFTWARE OR THE USE OR OTHER DEALINGS IN THE
 * SOFTWARE.
 */

package net.fabricmc.loom.configuration.providers.minecraft.mapped;

import java.io.File;
import java.io.IOException;
import java.nio.file.Files;
import java.nio.file.Path;
import java.util.Collections;
import java.util.List;
import java.util.Locale;
import java.util.Map;
import java.util.Set;
import java.util.StringJoiner;
import java.util.function.Function;

import dev.architectury.loom.util.MappingOption;
import dev.architectury.tinyremapper.OutputConsumerPath;
import dev.architectury.tinyremapper.TinyRemapper;
import org.gradle.api.Project;

import net.fabricmc.loom.LoomGradleExtension;
import net.fabricmc.loom.api.mappings.layered.MappingsNamespace;
import net.fabricmc.loom.build.IntermediaryNamespaces;
import net.fabricmc.loom.configuration.ConfigContext;
import net.fabricmc.loom.configuration.mods.dependency.LocalMavenHelper;
import net.fabricmc.loom.configuration.providers.forge.minecraft.ForgeMinecraftProvider;
import net.fabricmc.loom.configuration.providers.mappings.IntermediaryMappingsProvider;
import net.fabricmc.loom.configuration.providers.mappings.MappingConfiguration;
import net.fabricmc.loom.configuration.providers.mappings.TinyMappingsService;
import net.fabricmc.loom.configuration.providers.minecraft.MinecraftJar;
import net.fabricmc.loom.configuration.providers.minecraft.MinecraftProvider;
import net.fabricmc.loom.configuration.providers.minecraft.MinecraftSourceSets;
import net.fabricmc.loom.configuration.providers.minecraft.SignatureFixerApplyVisitor;
import net.fabricmc.loom.extension.LoomFiles;
import net.fabricmc.loom.util.SidedClassVisitor;
import net.fabricmc.loom.util.TinyRemapperHelper;
import net.fabricmc.loom.util.service.ScopedSharedServiceManager;
import net.fabricmc.loom.util.srg.InnerClassRemapper;
import net.fabricmc.loom.util.srg.RemapObjectHolderVisitor;
import net.fabricmc.mappingio.tree.MemoryMappingTree;

public abstract class AbstractMappedMinecraftProvider<M extends MinecraftProvider> implements MappedMinecraftProvider.ProviderImpl {
	protected final M minecraftProvider;
	private final Project project;
	protected final LoomGradleExtension extension;

	public AbstractMappedMinecraftProvider(Project project, M minecraftProvider) {
		this.minecraftProvider = minecraftProvider;
		this.project = project;
		this.extension = LoomGradleExtension.get(project);
	}

	public abstract MappingsNamespace getTargetNamespace();

	public abstract List<RemappedJars> getRemappedJars();

	// Returns a list of MinecraftJar.Type's that this provider exports to be used as a dependency
	public List<MinecraftJar.Type> getDependencyTypes() {
		return Collections.emptyList();
	}

	public List<MinecraftJar> provide(ProvideContext context) throws Exception {
		final List<RemappedJars> remappedJars = getRemappedJars();
		assert !remappedJars.isEmpty();

		if (!areOutputsValid(remappedJars) || context.refreshOutputs()) {
			try {
				remapInputs(remappedJars, context.configContext());
			} catch (Throwable t) {
				cleanOutputs(remappedJars);

				throw new RuntimeException("Failed to remap minecraft", t);
			}
		}

		if (context.applyDependencies()) {
			final List<MinecraftJar.Type> dependencyTargets = getDependencyTypes();

			if (!dependencyTargets.isEmpty()) {
				MinecraftSourceSets.get(getProject()).applyDependencies(
						(configuration, type) -> getProject().getDependencies().add(configuration, getDependencyNotation(type)),
						dependencyTargets
				);
			}
		}

		return remappedJars.stream()
				.map(RemappedJars::outputJar)
				.toList();
	}

	public record ProvideContext(boolean applyDependencies, boolean refreshOutputs, ConfigContext configContext) {
		ProvideContext withApplyDependencies(boolean applyDependencies) {
			return new ProvideContext(applyDependencies, refreshOutputs(), configContext());
		}
	}

	@Override
	public Path getJar(MinecraftJar.Type type) {
		return getMavenHelper(type).getOutputFile(null);
	}

	public enum MavenScope {
		// Output files will be stored per project
		LOCAL(LoomFiles::getLocalMinecraftRepo),
		// Output files will be stored globally
		GLOBAL(LoomFiles::getGlobalMinecraftRepo);

		private final Function<LoomFiles, File> fileFunction;

		MavenScope(Function<LoomFiles, File> fileFunction) {
			this.fileFunction = fileFunction;
		}

		public Path getRoot(LoomGradleExtension extension) {
			return fileFunction.apply(extension.getFiles()).toPath();
		}
	}

	public abstract MavenScope getMavenScope();

	public LocalMavenHelper getMavenHelper(MinecraftJar.Type type) {
		return new LocalMavenHelper("net.minecraft", getName(type), getVersion(), null, getMavenScope().getRoot(extension));
	}

	protected String getName(MinecraftJar.Type type) {
		final String intermediateName = extension.getIntermediateMappingsProvider().getName();

		var sj = new StringJoiner("-");
		sj.add("minecraft");
		sj.add(type.toString());

		// Include the intermediate mapping name if it's not the default intermediary
		if (!intermediateName.equals(IntermediaryMappingsProvider.NAME)) {
			sj.add(intermediateName);
		}

		if (getTargetNamespace() != MappingsNamespace.NAMED) {
			sj.add(getTargetNamespace().name());
		}

		return minecraftProvider.getJarPrefix() + sj.toString().toLowerCase(Locale.ROOT);
	}

	protected String getVersion() {
		return "%s-%s".formatted(extension.getMinecraftProvider().minecraftVersion(), extension.getMappingConfiguration().mappingsIdentifier());
	}

	protected String getDependencyNotation(MinecraftJar.Type type) {
		return "net.minecraft:%s:%s".formatted(getName(type), getVersion());
	}

	private boolean areOutputsValid(List<RemappedJars> remappedJars) {
		for (RemappedJars remappedJar : remappedJars) {
			if (!getMavenHelper(remappedJar.type()).exists(null)) {
				return false;
			}
		}

		// Architectury: regenerate jars if patches have changed.
		if (minecraftProvider instanceof ForgeMinecraftProvider withForge && withForge.getPatchedProvider().isDirty()) {
			return false;
		}

		return true;
	}

	private void remapInputs(List<RemappedJars> remappedJars, ConfigContext configContext) throws IOException {
		cleanOutputs(remappedJars);

		for (RemappedJars remappedJar : remappedJars) {
			remapJar(remappedJar, configContext);
		}
	}

	private void remapJar(RemappedJars remappedJars, ConfigContext configContext) throws IOException {
		final MappingConfiguration mappingConfiguration = extension.getMappingConfiguration();
		final String fromM = remappedJars.sourceNamespace().toString();
		final String toM = getTargetNamespace().toString();

		Files.deleteIfExists(remappedJars.outputJarPath());

		final Set<String> classNames = extension.isForgeLike() ? InnerClassRemapper.readClassNames(remappedJars.inputJar()) : Set.of();
		final Map<String, String> remappedSignatures = SignatureFixerApplyVisitor.getRemappedSignatures(getTargetNamespace() == MappingsNamespace.INTERMEDIARY, mappingConfiguration, getProject(), configContext.serviceManager(), toM);
		TinyRemapper remapper = TinyRemapperHelper.getTinyRemapper(getProject(), configContext.serviceManager(), fromM, toM, true, (builder) -> {
			builder.extraPostApplyVisitor(new SignatureFixerApplyVisitor(remappedSignatures));
			configureRemapper(remappedJars, builder);
		}, classNames);

		try (OutputConsumerPath outputConsumer = new OutputConsumerPath.Builder(remappedJars.outputJarPath()).build()) {
			outputConsumer.addNonClassFiles(remappedJars.inputJar());

			for (Path path : remappedJars.remapClasspath()) {
				remapper.readClassPath(path);
			}

			remapper.readInputs(remappedJars.inputJar());
			remapper.apply(outputConsumer);
		} catch (Exception e) {
			throw new RuntimeException("Failed to remap JAR " + remappedJars.inputJar() + " with mappings from " + mappingConfiguration.tinyMappings, e);
		} finally {
			remapper.finish();
		}

<<<<<<< HEAD
		getMavenHelper(remappedJars.name()).savePom();

		if (extension.isForgeLikeAndOfficial()) {
			try (var serviceManager = new ScopedSharedServiceManager()) {
				final MappingOption mappingOption = MappingOption.forPlatform(extension);
				final TinyMappingsService mappingsService = extension.getMappingConfiguration().getMappingsService(serviceManager, mappingOption);
				final String className;

				if (extension.isNeoForge()) {
					className = "net.neoforged.neoforge.registries.ObjectHolderRegistry";
				} else {
					className = "net.minecraftforge.registries.ObjectHolderRegistry";
				}

				final String sourceNamespace = IntermediaryNamespaces.intermediary(project);
				final MemoryMappingTree mappings = mappingsService.getMappingTree();
				RemapObjectHolderVisitor.remapObjectHolder(remappedJars.outputJar().getPath(), className, mappings, sourceNamespace, "named");
			}
		}
=======
		getMavenHelper(remappedJars.type()).savePom();
>>>>>>> 6452509e
	}

	protected void configureRemapper(RemappedJars remappedJars, TinyRemapper.Builder tinyRemapperBuilder) {
	}

	// Configure the remapper to add the client @Environment annotation to all classes in the client jar.
	public static void configureSplitRemapper(RemappedJars remappedJars, TinyRemapper.Builder tinyRemapperBuilder) {
		final MinecraftJar outputJar = remappedJars.outputJar();
		assert !outputJar.isMerged();

		if (outputJar.includesClient()) {
			assert !outputJar.includesServer();
			tinyRemapperBuilder.extraPostApplyVisitor(SidedClassVisitor.CLIENT);
		}
	}

	private void cleanOutputs(List<RemappedJars> remappedJars) throws IOException {
		for (RemappedJars remappedJar : remappedJars) {
			Files.deleteIfExists(remappedJar.outputJarPath());
		}
	}

	public Project getProject() {
		return project;
	}

	public M getMinecraftProvider() {
		return minecraftProvider;
	}

	public record RemappedJars(Path inputJar, MinecraftJar outputJar, MappingsNamespace sourceNamespace, Path... remapClasspath) {
		public Path outputJarPath() {
			return outputJar().getPath();
		}

		public String name() {
			return outputJar().getName();
		}

		public MinecraftJar.Type type() {
			return outputJar().getType();
		}
	}
}<|MERGE_RESOLUTION|>--- conflicted
+++ resolved
@@ -225,8 +225,7 @@
 			remapper.finish();
 		}
 
-<<<<<<< HEAD
-		getMavenHelper(remappedJars.name()).savePom();
+		getMavenHelper(remappedJars.type()).savePom();
 
 		if (extension.isForgeLikeAndOfficial()) {
 			try (var serviceManager = new ScopedSharedServiceManager()) {
@@ -245,9 +244,6 @@
 				RemapObjectHolderVisitor.remapObjectHolder(remappedJars.outputJar().getPath(), className, mappings, sourceNamespace, "named");
 			}
 		}
-=======
-		getMavenHelper(remappedJars.type()).savePom();
->>>>>>> 6452509e
 	}
 
 	protected void configureRemapper(RemappedJars remappedJars, TinyRemapper.Builder tinyRemapperBuilder) {
