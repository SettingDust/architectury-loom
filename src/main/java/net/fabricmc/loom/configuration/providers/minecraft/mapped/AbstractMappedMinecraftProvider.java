--- conflicted
+++ resolved
@@ -138,11 +138,7 @@
 			computedName = getTargetNamespace().name() + "-" + name;
 		}
 
-<<<<<<< HEAD
-		return minecraftProvider.getJarPrefix() + "minecraft-" + name;
-=======
-		return computedName.toLowerCase(Locale.ROOT);
->>>>>>> 03e1369a
+		return minecraftProvider.getJarPrefix() + computedName.toLowerCase(Locale.ROOT);
 	}
 
 	protected String getVersion() {
