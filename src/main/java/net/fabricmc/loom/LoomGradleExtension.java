/*
 * This file is part of fabric-loom, licensed under the MIT License (MIT).
 *
 * Copyright (c) 2016, 2017, 2018 FabricMC
 *
 * Permission is hereby granted, free of charge, to any person obtaining a copy
 * of this software and associated documentation files (the "Software"), to deal
 * in the Software without restriction, including without limitation the rights
 * to use, copy, modify, merge, publish, distribute, sublicense, and/or sell
 * copies of the Software, and to permit persons to whom the Software is
 * furnished to do so, subject to the following conditions:
 *
 * The above copyright notice and this permission notice shall be included in all
 * copies or substantial portions of the Software.
 *
 * THE SOFTWARE IS PROVIDED "AS IS", WITHOUT WARRANTY OF ANY KIND, EXPRESS OR
 * IMPLIED, INCLUDING BUT NOT LIMITED TO THE WARRANTIES OF MERCHANTABILITY,
 * FITNESS FOR A PARTICULAR PURPOSE AND NONINFRINGEMENT. IN NO EVENT SHALL THE
 * AUTHORS OR COPYRIGHT HOLDERS BE LIABLE FOR ANY CLAIM, DAMAGES OR OTHER
 * LIABILITY, WHETHER IN AN ACTION OF CONTRACT, TORT OR OTHERWISE, ARISING FROM,
 * OUT OF OR IN CONNECTION WITH THE SOFTWARE OR THE USE OR OTHER DEALINGS IN THE
 * SOFTWARE.
 */

package net.fabricmc.loom;

import java.io.File;
import java.nio.file.Path;
import java.util.ArrayList;
import java.util.Collection;
import java.util.Collections;
import java.util.HashSet;
import java.util.LinkedHashSet;
import java.util.List;
import java.util.Objects;
import java.util.Set;
import java.util.function.BiPredicate;
import java.util.function.Function;
import java.util.function.Supplier;
import java.util.stream.Collectors;

import com.google.gson.JsonObject;
import org.cadixdev.lorenz.MappingSet;
import org.cadixdev.mercury.Mercury;
import org.gradle.api.Project;
import org.gradle.api.artifacts.Configuration;
import org.gradle.api.artifacts.Dependency;
import org.gradle.api.file.ConfigurableFileCollection;
import org.gradle.api.plugins.BasePluginConvention;
import org.jetbrains.annotations.Nullable;

import net.fabricmc.loom.api.decompilers.LoomDecompiler;
import net.fabricmc.loom.configuration.LoomDependencyManager;
import net.fabricmc.loom.configuration.processors.JarProcessor;
import net.fabricmc.loom.configuration.processors.JarProcessorManager;
import net.fabricmc.loom.configuration.providers.MinecraftProvider;
import net.fabricmc.loom.configuration.providers.forge.ForgeProvider;
import net.fabricmc.loom.configuration.providers.forge.ForgeUniversalProvider;
import net.fabricmc.loom.configuration.providers.forge.ForgeUserdevProvider;
import net.fabricmc.loom.configuration.providers.forge.McpConfigProvider;
import net.fabricmc.loom.configuration.providers.forge.PatchProvider;
import net.fabricmc.loom.configuration.providers.forge.SrgProvider;
import net.fabricmc.loom.configuration.providers.mappings.MappingsProvider;
import net.fabricmc.loom.configuration.providers.mappings.MojangMappingsDependency;
import net.fabricmc.loom.configuration.providers.minecraft.MinecraftMappedProvider;
import net.fabricmc.loom.util.function.LazyBool;

public class LoomGradleExtension {
	private static final String FORGE_PROPERTY = "loom.forge";

	public String runDir = "run";
	public String refmapName;
	public String loaderLaunchMethod;
	public boolean remapMod = true;
	public boolean autoGenIDERuns;
	public String customManifest = null;
	public File accessWidener = null;
	public Function<String, Object> intermediaryUrl = mcVer -> "https://maven.fabricmc.net/net/fabricmc/intermediary/" + mcVer + "/intermediary-" + mcVer + "-v2.jar";
	public boolean shareCaches = false;
	public String mixinConfig = null; // FORGE: Passed to Minecraft
	public List<String> mixinConfigs = null; // FORGE: Passed to Minecraft
	public boolean useFabricMixin = false; // FORGE: Use Fabric Mixin for better refmap resolutions

	private final ConfigurableFileCollection unmappedMods;

	final List<LoomDecompiler> decompilers = new ArrayList<>();
	private final List<JarProcessor> jarProcessors = new ArrayList<>();
	private boolean silentMojangMappingsLicense = false;
	public Boolean generateSrgTiny = null;

	// Not to be set in the build.gradle
	private final Project project;
	private LoomDependencyManager dependencyManager;
	private JarProcessorManager jarProcessorManager;
	private JsonObject installerJson;
	private MappingSet[] srcMappingCache = new MappingSet[2];
	private Mercury[] srcMercuryCache = new Mercury[2];
	private final LazyBool forge;
	private Set<File> mixinMappings = Collections.synchronizedSet(new HashSet<>());
	private final List<String> tasksBeforeRun = Collections.synchronizedList(new ArrayList<>());

	/**
	 * Loom will generate a new genSources task (with a new name, based off of {@link LoomDecompiler#name()})
	 * that uses the specified decompiler instead.
	 */
	public void addDecompiler(LoomDecompiler decompiler) {
		decompilers.add(decompiler);
	}

	/**
	 * Add a transformation over the mapped mc jar.
	 * Adding any jar processor will cause mapped mc jars to be stored per-project so that
	 * different transformation can be applied in different projects.
	 * This means remapping will need to be done individually per-project, which is slower when developing
	 * more than one project using the same minecraft version.
	 */
	public void addJarProcessor(JarProcessor processor) {
		jarProcessors.add(processor);
	}

	public MappingSet getOrCreateSrcMappingCache(int id, Supplier<MappingSet> factory) {
		return srcMappingCache[id] != null ? srcMappingCache[id] : (srcMappingCache[id] = factory.get());
	}

	public Mercury getOrCreateSrcMercuryCache(int id, Supplier<Mercury> factory) {
		return srcMercuryCache[id] != null ? srcMercuryCache[id] : (srcMercuryCache[id] = factory.get());
	}

	public void addTaskBeforeRun(String task) {
		synchronized (this.tasksBeforeRun) {
			this.tasksBeforeRun.add(task);
		}
	}

	public List<String> getTasksBeforeRun() {
		return tasksBeforeRun;
	}

	public void silentMojangMappingsLicense() {
		this.silentMojangMappingsLicense = true;
	}

	public boolean isSilentMojangMappingsLicenseEnabled() {
		return silentMojangMappingsLicense;
	}

	public Dependency officialMojangMappings() {
		return new MojangMappingsDependency(project, this);
	}

	public LoomGradleExtension(Project project) {
		this.project = project;
		this.autoGenIDERuns = isRootProject();
		this.unmappedMods = project.files();
		this.forge = new LazyBool(() -> Boolean.parseBoolean(Objects.toString(project.findProperty(FORGE_PROPERTY))));
	}

	/**
	 * @see ConfigurableFileCollection#from(Object...)
	 * @deprecated use {@link #getUnmappedModCollection()}{@code .from()} instead
	 */
	@Deprecated
	public void addUnmappedMod(Path file) {
		getUnmappedModCollection().from(file);
	}

	/**
	 * @deprecated use {@link #getUnmappedModCollection()} instead
	 */
	@Deprecated
	public List<Path> getUnmappedMods() {
		return unmappedMods.getFiles().stream()
				.map(File::toPath)
				.collect(Collectors.toList());
	}

	public ConfigurableFileCollection getUnmappedModCollection() {
		return unmappedMods;
	}

	public void setInstallerJson(JsonObject object) {
		this.installerJson = object;
	}

	public JsonObject getInstallerJson() {
		return installerJson;
	}

	public void accessWidener(Object file) {
		this.accessWidener = project.file(file);
	}

	public File getUserCache() {
		File userCache = new File(project.getGradle().getGradleUserHomeDir(), "caches" + File.separator + "fabric-loom");

		if (!userCache.exists()) {
			userCache.mkdirs();
		}

		return userCache;
	}

	public File getRootProjectPersistentCache() {
		File projectCache = new File(project.getRootProject().file(".gradle"), "loom-cache");

		if (!projectCache.exists()) {
			projectCache.mkdirs();
		}

		return projectCache;
	}

	public File getProjectPersistentCache() {
		File projectCache = new File(project.file(".gradle"), "loom-cache");

		if (!projectCache.exists()) {
			projectCache.mkdirs();
		}

		return projectCache;
	}

	public File getRootProjectBuildCache() {
		File projectCache = new File(project.getRootProject().getBuildDir(), "loom-cache");

		if (!projectCache.exists()) {
			projectCache.mkdirs();
		}

		return projectCache;
	}

	public File getProjectBuildCache() {
		File projectCache = new File(project.getBuildDir(), "loom-cache");

		if (!projectCache.exists()) {
			projectCache.mkdirs();
		}

		return projectCache;
	}

	public File getRemappedModCache() {
		File remappedModCache = new File(getRootProjectPersistentCache(), "remapped_mods");

		if (!remappedModCache.exists()) {
			remappedModCache.mkdir();
		}

		return remappedModCache;
	}

	public File getNestedModCache() {
		File nestedModCache = new File(getRootProjectPersistentCache(), "nested_mods");

		if (!nestedModCache.exists()) {
			nestedModCache.mkdir();
		}

		return nestedModCache;
	}

	public File getNativesJarStore() {
		File natives = new File(getUserCache(), "natives/jars");

		if (!natives.exists()) {
			natives.mkdirs();
		}

		return natives;
	}

	public File getNativesDirectory() {
		if (project.hasProperty("fabric.loom.natives.dir")) {
			return new File((String) project.property("fabric.loom.natives.dir"));
		}

		File natives = new File(getUserCache(), "natives/" + getMinecraftProvider().getMinecraftVersion());

		if (!natives.exists()) {
			natives.mkdirs();
		}

		return natives;
	}

	public boolean hasCustomNatives() {
		return project.getProperties().get("fabric.loom.natives.dir") != null;
	}

	public File getDevLauncherConfig() {
		return new File(getProjectPersistentCache(), "launch.cfg");
	}

	@Nullable
	private static Dependency findDependency(Project p, Collection<Configuration> configs, BiPredicate<String, String> groupNameFilter) {
		for (Configuration config : configs) {
			for (Dependency dependency : config.getAllDependencies()) {
				String group = dependency.getGroup();
				String name = dependency.getName();

				if (groupNameFilter.test(group, name)) {
					p.getLogger().debug("Loom findDependency found: " + group + ":" + name + ":" + dependency.getVersion());
					return dependency;
				}
			}
		}

		return null;
	}

	@Nullable
	private <T> T recurseProjects(Function<Project, T> projectTFunction) {
		Project p = this.project;
		T result;

<<<<<<< HEAD
		while (p != p.getRootProject()) {
=======
		while (p.getRootProject() != p) {
>>>>>>> a436eb76
			if ((result = projectTFunction.apply(p)) != null) {
				return result;
			}

			p = p.getRootProject();
		}

		result = projectTFunction.apply(p);
		return result;
	}

	@Nullable
	private Dependency getMixinDependency() {
		return recurseProjects((p) -> {
			Set<Configuration> configs = new LinkedHashSet<>();
			// check compile classpath first
			Configuration possibleCompileClasspath = p.getConfigurations().findByName("compileClasspath");

			if (possibleCompileClasspath != null) {
				configs.add(possibleCompileClasspath);
			}

			// failing that, buildscript
			configs.addAll(p.getBuildscript().getConfigurations());

			return findDependency(p, configs, (group, name) -> {
				if (name.equalsIgnoreCase("mixin") && group.equalsIgnoreCase("org.spongepowered")) {
					return true;
				}

				if (name.equalsIgnoreCase("sponge-mixin") && group.equalsIgnoreCase("net.fabricmc")) {
					return true;
				}

				return false;
			});
		});
	}

	@Nullable
	public String getMixinJsonVersion() {
		Dependency dependency = getMixinDependency();

		if (dependency != null) {
			if (dependency.getGroup().equalsIgnoreCase("net.fabricmc")) {
				if (Objects.requireNonNull(dependency.getVersion()).split("\\.").length >= 4) {
					return dependency.getVersion().substring(0, dependency.getVersion().lastIndexOf('.')) + "-SNAPSHOT";
				}
			}

			return dependency.getVersion();
		}

		return null;
	}

	public String getLoaderLaunchMethod() {
		return loaderLaunchMethod != null ? loaderLaunchMethod : "";
	}

	public LoomDependencyManager getDependencyManager() {
		return dependencyManager;
	}

	public PatchProvider getPatchProvider() {
		return getDependencyManager().getProvider(PatchProvider.class);
	}

	public MinecraftProvider getMinecraftProvider() {
		return getDependencyManager().getProvider(MinecraftProvider.class);
	}

	public MinecraftMappedProvider getMinecraftMappedProvider() {
		return getMappingsProvider().mappedProvider;
	}

	public MappingsProvider getMappingsProvider() {
		return getDependencyManager().getProvider(MappingsProvider.class);
	}

	public McpConfigProvider getMcpConfigProvider() {
		return getDependencyManager().getProvider(McpConfigProvider.class);
	}

	public SrgProvider getSrgProvider() {
		return getDependencyManager().getProvider(SrgProvider.class);
	}

	public ForgeUniversalProvider getForgeUniversalProvider() {
		return getDependencyManager().getProvider(ForgeUniversalProvider.class);
	}

	public ForgeUserdevProvider getForgeUserdevProvider() {
		return getDependencyManager().getProvider(ForgeUserdevProvider.class);
	}

	public ForgeProvider getForgeProvider() {
		return getDependencyManager().getProvider(ForgeProvider.class);
	}

	public void setDependencyManager(LoomDependencyManager dependencyManager) {
		this.dependencyManager = dependencyManager;
	}

	public JarProcessorManager getJarProcessorManager() {
		return jarProcessorManager;
	}

	public void setJarProcessorManager(JarProcessorManager jarProcessorManager) {
		this.jarProcessorManager = jarProcessorManager;
	}

	public List<JarProcessor> getJarProcessors() {
		return jarProcessors;
	}

	public String getRefmapName() {
		if (refmapName == null || refmapName.isEmpty()) {
			String defaultRefmapName;

			if (isRootProject()) {
				defaultRefmapName = project.getConvention().getPlugin(BasePluginConvention.class).getArchivesBaseName() + "-refmap.json";
			} else {
				defaultRefmapName = project.getConvention().getPlugin(BasePluginConvention.class).getArchivesBaseName() + "-" + project.getPath().replaceFirst(":", "") + "-refmap.json";
			}

			project.getLogger().info("Could not find refmap definition, will be using default name: " + defaultRefmapName);
			refmapName = defaultRefmapName;
		}

		return refmapName;
	}

	public boolean ideSync() {
		return Boolean.parseBoolean(System.getProperty("idea.sync.active", "false"));
	}

	// Ideally this should use maven, but this is a lot easier
	public Function<String, String> getIntermediaryUrl() {
		// Done like this to work around this possibly not being a java string...
		return s -> intermediaryUrl.apply(s).toString();
	}

	public boolean isRootProject() {
		return project.getRootProject() == project;
	}

	public LoomGradleExtension getRootGradleExtension() {
		if (isRootProject()) {
			return this;
		}

		return project.getRootProject().getExtensions().getByType(LoomGradleExtension.class);
	}

	public LoomGradleExtension getSharedGradleExtension() {
		return isShareCaches() ? getRootGradleExtension() : this;
	}

	public boolean isShareCaches() {
		return shareCaches;
	}

	public boolean isForge() {
		return forge.getAsBoolean();
	}

	public boolean shouldGenerateSrgTiny() {
		if (generateSrgTiny != null) {
			return generateSrgTiny;
		}

		return isForge();
	}

	// Creates a new file each time its called, this is then held onto later when remapping the output jar
	// Required as now when using parallel builds the old single file could be written by another sourceset compile task
	public synchronized File getNextMixinMappings() {
		File mixinMapping = new File(getProjectBuildCache(), "mixin-map-" + getMinecraftProvider().getMinecraftVersion() + "-" + getMappingsProvider().mappingsVersion + "." + mixinMappings.size() + ".tiny");
		mixinMappings.add(mixinMapping);
		return mixinMapping;
	}

	public Set<File> getAllMixinMappings() {
		return Collections.unmodifiableSet(mixinMappings);
	}

	public List<LoomDecompiler> getDecompilers() {
		return decompilers;
	}
}<|MERGE_RESOLUTION|>--- conflicted
+++ resolved
@@ -314,11 +314,7 @@
 		Project p = this.project;
 		T result;
 
-<<<<<<< HEAD
-		while (p != p.getRootProject()) {
-=======
 		while (p.getRootProject() != p) {
->>>>>>> a436eb76
 			if ((result = projectTFunction.apply(p)) != null) {
 				return result;
 			}
