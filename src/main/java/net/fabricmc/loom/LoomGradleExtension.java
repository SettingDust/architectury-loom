/*
 * This file is part of fabric-loom, licensed under the MIT License (MIT).
 *
 * Copyright (c) 2016-2022 FabricMC
 *
 * Permission is hereby granted, free of charge, to any person obtaining a copy
 * of this software and associated documentation files (the "Software"), to deal
 * in the Software without restriction, including without limitation the rights
 * to use, copy, modify, merge, publish, distribute, sublicense, and/or sell
 * copies of the Software, and to permit persons to whom the Software is
 * furnished to do so, subject to the following conditions:
 *
 * The above copyright notice and this permission notice shall be included in all
 * copies or substantial portions of the Software.
 *
 * THE SOFTWARE IS PROVIDED "AS IS", WITHOUT WARRANTY OF ANY KIND, EXPRESS OR
 * IMPLIED, INCLUDING BUT NOT LIMITED TO THE WARRANTIES OF MERCHANTABILITY,
 * FITNESS FOR A PARTICULAR PURPOSE AND NONINFRINGEMENT. IN NO EVENT SHALL THE
 * AUTHORS OR COPYRIGHT HOLDERS BE LIABLE FOR ANY CLAIM, DAMAGES OR OTHER
 * LIABILITY, WHETHER IN AN ACTION OF CONTRACT, TORT OR OTHERWISE, ARISING FROM,
 * OUT OF OR IN CONNECTION WITH THE SOFTWARE OR THE USE OR OTHER DEALINGS IN THE
 * SOFTWARE.
 */

package net.fabricmc.loom;

import java.nio.file.Path;
import java.util.Collection;
import java.util.List;

import org.gradle.api.Project;
import org.gradle.api.file.ConfigurableFileCollection;
import org.gradle.api.file.FileCollection;
import org.gradle.api.provider.ListProperty;
import org.jetbrains.annotations.ApiStatus;

import net.fabricmc.loom.api.LoomGradleExtensionAPI;
import net.fabricmc.loom.api.mappings.layered.MappingsNamespace;
import net.fabricmc.loom.configuration.InstallerData;
import net.fabricmc.loom.configuration.LoomDependencyManager;
import net.fabricmc.loom.configuration.accesswidener.AccessWidenerFile;
import net.fabricmc.loom.configuration.providers.forge.DependencyProviders;
import net.fabricmc.loom.configuration.providers.forge.ForgeProvider;
import net.fabricmc.loom.configuration.providers.forge.ForgeRunsProvider;
import net.fabricmc.loom.configuration.providers.forge.ForgeUniversalProvider;
import net.fabricmc.loom.configuration.providers.forge.ForgeUserdevProvider;
import net.fabricmc.loom.configuration.providers.forge.PatchProvider;
import net.fabricmc.loom.configuration.providers.forge.SrgProvider;
import net.fabricmc.loom.configuration.providers.forge.mcpconfig.McpConfigProvider;
import net.fabricmc.loom.configuration.providers.mappings.LayeredMappingsFactory;
import net.fabricmc.loom.configuration.providers.mappings.MappingConfiguration;
import net.fabricmc.loom.configuration.providers.minecraft.MinecraftProvider;
import net.fabricmc.loom.configuration.providers.minecraft.library.LibraryProcessorManager;
import net.fabricmc.loom.configuration.providers.minecraft.mapped.IntermediaryMinecraftProvider;
import net.fabricmc.loom.configuration.providers.minecraft.mapped.MojangMappedMinecraftProvider;
import net.fabricmc.loom.configuration.providers.minecraft.mapped.NamedMinecraftProvider;
import net.fabricmc.loom.configuration.providers.minecraft.mapped.SrgMinecraftProvider;
import net.fabricmc.loom.extension.LoomFiles;
import net.fabricmc.loom.extension.LoomProblemReporter;
import net.fabricmc.loom.extension.MixinExtension;
import net.fabricmc.loom.extension.RemapperExtensionHolder;
import net.fabricmc.loom.util.ModPlatform;
import net.fabricmc.loom.util.download.DownloadBuilder;

@ApiStatus.Internal
public interface LoomGradleExtension extends LoomGradleExtensionAPI {
	static LoomGradleExtension get(Project project) {
		return (LoomGradleExtension) project.getExtensions().getByName("loom");
	}

	LoomFiles getFiles();

	ConfigurableFileCollection getUnmappedModCollection();

	void setInstallerData(InstallerData data);

	InstallerData getInstallerData();

	void setDependencyManager(LoomDependencyManager dependencyManager);

	LoomDependencyManager getDependencyManager();

	MinecraftProvider getMinecraftProvider();

	void setMinecraftProvider(MinecraftProvider minecraftProvider);

	MappingConfiguration getMappingConfiguration();

	void setMappingConfiguration(MappingConfiguration mappingConfiguration);

	NamedMinecraftProvider<?> getNamedMinecraftProvider();

	IntermediaryMinecraftProvider<?> getIntermediaryMinecraftProvider();

	void setNamedMinecraftProvider(NamedMinecraftProvider<?> namedMinecraftProvider);

	void setIntermediaryMinecraftProvider(IntermediaryMinecraftProvider<?> intermediaryMinecraftProvider);

	SrgMinecraftProvider<?> getSrgMinecraftProvider();

	void setSrgMinecraftProvider(SrgMinecraftProvider<?> srgMinecraftProvider);

	MojangMappedMinecraftProvider<?> getMojangMappedMinecraftProvider();

	void setMojangMappedMinecraftProvider(MojangMappedMinecraftProvider<?> srgMinecraftProvider);

	default List<Path> getMinecraftJars(MappingsNamespace mappingsNamespace) {
		return switch (mappingsNamespace) {
		case NAMED -> getNamedMinecraftProvider().getMinecraftJarPaths();
		case INTERMEDIARY -> getIntermediaryMinecraftProvider().getMinecraftJarPaths();
		case OFFICIAL, CLIENT_OFFICIAL, SERVER_OFFICIAL -> getMinecraftProvider().getMinecraftJars();
		case SRG -> {
			ModPlatform.assertPlatform(this, ModPlatform.FORGE, () -> "SRG jars are only available on Forge.");
			yield getSrgMinecraftProvider().getMinecraftJarPaths();
		}
		case MOJANG -> {
			ModPlatform.assertPlatform(this, ModPlatform.NEOFORGE, () -> "Mojang-mapped jars are only available on NeoForge.");
			yield getMojangMappedMinecraftProvider().getMinecraftJarPaths();
		}
		};
	}

	FileCollection getMinecraftJarsCollection(MappingsNamespace mappingsNamespace);

	boolean isRootProject();

	@Override
	MixinExtension getMixin();

	List<AccessWidenerFile> getTransitiveAccessWideners();

	void addTransitiveAccessWideners(List<AccessWidenerFile> accessWidenerFiles);

	DownloadBuilder download(String url);

	boolean refreshDeps();

	void setRefreshDeps(boolean refreshDeps);

	/**
	 * If true, multi-project optimisation mode is enabled. This mode makes builds with many Loom projects
	 * much faster by increasing sharing and disabling some functionality.
	 *
	 * <p>You can enable it by setting the Gradle property {@code fabric.loom.multiProjectOptimisation} to {@code true}.
	 */
	boolean multiProjectOptimisation();

	ListProperty<LibraryProcessorManager.LibraryProcessorFactory> getLibraryProcessors();

	ListProperty<RemapperExtensionHolder> getRemapperExtensions();

	Collection<LayeredMappingsFactory> getLayeredMappingFactories();

	LoomProblemReporter getProblemReporter();

<<<<<<< HEAD
	// ===================
	//  Architectury Loom
	// ===================
	default PatchProvider getPatchProvider() {
		return getDependencyProviders().getProvider(PatchProvider.class);
	}

	default McpConfigProvider getMcpConfigProvider() {
		return getDependencyProviders().getProvider(McpConfigProvider.class);
	}

	default boolean isDataGenEnabled() {
		return isForge() && !getForge().getDataGenMods().isEmpty();
	}

	default boolean isForgeLikeAndOfficial() {
		return isForgeLike() && getMcpConfigProvider().isOfficial();
	}

	default boolean isForgeLikeAndNotOfficial() {
		return isForgeLike() && !getMcpConfigProvider().isOfficial();
	}

	DependencyProviders getDependencyProviders();

	void setDependencyProviders(DependencyProviders dependencyProviders);

	default SrgProvider getSrgProvider() {
		return getDependencyProviders().getProvider(SrgProvider.class);
	}

	default ForgeUniversalProvider getForgeUniversalProvider() {
		return getDependencyProviders().getProvider(ForgeUniversalProvider.class);
	}

	default ForgeUserdevProvider getForgeUserdevProvider() {
		return getDependencyProviders().getProvider(ForgeUserdevProvider.class);
	}

	default ForgeProvider getForgeProvider() {
		return getDependencyProviders().getProvider(ForgeProvider.class);
	}

	ForgeRunsProvider getForgeRunsProvider();
	void setForgeRunsProvider(ForgeRunsProvider forgeRunsProvider);

	/**
	 * The mapping file that is specific to the platform settings.
	 * It contains SRG (Forge/common) or Mojang mappings (NeoForge) as needed.
	 *
	 * @return the platform mapping file path
	 */
	default Path getPlatformMappingFile() {
		return getMappingConfiguration().getPlatformMappingFile(this);
	}
=======
	boolean isConfigurationCacheActive();
>>>>>>> cb2af08c
}<|MERGE_RESOLUTION|>--- conflicted
+++ resolved
@@ -153,7 +153,8 @@
 
 	LoomProblemReporter getProblemReporter();
 
-<<<<<<< HEAD
+	boolean isConfigurationCacheActive();
+
 	// ===================
 	//  Architectury Loom
 	// ===================
@@ -209,7 +210,4 @@
 	default Path getPlatformMappingFile() {
 		return getMappingConfiguration().getPlatformMappingFile(this);
 	}
-=======
-	boolean isConfigurationCacheActive();
->>>>>>> cb2af08c
 }