/*
 * This file is part of fabric-loom, licensed under the MIT License (MIT).
 *
 * Copyright (c) 2016-2021 FabricMC
 *
 * Permission is hereby granted, free of charge, to any person obtaining a copy
 * of this software and associated documentation files (the "Software"), to deal
 * in the Software without restriction, including without limitation the rights
 * to use, copy, modify, merge, publish, distribute, sublicense, and/or sell
 * copies of the Software, and to permit persons to whom the Software is
 * furnished to do so, subject to the following conditions:
 *
 * The above copyright notice and this permission notice shall be included in all
 * copies or substantial portions of the Software.
 *
 * THE SOFTWARE IS PROVIDED "AS IS", WITHOUT WARRANTY OF ANY KIND, EXPRESS OR
 * IMPLIED, INCLUDING BUT NOT LIMITED TO THE WARRANTIES OF MERCHANTABILITY,
 * FITNESS FOR A PARTICULAR PURPOSE AND NONINFRINGEMENT. IN NO EVENT SHALL THE
 * AUTHORS OR COPYRIGHT HOLDERS BE LIABLE FOR ANY CLAIM, DAMAGES OR OTHER
 * LIABILITY, WHETHER IN AN ACTION OF CONTRACT, TORT OR OTHERWISE, ARISING FROM,
 * OUT OF OR IN CONNECTION WITH THE SOFTWARE OR THE USE OR OTHER DEALINGS IN THE
 * SOFTWARE.
 */

package net.fabricmc.loom;

import java.io.File;
import java.util.Set;
import java.util.function.Supplier;

import org.cadixdev.lorenz.MappingSet;
import org.cadixdev.mercury.Mercury;
import org.gradle.api.NamedDomainObjectProvider;
import org.gradle.api.Project;
import org.gradle.api.artifacts.Configuration;
import org.gradle.api.file.ConfigurableFileCollection;

import net.fabricmc.loom.api.LoomGradleExtensionAPI;
import net.fabricmc.loom.configuration.InstallerData;
import net.fabricmc.loom.configuration.LoomDependencyManager;
import net.fabricmc.loom.configuration.processors.JarProcessorManager;
import net.fabricmc.loom.configuration.providers.MinecraftProviderImpl;
import net.fabricmc.loom.configuration.providers.forge.FieldMigratedMappingsProvider;
import net.fabricmc.loom.configuration.providers.forge.ForgeProvider;
import net.fabricmc.loom.configuration.providers.forge.ForgeUniversalProvider;
import net.fabricmc.loom.configuration.providers.forge.ForgeUserdevProvider;
import net.fabricmc.loom.configuration.providers.forge.McpConfigProvider;
import net.fabricmc.loom.configuration.providers.forge.PatchProvider;
import net.fabricmc.loom.configuration.providers.forge.SrgProvider;
import net.fabricmc.loom.configuration.providers.mappings.MappingsProviderImpl;
import net.fabricmc.loom.configuration.providers.minecraft.MinecraftMappedProvider;
import net.fabricmc.loom.extension.LoomFiles;
import net.fabricmc.loom.extension.MixinApExtension;

public interface LoomGradleExtension extends LoomGradleExtensionAPI {
	static LoomGradleExtension get(Project project) {
		return (LoomGradleExtension) project.getExtensions().getByName("loom");
	}

	LoomFiles getFiles();

	NamedDomainObjectProvider<Configuration> createLazyConfiguration(String name);

	NamedDomainObjectProvider<Configuration> getLazyConfigurationProvider(String name);

	MappingSet getOrCreateSrcMappingCache(int id, Supplier<MappingSet> factory);

	Mercury getOrCreateSrcMercuryCache(int id, Supplier<Mercury> factory);

	ConfigurableFileCollection getUnmappedModCollection();

	void setInstallerData(InstallerData data);

	InstallerData getInstallerData();

	void setDependencyManager(LoomDependencyManager dependencyManager);

	LoomDependencyManager getDependencyManager();

	void setJarProcessorManager(JarProcessorManager jarProcessorManager);

	JarProcessorManager getJarProcessorManager();

	default MinecraftProviderImpl getMinecraftProvider() {
		return getDependencyManager().getProvider(MinecraftProviderImpl.class);
	}

	default MappingsProviderImpl getMappingsProvider() {
		return getDependencyManager().getProvider(isForge() ? FieldMigratedMappingsProvider.class : MappingsProviderImpl.class);
	}

	default MinecraftMappedProvider getMinecraftMappedProvider() {
		return getMappingsProvider().mappedProvider;
	}

	File getNextMixinMappings();

	Set<File> getAllMixinMappings();

	boolean isRootProject();

	default boolean ideSync() {
		return Boolean.parseBoolean(System.getProperty("idea.sync.active", "false"));
	}

	default String getIntermediaryUrl(String minecraftVersion) {
		// TODO reimplement a way to change this, was never really supported api anyway
		return String.format("https://maven.fabricmc.net/net/fabricmc/intermediary/%1$s/intermediary-%1$s-v2.jar", minecraftVersion);
	}

<<<<<<< HEAD
	MixinApExtension getMixinApExtension();

	// ===================
	//  Architectury Loom
	// ===================
	default PatchProvider getPatchProvider() {
		return getDependencyManager().getProvider(PatchProvider.class);
	}

	default McpConfigProvider getMcpConfigProvider() {
		return getDependencyManager().getProvider(McpConfigProvider.class);
	}

	default SrgProvider getSrgProvider() {
		return getDependencyManager().getProvider(SrgProvider.class);
	}

	default ForgeUniversalProvider getForgeUniversalProvider() {
		return getDependencyManager().getProvider(ForgeUniversalProvider.class);
	}

	default ForgeUserdevProvider getForgeUserdevProvider() {
		return getDependencyManager().getProvider(ForgeUserdevProvider.class);
	}

	default ForgeProvider getForgeProvider() {
		return getDependencyManager().getProvider(ForgeProvider.class);
	}
=======
	@Override
	MixinApExtension getMixin();
>>>>>>> 159e573c
}<|MERGE_RESOLUTION|>--- conflicted
+++ resolved
@@ -108,8 +108,8 @@
 		return String.format("https://maven.fabricmc.net/net/fabricmc/intermediary/%1$s/intermediary-%1$s-v2.jar", minecraftVersion);
 	}
 
-<<<<<<< HEAD
-	MixinApExtension getMixinApExtension();
+	@Override
+	MixinApExtension getMixin();
 
 	// ===================
 	//  Architectury Loom
@@ -137,8 +137,4 @@
 	default ForgeProvider getForgeProvider() {
 		return getDependencyManager().getProvider(ForgeProvider.class);
 	}
-=======
-	@Override
-	MixinApExtension getMixin();
->>>>>>> 159e573c
 }