--- conflicted
+++ resolved
@@ -127,7 +127,14 @@
 
 	void setRefreshDeps(boolean refreshDeps);
 
-<<<<<<< HEAD
+	/**
+	 * If true, multi-project optimisation mode is enabled. This mode makes builds with many Loom projects
+	 * much faster by increasing sharing and disabling some functionality.
+	 *
+	 * <p>You can enable it by setting the Gradle property {@code fabric.loom.multiProjectOptimisation} to {@code true}.
+	 */
+	boolean multiProjectOptimisation();
+
 	// ===================
 	//  Architectury Loom
 	// ===================
@@ -173,13 +180,4 @@
 
 	ForgeRunsProvider getForgeRunsProvider();
 	void setForgeRunsProvider(ForgeRunsProvider forgeRunsProvider);
-=======
-	/**
-	 * If true, multi-project optimisation mode is enabled. This mode makes builds with many Loom projects
-	 * much faster by increasing sharing and disabling some functionality.
-	 *
-	 * <p>You can enable it by setting the Gradle property {@code fabric.loom.multiProjectOptimisation} to {@code true}.
-	 */
-	boolean multiProjectOptimisation();
->>>>>>> 03e1369a
 }