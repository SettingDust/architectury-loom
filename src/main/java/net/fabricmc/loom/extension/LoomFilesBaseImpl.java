--- conflicted
+++ resolved
@@ -109,12 +109,12 @@
 	}
 
 	@Override
-<<<<<<< HEAD
+	public File getDecompileCache(String version) {
+		return new File(getUserCache(), "decompile/" + version + ".zip");
+	}
+
+	@Override
 	public File getForgeDependencyRepo() {
 		return new File(getUserCache(), "forge/transformed-dependencies-v1");
-=======
-	public File getDecompileCache(String version) {
-		return new File(getUserCache(), "decompile/" + version + ".zip");
->>>>>>> 713e1ff2
 	}
 }