--- conflicted
+++ resolved
@@ -26,16 +26,13 @@
 
 import java.io.File;
 import java.io.IOException;
-<<<<<<< HEAD
 import java.util.ArrayList;
 import java.util.Collections;
+import java.util.HashMap;
 import java.util.List;
 import java.util.Locale;
+import java.util.Map;
 import java.util.Objects;
-=======
-import java.util.HashMap;
-import java.util.Map;
->>>>>>> ae1ba0ab
 import java.util.Set;
 import java.util.function.Consumer;
 
@@ -263,15 +260,11 @@
 
 	@Override
 	public Dependency layered(Action<LayeredMappingSpecBuilder> action) {
-<<<<<<< HEAD
-		LayeredMappingSpecBuilderImpl builder = new LayeredMappingSpecBuilderImpl(this);
-=======
 		if (hasEvaluatedLayeredMappings) {
 			throw new IllegalStateException("Layered mappings have already been evaluated");
 		}
 
-		LayeredMappingSpecBuilderImpl builder = new LayeredMappingSpecBuilderImpl();
->>>>>>> ae1ba0ab
+		LayeredMappingSpecBuilderImpl builder = new LayeredMappingSpecBuilderImpl(this);
 
 		layeredSpecBuilderScope.set(true);
 		action.execute(builder);
