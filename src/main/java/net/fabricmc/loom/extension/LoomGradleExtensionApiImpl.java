--- conflicted
+++ resolved
@@ -134,7 +134,9 @@
 
 		this.accessWidener.finalizeValueOnRead();
 		this.getGameJarProcessors().finalizeValueOnRead();
-<<<<<<< HEAD
+
+		this.runtimeOnlyLog4j = project.getObjects().property(Boolean.class).convention(true);
+		this.runtimeOnlyLog4j.finalizeValueOnRead();
 		this.platform = project.provider(Suppliers.memoize(() -> {
 			Object platformProperty = project.findProperty(PLATFORM_PROPERTY);
 
@@ -154,11 +156,6 @@
 		this.launchConfigs = project.container(LaunchProviderSettings.class,
 				baseName -> new LaunchProviderSettings(project, baseName));
 		this.archDecompilers = project.getObjects().domainObjectSet(ArchitecturyLoomDecompiler.class);
-=======
-
-		this.runtimeOnlyLog4j = project.getObjects().property(Boolean.class).convention(true);
-		this.runtimeOnlyLog4j.finalizeValueOnRead();
->>>>>>> f113b0e3
 	}
 
 	@Override
@@ -271,7 +268,11 @@
 	}
 
 	@Override
-<<<<<<< HEAD
+	public Property<Boolean> getRuntimeOnlyLog4j() {
+		return runtimeOnlyLog4j;
+	}
+
+	@Override
 	public void silentMojangMappingsLicense() {
 		this.silentMojangMappingsLicense = true;
 	}
@@ -328,10 +329,6 @@
 	@Override
 	public DomainObjectCollection<ArchitecturyLoomDecompiler> getArchGameDecompilers() {
 		return archDecompilers;
-=======
-	public Property<Boolean> getRuntimeOnlyLog4j() {
-		return runtimeOnlyLog4j;
->>>>>>> f113b0e3
 	}
 
 	// This is here to ensure that LoomGradleExtensionApiImpl compiles without any unimplemented methods
