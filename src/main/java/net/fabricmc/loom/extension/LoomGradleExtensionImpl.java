--- conflicted
+++ resolved
@@ -181,7 +181,16 @@
 	}
 
 	@Override
-<<<<<<< HEAD
+	public List<AccessWidenerFile> getTransitiveAccessWideners() {
+		return transitiveAccessWideners;
+	}
+
+	@Override
+	public void addTransitiveAccessWideners(List<AccessWidenerFile> accessWidenerFiles) {
+		transitiveAccessWideners.addAll(accessWidenerFiles);
+	}
+
+	@Override
 	protected String getMinecraftVersion() {
 		return getMinecraftProvider().minecraftVersion();
 	}
@@ -190,14 +199,5 @@
 	public ForgeExtensionAPI getForge() {
 		ModPlatform.assertPlatform(this, ModPlatform.FORGE);
 		return forgeExtension.get();
-=======
-	public List<AccessWidenerFile> getTransitiveAccessWideners() {
-		return transitiveAccessWideners;
-	}
-
-	@Override
-	public void addTransitiveAccessWideners(List<AccessWidenerFile> accessWidenerFiles) {
-		transitiveAccessWideners.addAll(accessWidenerFiles);
->>>>>>> 2a040d03
 	}
 }