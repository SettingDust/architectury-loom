/*
 * This file is part of fabric-loom, licensed under the MIT License (MIT).
 *
 * Copyright (c) 2021 FabricMC
 *
 * Permission is hereby granted, free of charge, to any person obtaining a copy
 * of this software and associated documentation files (the "Software"), to deal
 * in the Software without restriction, including without limitation the rights
 * to use, copy, modify, merge, publish, distribute, sublicense, and/or sell
 * copies of the Software, and to permit persons to whom the Software is
 * furnished to do so, subject to the following conditions:
 *
 * The above copyright notice and this permission notice shall be included in all
 * copies or substantial portions of the Software.
 *
 * THE SOFTWARE IS PROVIDED "AS IS", WITHOUT WARRANTY OF ANY KIND, EXPRESS OR
 * IMPLIED, INCLUDING BUT NOT LIMITED TO THE WARRANTIES OF MERCHANTABILITY,
 * FITNESS FOR A PARTICULAR PURPOSE AND NONINFRINGEMENT. IN NO EVENT SHALL THE
 * AUTHORS OR COPYRIGHT HOLDERS BE LIABLE FOR ANY CLAIM, DAMAGES OR OTHER
 * LIABILITY, WHETHER IN AN ACTION OF CONTRACT, TORT OR OTHERWISE, ARISING FROM,
 * OUT OF OR IN CONNECTION WITH THE SOFTWARE OR THE USE OR OTHER DEALINGS IN THE
 * SOFTWARE.
 */

package net.fabricmc.loom.extension;

import java.net.URISyntaxException;
import java.nio.file.Path;
import java.util.ArrayList;
import java.util.List;
import java.util.Objects;

<<<<<<< HEAD
import com.google.common.base.Suppliers;
import org.cadixdev.lorenz.MappingSet;
import org.cadixdev.mercury.Mercury;
=======
>>>>>>> 7f06b646
import org.gradle.api.Project;
import org.gradle.api.file.ConfigurableFileCollection;
import org.gradle.api.file.FileCollection;
import org.gradle.api.provider.Provider;

import net.fabricmc.loom.LoomGradleExtension;
import net.fabricmc.loom.api.ForgeExtensionAPI;
import net.fabricmc.loom.api.mappings.intermediate.IntermediateMappingsProvider;
import net.fabricmc.loom.api.mappings.layered.MappingsNamespace;
import net.fabricmc.loom.configuration.InstallerData;
import net.fabricmc.loom.configuration.LoomDependencyManager;
import net.fabricmc.loom.configuration.accesswidener.AccessWidenerFile;
import net.fabricmc.loom.configuration.providers.forge.DependencyProviders;
import net.fabricmc.loom.configuration.providers.forge.ForgeRunsProvider;
import net.fabricmc.loom.configuration.providers.mappings.IntermediaryMappingsProvider;
import net.fabricmc.loom.configuration.providers.mappings.MappingConfiguration;
import net.fabricmc.loom.configuration.providers.minecraft.MinecraftProvider;
import net.fabricmc.loom.configuration.providers.minecraft.mapped.IntermediaryMinecraftProvider;
import net.fabricmc.loom.configuration.providers.minecraft.mapped.NamedMinecraftProvider;
import net.fabricmc.loom.configuration.providers.minecraft.mapped.SrgMinecraftProvider;
import net.fabricmc.loom.util.Constants;
import net.fabricmc.loom.util.ModPlatform;
import net.fabricmc.loom.util.download.Download;
import net.fabricmc.loom.util.download.DownloadBuilder;
import net.fabricmc.loom.util.gradle.GradleUtils;

public class LoomGradleExtensionImpl extends LoomGradleExtensionApiImpl implements LoomGradleExtension {
	private final Project project;
	private final MixinExtension mixinApExtension;
	private final LoomFiles loomFiles;
	private final ConfigurableFileCollection unmappedMods;
	private final Supplier<ForgeExtensionAPI> forgeExtension;

	private final List<AccessWidenerFile> transitiveAccessWideners = new ArrayList<>();

	private LoomDependencyManager dependencyManager;
	private MinecraftProvider minecraftProvider;
	private MappingConfiguration mappingConfiguration;
	private NamedMinecraftProvider<?> namedMinecraftProvider;
	private IntermediaryMinecraftProvider<?> intermediaryMinecraftProvider;
	private SrgMinecraftProvider<?> srgMinecraftProvider;
	private InstallerData installerData;
	private boolean refreshDeps;
	private Provider<Boolean> multiProjectOptimisation;

	// +-------------------+
	// | Architectury Loom |
	// +-------------------+
	private DependencyProviders dependencyProviders;
	private ForgeRunsProvider forgeRunsProvider;

	public LoomGradleExtensionImpl(Project project, LoomFiles files) {
		super(project, files);
		this.project = project;
		// Initiate with newInstance to allow gradle to decorate our extension
		this.mixinApExtension = project.getObjects().newInstance(MixinExtensionImpl.class, project);
		this.loomFiles = files;
		this.unmappedMods = project.files();
		this.forgeExtension = Suppliers.memoize(() -> isForge() ? project.getObjects().newInstance(ForgeExtensionImpl.class, project, this) : null);

		// Setup the default intermediate mappings provider.
		setIntermediateMappingsProvider(IntermediaryMappingsProvider.class, provider -> {
			provider.getIntermediaryUrl()
					.convention(getIntermediaryUrl())
					.finalizeValueOnRead();

			provider.getRefreshDeps().set(project.provider(() -> LoomGradleExtension.get(project).refreshDeps()));
		});

		refreshDeps = project.getGradle().getStartParameter().isRefreshDependencies() || Boolean.getBoolean("loom.refresh");
		multiProjectOptimisation = GradleUtils.getBooleanPropertyProvider(project, Constants.Properties.MULTI_PROJECT_OPTIMISATION);

		if (refreshDeps) {
			project.getLogger().lifecycle("Refresh dependencies is in use, loom will be significantly slower.");
		}
	}

	@Override
	protected Project getProject() {
		return project;
	}

	@Override
	public LoomFiles getFiles() {
		return loomFiles;
	}

	@Override
	public void setDependencyManager(LoomDependencyManager dependencyManager) {
		this.dependencyManager = dependencyManager;
	}

	@Override
	public LoomDependencyManager getDependencyManager() {
		return Objects.requireNonNull(dependencyManager, "Cannot get LoomDependencyManager before it has been setup");
	}

	@Override
	public MinecraftProvider getMinecraftProvider() {
		return Objects.requireNonNull(minecraftProvider, "Cannot get MinecraftProvider before it has been setup");
	}

	@Override
	public void setMinecraftProvider(MinecraftProvider minecraftProvider) {
		this.minecraftProvider = minecraftProvider;
	}

	@Override
	public MappingConfiguration getMappingConfiguration() {
		return Objects.requireNonNull(mappingConfiguration, "Cannot get MappingsProvider before it has been setup");
	}

	@Override
	public void setMappingConfiguration(MappingConfiguration mappingConfiguration) {
		this.mappingConfiguration = mappingConfiguration;
	}

	@Override
	public NamedMinecraftProvider<?> getNamedMinecraftProvider() {
		return Objects.requireNonNull(namedMinecraftProvider, "Cannot get NamedMinecraftProvider before it has been setup");
	}

	@Override
	public IntermediaryMinecraftProvider<?> getIntermediaryMinecraftProvider() {
		return Objects.requireNonNull(intermediaryMinecraftProvider, "Cannot get IntermediaryMinecraftProvider before it has been setup");
	}

	@Override
	public void setNamedMinecraftProvider(NamedMinecraftProvider<?> namedMinecraftProvider) {
		this.namedMinecraftProvider = namedMinecraftProvider;
	}

	@Override
	public void setIntermediaryMinecraftProvider(IntermediaryMinecraftProvider<?> intermediaryMinecraftProvider) {
		this.intermediaryMinecraftProvider = intermediaryMinecraftProvider;
	}

	@Override
	public SrgMinecraftProvider<?> getSrgMinecraftProvider() {
		return Objects.requireNonNull(srgMinecraftProvider, "Cannot get SrgMinecraftProvider before it has been setup");
	}

	@Override
	public void setSrgMinecraftProvider(SrgMinecraftProvider<?> srgMinecraftProvider) {
		this.srgMinecraftProvider = srgMinecraftProvider;
	}

	@Override
	public FileCollection getMinecraftJarsCollection(MappingsNamespace mappingsNamespace) {
		return getProject().files(
			getProject().provider(() ->
				getProject().files(getMinecraftJars(mappingsNamespace).stream().map(Path::toFile).toList())
			)
		);
	}

	@Override
<<<<<<< HEAD
	public MappingSet getOrCreateSrcMappingCache(int id, Supplier<MappingSet> factory) {
		if (id < 0 || id >= srcMappingCache.length) return factory.get();
		return srcMappingCache[id] != null ? srcMappingCache[id] : (srcMappingCache[id] = factory.get());
	}

	@Override
	public Mercury getOrCreateSrcMercuryCache(int id, Supplier<Mercury> factory) {
		if (id < 0 || id >= srcMercuryCache.length) return factory.get();
		return srcMercuryCache[id] != null ? srcMercuryCache[id] : (srcMercuryCache[id] = factory.get());
	}

	@Override
=======
>>>>>>> 7f06b646
	public ConfigurableFileCollection getUnmappedModCollection() {
		return unmappedMods;
	}

	public void setInstallerData(InstallerData object) {
		this.installerData = object;
	}

	@Override
	public InstallerData getInstallerData() {
		return installerData;
	}

	@Override
	public boolean isRootProject() {
		return project.getRootProject() == project;
	}

	@Override
	public MixinExtension getMixin() {
		return this.mixinApExtension;
	}

	@Override
	public List<AccessWidenerFile> getTransitiveAccessWideners() {
		return transitiveAccessWideners;
	}

	@Override
	public void addTransitiveAccessWideners(List<AccessWidenerFile> accessWidenerFiles) {
		transitiveAccessWideners.addAll(accessWidenerFiles);
	}

	@Override
	public DownloadBuilder download(String url) {
		DownloadBuilder builder;

		try {
			builder = Download.create(url);
		} catch (URISyntaxException e) {
			throw new RuntimeException("Failed to create downloader for: " + e);
		}

		if (project.getGradle().getStartParameter().isOffline()) {
			builder.offline();
		}

		if (refreshDeps()) {
			builder.forceDownload();
		}

		return builder;
	}

	@Override
	public boolean refreshDeps() {
		return refreshDeps;
	}

	@Override
	public void setRefreshDeps(boolean refreshDeps) {
		this.refreshDeps = refreshDeps;
	}

	@Override
	public boolean multiProjectOptimisation() {
		return multiProjectOptimisation.getOrElse(false);
	}

	@Override
	protected <T extends IntermediateMappingsProvider> void configureIntermediateMappingsProviderInternal(T provider) {
		provider.getMinecraftVersion().set(getProject().provider(() -> getMinecraftProvider().minecraftVersion()));
		provider.getMinecraftVersion().disallowChanges();

		provider.getDownloader().set(this::download);
		provider.getDownloader().disallowChanges();
	}

	@Override
	protected String getMinecraftVersion() {
		return getMinecraftProvider().minecraftVersion();
	}

	@Override
	public ForgeExtensionAPI getForge() {
		ModPlatform.assertPlatform(this, ModPlatform.FORGE);
		return forgeExtension.get();
	}

	@Override
	public DependencyProviders getDependencyProviders() {
		return dependencyProviders;
	}

	@Override
	public void setDependencyProviders(DependencyProviders dependencyProviders) {
		this.dependencyProviders = dependencyProviders;
	}

	@Override
	public ForgeRunsProvider getForgeRunsProvider() {
		ModPlatform.assertPlatform(this, ModPlatform.FORGE);
		return forgeRunsProvider;
	}

	@Override
	public void setForgeRunsProvider(ForgeRunsProvider forgeRunsProvider) {
		ModPlatform.assertPlatform(this, ModPlatform.FORGE);
		this.forgeRunsProvider = forgeRunsProvider;
	}
}<|MERGE_RESOLUTION|>--- conflicted
+++ resolved
@@ -29,13 +29,9 @@
 import java.util.ArrayList;
 import java.util.List;
 import java.util.Objects;
-
-<<<<<<< HEAD
+import java.util.function.Supplier;
+
 import com.google.common.base.Suppliers;
-import org.cadixdev.lorenz.MappingSet;
-import org.cadixdev.mercury.Mercury;
-=======
->>>>>>> 7f06b646
 import org.gradle.api.Project;
 import org.gradle.api.file.ConfigurableFileCollection;
 import org.gradle.api.file.FileCollection;
@@ -193,21 +189,6 @@
 	}
 
 	@Override
-<<<<<<< HEAD
-	public MappingSet getOrCreateSrcMappingCache(int id, Supplier<MappingSet> factory) {
-		if (id < 0 || id >= srcMappingCache.length) return factory.get();
-		return srcMappingCache[id] != null ? srcMappingCache[id] : (srcMappingCache[id] = factory.get());
-	}
-
-	@Override
-	public Mercury getOrCreateSrcMercuryCache(int id, Supplier<Mercury> factory) {
-		if (id < 0 || id >= srcMercuryCache.length) return factory.get();
-		return srcMercuryCache[id] != null ? srcMercuryCache[id] : (srcMercuryCache[id] = factory.get());
-	}
-
-	@Override
-=======
->>>>>>> 7f06b646
 	public ConfigurableFileCollection getUnmappedModCollection() {
 		return unmappedMods;
 	}
