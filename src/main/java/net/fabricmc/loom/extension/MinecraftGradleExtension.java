--- conflicted
+++ resolved
@@ -37,11 +37,8 @@
 import org.gradle.api.file.RegularFileProperty;
 import org.gradle.api.provider.ListProperty;
 import org.gradle.api.provider.Property;
-<<<<<<< HEAD
+import org.gradle.api.publish.maven.MavenPublication;
 import org.gradle.api.tasks.SourceSet;
-=======
-import org.gradle.api.publish.maven.MavenPublication;
->>>>>>> 2c464cde
 
 import net.fabricmc.loom.api.ForgeExtensionAPI;
 import net.fabricmc.loom.api.LoomGradleExtensionAPI;
@@ -148,7 +145,24 @@
 	}
 
 	@Override
-<<<<<<< HEAD
+	public Property<Boolean> getSetupRemappedVariants() {
+		reportDeprecation();
+		return parent.getSetupRemappedVariants();
+	}
+
+	@Override
+	public void disableDeprecatedPomGeneration(MavenPublication publication) {
+		reportDeprecation();
+		parent.disableDeprecatedPomGeneration(publication);
+	}
+
+	@Override
+	public String getModVersion() {
+		reportDeprecation();
+		throw new UnsupportedOperationException("Use loom extension");
+	}
+
+	@Override
 	public void silentMojangMappingsLicense() {
 		reportDeprecation();
 		parent.silentMojangMappingsLicense();
@@ -290,22 +304,5 @@
 	public void forge(Action<ForgeExtensionAPI> action) {
 		reportDeprecation();
 		parent.forge(action);
-=======
-	public Property<Boolean> getSetupRemappedVariants() {
-		reportDeprecation();
-		return parent.getSetupRemappedVariants();
-	}
-
-	@Override
-	public void disableDeprecatedPomGeneration(MavenPublication publication) {
-		reportDeprecation();
-		parent.disableDeprecatedPomGeneration(publication);
-	}
-
-	@Override
-	public String getModVersion() {
-		reportDeprecation();
-		throw new UnsupportedOperationException("Use loom extension");
->>>>>>> 2c464cde
 	}
 }