/*
 * This file is part of fabric-loom, licensed under the MIT License (MIT).
 *
 * Copyright (c) 2021 FabricMC
 *
 * Permission is hereby granted, free of charge, to any person obtaining a copy
 * of this software and associated documentation files (the "Software"), to deal
 * in the Software without restriction, including without limitation the rights
 * to use, copy, modify, merge, publish, distribute, sublicense, and/or sell
 * copies of the Software, and to permit persons to whom the Software is
 * furnished to do so, subject to the following conditions:
 *
 * The above copyright notice and this permission notice shall be included in all
 * copies or substantial portions of the Software.
 *
 * THE SOFTWARE IS PROVIDED "AS IS", WITHOUT WARRANTY OF ANY KIND, EXPRESS OR
 * IMPLIED, INCLUDING BUT NOT LIMITED TO THE WARRANTIES OF MERCHANTABILITY,
 * FITNESS FOR A PARTICULAR PURPOSE AND NONINFRINGEMENT. IN NO EVENT SHALL THE
 * AUTHORS OR COPYRIGHT HOLDERS BE LIABLE FOR ANY CLAIM, DAMAGES OR OTHER
 * LIABILITY, WHETHER IN AN ACTION OF CONTRACT, TORT OR OTHERWISE, ARISING FROM,
 * OUT OF OR IN CONNECTION WITH THE SOFTWARE OR THE USE OR OTHER DEALINGS IN THE
 * SOFTWARE.
 */

package net.fabricmc.loom.extension;

import java.io.File;

import org.gradle.api.Project;
import org.gradle.api.initialization.Settings;

public interface LoomFiles {
	static LoomFiles create(Project project) {
		return new LoomFilesProjectImpl(project);
	}

	static LoomFiles create(Settings settings) {
		return new LoomFilesSettingsImpl(settings);
	}

	File getUserCache();
	File getRootProjectPersistentCache();
	File getProjectPersistentCache();
	File getProjectBuildCache();
	File getRemappedModCache();
	File getNativesDirectory(Project project);
	File getDefaultLog4jConfigFile();
	File getDevLauncherConfig();
	File getUnpickLoggingConfigFile();
	File getRemapClasspathFile();
	File getGlobalMinecraftRepo();
	File getLocalMinecraftRepo();
<<<<<<< HEAD
	File getForgeDependencyRepo();
=======
	File getDecompileCache(String version);
>>>>>>> 713e1ff2
}<|MERGE_RESOLUTION|>--- conflicted
+++ resolved
@@ -50,9 +50,6 @@
 	File getRemapClasspathFile();
 	File getGlobalMinecraftRepo();
 	File getLocalMinecraftRepo();
-<<<<<<< HEAD
+	File getDecompileCache(String version);
 	File getForgeDependencyRepo();
-=======
-	File getDecompileCache(String version);
->>>>>>> 713e1ff2
 }