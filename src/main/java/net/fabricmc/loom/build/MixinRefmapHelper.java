--- conflicted
+++ resolved
@@ -47,52 +47,8 @@
 
 	private static final String FABRIC_MOD_JSON = "fabric.mod.json";
 
-<<<<<<< HEAD
-	public static boolean addRefmapName(Project project, Path outputPath) {
-		try {
-			MixinExtension mixin = LoomGradleExtension.get(project).getMixin();
-			File output = outputPath.toFile();
-
-			Collection<String> allMixinConfigs = LoomGradleExtension.get(project).isForge() ? LoomGradleExtension.get(project).getForge().getMixinConfigs().get() : getMixinConfigurationFiles(readFabricModJson(output));
-
-			return mixin.getMixinSourceSetsStream().map(sourceSet -> {
-				MixinExtension.MixinInformationContainer container = Objects.requireNonNull(
-						MixinExtension.getMixinInformationContainer(sourceSet)
-				);
-
-				Stream<String> mixinConfigs = sourceSet.getResources()
-						.matching(container.mixinConfigPattern())
-						.getFiles()
-						.stream()
-						.map(File::getName)
-						.filter(allMixinConfigs::contains);
-
-				String refmapName = container.refmapNameProvider().get();
-
-				try {
-					return ZipUtils.transformJson(JsonObject.class, outputPath, mixinConfigs.map(f -> new Pair<>(f, json -> {
-						if (!json.has("refmap")) {
-							json.addProperty("refmap", refmapName);
-						}
-
-						return json;
-					}))) > 0;
-				} catch (IOException e) {
-					throw new UncheckedIOException("Failed to transform mixin configs in jar", e);
-				}
-			}).reduce(false, Boolean::logicalOr);
-		} catch (Exception e) {
-			project.getLogger().error(e.getMessage());
-			return false;
-		}
-	}
-
-	@NotNull
-	private static JsonObject readFabricModJson(File output) {
-=======
 	@Nullable
 	public static JsonObject readFabricModJson(File output) {
->>>>>>> ccfe12eb
 		try (ZipFile zip = new ZipFile(output)) {
 			ZipEntry entry = zip.getEntry(FABRIC_MOD_JSON);
 
