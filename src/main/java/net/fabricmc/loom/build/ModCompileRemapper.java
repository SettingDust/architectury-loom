/*
 * This file is part of fabric-loom, licensed under the MIT License (MIT).
 *
 * Copyright (c) 2019-2021 FabricMC
 *
 * Permission is hereby granted, free of charge, to any person obtaining a copy
 * of this software and associated documentation files (the "Software"), to deal
 * in the Software without restriction, including without limitation the rights
 * to use, copy, modify, merge, publish, distribute, sublicense, and/or sell
 * copies of the Software, and to permit persons to whom the Software is
 * furnished to do so, subject to the following conditions:
 *
 * The above copyright notice and this permission notice shall be included in all
 * copies or substantial portions of the Software.
 *
 * THE SOFTWARE IS PROVIDED "AS IS", WITHOUT WARRANTY OF ANY KIND, EXPRESS OR
 * IMPLIED, INCLUDING BUT NOT LIMITED TO THE WARRANTIES OF MERCHANTABILITY,
 * FITNESS FOR A PARTICULAR PURPOSE AND NONINFRINGEMENT. IN NO EVENT SHALL THE
 * AUTHORS OR COPYRIGHT HOLDERS BE LIABLE FOR ANY CLAIM, DAMAGES OR OTHER
 * LIABILITY, WHETHER IN AN ACTION OF CONTRACT, TORT OR OTHERWISE, ARISING FROM,
 * OUT OF OR IN CONNECTION WITH THE SOFTWARE OR THE USE OR OTHER DEALINGS IN THE
 * SOFTWARE.
 */

package net.fabricmc.loom.build;

import java.io.File;
import java.io.IOException;
import java.util.ArrayList;
import java.util.List;
import java.util.function.Supplier;
import java.util.zip.ZipFile;

import com.google.common.io.Files;
import org.gradle.api.Project;
import org.gradle.api.artifacts.Configuration;
import org.gradle.api.artifacts.Dependency;
import org.gradle.api.artifacts.FileCollectionDependency;
import org.gradle.api.artifacts.ModuleDependency;
import org.gradle.api.artifacts.ResolvedArtifact;
import org.gradle.api.artifacts.dsl.DependencyHandler;
import org.gradle.api.artifacts.query.ArtifactResolutionQuery;
import org.gradle.api.artifacts.result.ArtifactResult;
import org.gradle.api.artifacts.result.ComponentArtifactsResult;
import org.gradle.api.artifacts.result.ResolvedArtifactResult;
import org.gradle.api.file.FileCollection;
import org.gradle.api.logging.Logger;
import org.gradle.jvm.JvmLibrary;
import org.gradle.language.base.artifact.SourcesArtifact;
import org.jetbrains.annotations.Nullable;

import net.fabricmc.loom.LoomGradleExtension;
import net.fabricmc.loom.LoomGradlePlugin;
import net.fabricmc.loom.configuration.LoomProjectData;
import net.fabricmc.loom.configuration.RemappedConfigurationEntry;
import net.fabricmc.loom.configuration.mods.ModProcessor;
import net.fabricmc.loom.configuration.processors.dependency.ModDependencyInfo;
import net.fabricmc.loom.configuration.processors.dependency.RemapData;
import net.fabricmc.loom.util.Checksum;
import net.fabricmc.loom.util.Constants;
import net.fabricmc.loom.util.OperatingSystem;
import net.fabricmc.loom.util.SourceRemapper;

@SuppressWarnings("UnstableApiUsage")
public class ModCompileRemapper {
	// This is a placeholder that is used when the actual group is missing (null or empty).
	// This can happen when the dependency is a FileCollectionDependency or from a flatDir repository.
	private static final String MISSING_GROUP = "unspecified";

	private static String replaceIfNullOrEmpty(@Nullable String s, Supplier<String> fallback) {
		return s == null || s.isEmpty() ? fallback.get() : s;
	}

	public static void remapDependencies(Project project, String mappingsSuffix, LoomGradleExtension extension, SourceRemapper sourceRemapper) {
		Logger logger = project.getLogger();
		DependencyHandler dependencies = project.getDependencies();
		boolean refreshDeps = LoomGradlePlugin.refreshDeps;

		final File modStore = extension.getRemappedModCache();
		final RemapData remapData = new RemapData(mappingsSuffix, modStore);

		final LoomProjectData data = extension.getProjectData();

		for (RemappedConfigurationEntry entry : Constants.MOD_COMPILE_ENTRIES) {
			data.getLazyConfigurationProvider(entry.getRemappedConfiguration()).configure(remappedConfig -> {
				Configuration sourceConfig = project.getConfigurations().getByName(entry.sourceConfiguration());
				Configuration regularConfig = project.getConfigurations().getByName(entry.getTargetConfiguration(project.getConfigurations()));

				List<ModDependencyInfo> modDependencies = new ArrayList<>();

				for (ResolvedArtifact artifact : sourceConfig.getResolvedConfiguration().getResolvedArtifacts()) {
					String group = replaceIfNullOrEmpty(artifact.getModuleVersion().getId().getGroup(), () -> MISSING_GROUP);
					String name = artifact.getModuleVersion().getId().getName();
					String version = replaceIfNullOrEmpty(artifact.getModuleVersion().getId().getVersion(), () -> Checksum.truncatedSha256(artifact.getFile()));

<<<<<<< HEAD
					if (!shouldRemapMod(logger, artifact, extension.isForge(), sourceConfig.getName())) {
=======
					if (!isFabricMod(logger, artifact.getFile(), artifact.getId())) {
>>>>>>> f26e9e2c
						addToRegularCompile(project, regularConfig, artifact);
						continue;
					}

					ModDependencyInfo info = new ModDependencyInfo(group, name, version, artifact.getClassifier(), artifact.getFile(), remappedConfig, remapData);
					modDependencies.add(info);

<<<<<<< HEAD
					String remappedLog = group + ":" + name + ":" + version + (artifact.getClassifier() == null ? "" : ":" + artifact.getClassifier()) + " (" + mappingsSuffix + ")" + (info.requiresRemapping() ? " requires remapping" : " already remapped in " + info.getRemappedOutput().getAbsolutePath());
					project.getLogger().info(":providing " + remappedLog);

=======
>>>>>>> f26e9e2c
					File remappedSources = info.getRemappedOutput("sources");

					if ((!remappedSources.exists() || refreshDeps) && !OperatingSystem.isCIBuild()) {
						File sources = findSources(dependencies, artifact);

						if (sources != null) {
							scheduleSourcesRemapping(project, sourceRemapper, sources, info.getRemappedNotation(), remappedSources);
						}
					}
				}

				// FileCollectionDependency (files/fileTree) doesn't resolve properly,
				// so we have to "resolve" it on our own. The naming is "abc.jar" => "unspecified:abc:unspecified".
				for (FileCollectionDependency dependency : sourceConfig.getAllDependencies().withType(FileCollectionDependency.class)) {
					String group = replaceIfNullOrEmpty(dependency.getGroup(), () -> MISSING_GROUP);
					FileCollection files = dependency.getFiles();

					// Create a mod dependency for each file in the file collection
					for (File artifact : files) {
						if (!isFabricMod(logger, artifact, artifact.getName())) {
							dependencies.add(regularConfig.getName(), project.files(artifact));
							continue;
						}

						String name = Files.getNameWithoutExtension(artifact.getAbsolutePath());
						String version = replaceIfNullOrEmpty(dependency.getVersion(), () -> Checksum.truncatedSha256(artifact));

						ModDependencyInfo info = new ModDependencyInfo(group, name, version, null, artifact, remappedConfig, remapData);
						modDependencies.add(info);
					}
				}

				for (ModDependencyInfo info : modDependencies) {
					if (refreshDeps) {
						info.forceRemap();
					}

					String remappedLog = info.getRemappedNotation() + " (" + mappingsSuffix + ")";
					project.getLogger().info(":providing " + remappedLog);
				}

				try {
					ModProcessor.processMods(project, modDependencies);
				} catch (IOException e) {
					// Failed to remap, lets clean up to ensure we try again next time
					modDependencies.forEach(info -> info.getRemappedOutput().delete());
					throw new RuntimeException("Failed to remap mods", e);
				}

				// Add all of the remapped mods onto the config
				for (ModDependencyInfo info : modDependencies) {
					project.getLogger().info(":adding " + info.toString() + " into " + info.targetConfig.getName());
					project.getDependencies().add(info.targetConfig.getName(), info.getRemappedNotation());
				}
			});
		}
	}

	/**
	 * Checks if an artifact is a fabric mod, according to the presence of a fabric.mod.json.
	 */
<<<<<<< HEAD
	private static boolean shouldRemapMod(Logger logger, ResolvedArtifact artifact, boolean forge, String config) {
		File input = artifact.getFile();

		try (ZipFile zipFile = new ZipFile(input)) {
			if (zipFile.getEntry("architectury.common.marker") != null) {
				logger.info("Found architectury common mod in " + config + ": {}", artifact.getId());
=======
	private static boolean isFabricMod(Logger logger, File artifact, Object id) {
		try (ZipFile zipFile = new ZipFile(artifact)) {
			if (zipFile.getEntry("fabric.mod.json") != null) {
				logger.info("Found Fabric mod in modCompile: {}", id);
>>>>>>> f26e9e2c
				return true;
			}

			if (forge) {
				if (zipFile.getEntry("META-INF/mods.toml") != null) {
					logger.info("Found Forge mod in " + config + ": {}", artifact.getId());
					return true;
				}

				logger.lifecycle(":could not find forge mod in " + config + " but forcing: {}", artifact.getId());
				return true;
			} else {
				if (zipFile.getEntry("fabric.mod.json") != null) {
					logger.info("Found Fabric mod in " + config + ": {}", artifact.getId());
					return true;
				}
			}

			return false;
		} catch (IOException e) {
			return false;
		}
	}

	private static void addToRegularCompile(Project project, Configuration regularCompile, ResolvedArtifact artifact) {
		project.getLogger().info(":providing " + artifact);
		DependencyHandler dependencies = project.getDependencies();
		Dependency dep = dependencies.module(artifact.getModuleVersion().toString()
						+ (artifact.getClassifier() == null ? "" : ':' + artifact.getClassifier())); // the owning module of the artifact

		if (dep instanceof ModuleDependency moduleDependency) {
			moduleDependency.setTransitive(false);
		}

		dependencies.add(regularCompile.getName(), dep);
	}

	public static File findSources(DependencyHandler dependencies, ResolvedArtifact artifact) {
		@SuppressWarnings("unchecked") ArtifactResolutionQuery query = dependencies.createArtifactResolutionQuery()
				.forComponents(artifact.getId().getComponentIdentifier())
				.withArtifacts(JvmLibrary.class, SourcesArtifact.class);

		for (ComponentArtifactsResult result : query.execute().getResolvedComponents()) {
			for (ArtifactResult srcArtifact : result.getArtifacts(SourcesArtifact.class)) {
				if (srcArtifact instanceof ResolvedArtifactResult) {
					return ((ResolvedArtifactResult) srcArtifact).getFile();
				}
			}
		}

		return null;
	}

	private static void scheduleSourcesRemapping(Project project, SourceRemapper sourceRemapper, File sources, String remappedLog, File remappedSources) {
		project.getLogger().debug(":providing " + remappedLog + " sources");

		if (!remappedSources.exists() || sources.lastModified() <= 0 || sources.lastModified() > remappedSources.lastModified() || LoomGradlePlugin.refreshDeps) {
			sourceRemapper.scheduleRemapSources(sources, remappedSources, false, true); // Depenedency sources are used in ide only so don't need to be reproducable
		} else {
			project.getLogger().info(remappedSources.getName() + " is up to date with " + sources.getName());
		}
	}
}<|MERGE_RESOLUTION|>--- conflicted
+++ resolved
@@ -93,11 +93,7 @@
 					String name = artifact.getModuleVersion().getId().getName();
 					String version = replaceIfNullOrEmpty(artifact.getModuleVersion().getId().getVersion(), () -> Checksum.truncatedSha256(artifact.getFile()));
 
-<<<<<<< HEAD
-					if (!shouldRemapMod(logger, artifact, extension.isForge(), sourceConfig.getName())) {
-=======
-					if (!isFabricMod(logger, artifact.getFile(), artifact.getId())) {
->>>>>>> f26e9e2c
+					if (!shouldRemapMod(logger, artifact.getFile(), artifact.getId(), extension.isForge(), sourceConfig.getName())) {
 						addToRegularCompile(project, regularConfig, artifact);
 						continue;
 					}
@@ -105,12 +101,6 @@
 					ModDependencyInfo info = new ModDependencyInfo(group, name, version, artifact.getClassifier(), artifact.getFile(), remappedConfig, remapData);
 					modDependencies.add(info);
 
-<<<<<<< HEAD
-					String remappedLog = group + ":" + name + ":" + version + (artifact.getClassifier() == null ? "" : ":" + artifact.getClassifier()) + " (" + mappingsSuffix + ")" + (info.requiresRemapping() ? " requires remapping" : " already remapped in " + info.getRemappedOutput().getAbsolutePath());
-					project.getLogger().info(":providing " + remappedLog);
-
-=======
->>>>>>> f26e9e2c
 					File remappedSources = info.getRemappedOutput("sources");
 
 					if ((!remappedSources.exists() || refreshDeps) && !OperatingSystem.isCIBuild()) {
@@ -130,7 +120,7 @@
 
 					// Create a mod dependency for each file in the file collection
 					for (File artifact : files) {
-						if (!isFabricMod(logger, artifact, artifact.getName())) {
+						if (!shouldRemapMod(logger, artifact, artifact.getName(), extension.isForge(), sourceConfig.getName())) {
 							dependencies.add(regularConfig.getName(), project.files(artifact));
 							continue;
 						}
@@ -172,33 +162,24 @@
 	/**
 	 * Checks if an artifact is a fabric mod, according to the presence of a fabric.mod.json.
 	 */
-<<<<<<< HEAD
-	private static boolean shouldRemapMod(Logger logger, ResolvedArtifact artifact, boolean forge, String config) {
-		File input = artifact.getFile();
-
-		try (ZipFile zipFile = new ZipFile(input)) {
+	private static boolean shouldRemapMod(Logger logger, File artifact, Object id, boolean forge, String config) {
+		try (ZipFile zipFile = new ZipFile(artifact)) {
 			if (zipFile.getEntry("architectury.common.marker") != null) {
-				logger.info("Found architectury common mod in " + config + ": {}", artifact.getId());
-=======
-	private static boolean isFabricMod(Logger logger, File artifact, Object id) {
-		try (ZipFile zipFile = new ZipFile(artifact)) {
-			if (zipFile.getEntry("fabric.mod.json") != null) {
-				logger.info("Found Fabric mod in modCompile: {}", id);
->>>>>>> f26e9e2c
+				logger.info("Found architectury common mod in " + config + ": {}", id);
 				return true;
 			}
 
 			if (forge) {
 				if (zipFile.getEntry("META-INF/mods.toml") != null) {
-					logger.info("Found Forge mod in " + config + ": {}", artifact.getId());
+					logger.info("Found Forge mod in " + config + ": {}", id);
 					return true;
 				}
 
-				logger.lifecycle(":could not find forge mod in " + config + " but forcing: {}", artifact.getId());
+				logger.lifecycle(":could not find forge mod in " + config + " but forcing: {}", id);
 				return true;
 			} else {
 				if (zipFile.getEntry("fabric.mod.json") != null) {
-					logger.info("Found Fabric mod in " + config + ": {}", artifact.getId());
+					logger.info("Found Fabric mod in " + config + ": {}", id);
 					return true;
 				}
 			}
