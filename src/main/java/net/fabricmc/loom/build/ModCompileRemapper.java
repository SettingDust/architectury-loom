--- conflicted
+++ resolved
@@ -129,24 +129,9 @@
 		File input = artifact.getFile();
 
 		try (ZipFile zipFile = new ZipFile(input)) {
-<<<<<<< HEAD
-			if (forge) {
-				if (zipFile.getEntry("META-INF/mods.toml") != null) {
-					logger.info("Found Forge mod in " + config + ": {}", artifact.getId());
-					return true;
-				}
-
-				logger.lifecycle(":could not find forge mod in " + config + " but forcing: {}", artifact.getId());
-=======
 			if (zipFile.getEntry("architectury.common.marker") != null) {
 				logger.info("Found architectury common mod in " + config + ": {}", artifact.getId());
->>>>>>> 3364e7ae
 				return true;
-			} else {
-				if (zipFile.getEntry("fabric.mod.json") != null) {
-					logger.info("Found Fabric mod in " + config + ": {}", artifact.getId());
-					return true;
-				}
 			}
 
 			if (forge) {
