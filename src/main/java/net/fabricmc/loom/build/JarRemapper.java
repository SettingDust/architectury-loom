/*
 * This file is part of fabric-loom, licensed under the MIT License (MIT).
 *
 * Copyright (c) 2020 FabricMC
 *
 * Permission is hereby granted, free of charge, to any person obtaining a copy
 * of this software and associated documentation files (the "Software"), to deal
 * in the Software without restriction, including without limitation the rights
 * to use, copy, modify, merge, publish, distribute, sublicense, and/or sell
 * copies of the Software, and to permit persons to whom the Software is
 * furnished to do so, subject to the following conditions:
 *
 * The above copyright notice and this permission notice shall be included in all
 * copies or substantial portions of the Software.
 *
 * THE SOFTWARE IS PROVIDED "AS IS", WITHOUT WARRANTY OF ANY KIND, EXPRESS OR
 * IMPLIED, INCLUDING BUT NOT LIMITED TO THE WARRANTIES OF MERCHANTABILITY,
 * FITNESS FOR A PARTICULAR PURPOSE AND NONINFRINGEMENT. IN NO EVENT SHALL THE
 * AUTHORS OR COPYRIGHT HOLDERS BE LIABLE FOR ANY CLAIM, DAMAGES OR OTHER
 * LIABILITY, WHETHER IN AN ACTION OF CONTRACT, TORT OR OTHERWISE, ARISING FROM,
 * OUT OF OR IN CONNECTION WITH THE SOFTWARE OR THE USE OR OTHER DEALINGS IN THE
 * SOFTWARE.
 */

package net.fabricmc.loom.build;

import java.io.IOException;
import java.nio.file.Files;
import java.nio.file.Path;
import java.util.ArrayList;
import java.util.Arrays;
import java.util.HashSet;
import java.util.List;
import java.util.Set;
import java.util.function.BiConsumer;
import java.util.function.BiFunction;

import dev.architectury.tinyremapper.IMappingProvider;
import dev.architectury.tinyremapper.InputTag;
import dev.architectury.tinyremapper.OutputConsumerPath;
import dev.architectury.tinyremapper.TinyRemapper;
import org.gradle.api.Action;
import org.gradle.api.Project;
import org.objectweb.asm.commons.Remapper;

<<<<<<< HEAD
import net.fabricmc.loom.util.LoggerFilter;
=======
import net.fabricmc.loom.util.CloseableList;
>>>>>>> 159e573c
import net.fabricmc.stitch.util.Pair;

public class JarRemapper {
	private final List<IMappingProvider> mappingProviders = new ArrayList<>();
	private final Set<Path> classPath = new HashSet<>();
	private final List<RemapData> remapData = new ArrayList<>();
	private List<Action<TinyRemapper.Builder>> remapOptions;

	public void addMappings(IMappingProvider mappingProvider) {
		mappingProviders.add(mappingProvider);
	}

	public void addToClasspath(Path... paths) {
		classPath.addAll(Arrays.asList(paths));
	}

	public RemapData scheduleRemap(Path input, Path output) {
		RemapData data = new RemapData(input, output);
		remapData.add(data);
		return data;
	}

	public void remap(Project project) throws IOException {
		LoggerFilter.replaceSystemOut();
		TinyRemapper.Builder remapperBuilder = TinyRemapper.newRemapper();
		remapperBuilder.logger(project.getLogger()::lifecycle);
		remapperBuilder.logUnknownInvokeDynamic(false);
		mappingProviders.forEach(remapperBuilder::withMappings);

		if (remapOptions != null) {
			for (Action<TinyRemapper.Builder> remapOption : remapOptions) {
				remapOption.execute(remapperBuilder);
			}
		}

		TinyRemapper remapper = remapperBuilder.build();

		Path[] remapClasspath = classPath.stream()
				.filter(path ->
						remapData.stream().noneMatch(remapData -> remapData.input.toString().equals(path.toString()))
				)
				.toArray(Path[]::new);

		remapper.readClassPathAsync(remapClasspath);

		for (RemapData data : remapData) {
			InputTag tag = remapper.createInputTag();
			data.tag = tag;
			project.getLogger().info(":remapper input -> " + data.input.getFileName().toString());

			try {
				remapper.readInputsAsync(tag, data.input);
			} catch (Exception e) {
				throw new RuntimeException("Failed to read remapper input " + data.input.getFileName().toString(), e);
			}
		}

		//noinspection MismatchedQueryAndUpdateOfCollection
		try (CloseableList<OutputConsumerPath> outputConsumers = new CloseableList<>()) {
			for (RemapData data : remapData) {
				OutputConsumerPath outputConsumer = new OutputConsumerPath.Builder(data.output).build();
				outputConsumers.add(outputConsumer);

<<<<<<< HEAD
		for (RemapData data : remapData) {
			OutputConsumerPath outputConsumer;
			project.getLogger().info(":remapper output -> " + data.output.getFileName().toString());

			try {
				Files.deleteIfExists(data.output);
				outputConsumer = new OutputConsumerPath.Builder(data.output).build();
			} catch (Exception e) {
				throw new RuntimeException("Failed to create remapper output " + data.output.getFileName().toString(), e);
			}

			outputConsumers.add(outputConsumer);

			outputConsumer.addNonClassFiles(data.input);
=======
				outputConsumer.addNonClassFiles(data.input);
>>>>>>> 159e573c

				data.processAccessWidener(remapper.getRemapper());
				remapper.apply(outputConsumer, data.tag);
			}

			remapper.finish();
		} catch (Exception e) {
			for (RemapData data : remapData) {
				// Cleanup bad outputs
				Files.deleteIfExists(data.output);
			}

			throw new IOException("Failed to remap %s files".formatted(remapData.size()), e);
		}

		remapData.forEach(RemapData::complete);
	}

	public void addOptions(List<Action<TinyRemapper.Builder>> remapOptions) {
		this.remapOptions = remapOptions;
	}

	public static class RemapData {
		public final Path input;
		public final Path output;
		BiFunction<RemapData, Remapper, Pair<String, byte[]>> accesWidenerSupplier;
		BiConsumer<RemapData, Pair<String, byte[]>> onComplete;

		private InputTag tag;
		private Pair<String, byte[]> accessWidener;

		public RemapData(Path input, Path output) {
			this.input = input;
			this.output = output;
		}

		public RemapData complete(BiConsumer<RemapData, Pair<String, byte[]>> onComplete) {
			this.onComplete = onComplete;
			return this;
		}

		public RemapData supplyAccessWidener(BiFunction<RemapData, Remapper, Pair<String, byte[]>> beforeFinish) {
			this.accesWidenerSupplier = beforeFinish;
			return this;
		}

		private void complete() {
			if (onComplete != null) {
				onComplete.accept(this, accessWidener);
			}
		}

		private void processAccessWidener(Remapper remapper) {
			if (accesWidenerSupplier != null) {
				accessWidener = accesWidenerSupplier.apply(this, remapper);
			}
		}
	}
}<|MERGE_RESOLUTION|>--- conflicted
+++ resolved
@@ -43,11 +43,8 @@
 import org.gradle.api.Project;
 import org.objectweb.asm.commons.Remapper;
 
-<<<<<<< HEAD
+import net.fabricmc.loom.util.CloseableList;
 import net.fabricmc.loom.util.LoggerFilter;
-=======
-import net.fabricmc.loom.util.CloseableList;
->>>>>>> 159e573c
 import net.fabricmc.stitch.util.Pair;
 
 public class JarRemapper {
@@ -108,27 +105,19 @@
 		//noinspection MismatchedQueryAndUpdateOfCollection
 		try (CloseableList<OutputConsumerPath> outputConsumers = new CloseableList<>()) {
 			for (RemapData data : remapData) {
-				OutputConsumerPath outputConsumer = new OutputConsumerPath.Builder(data.output).build();
+				OutputConsumerPath outputConsumer;
+				project.getLogger().info(":remapper output -> " + data.output.getFileName().toString());
+
+				try {
+					Files.deleteIfExists(data.output);
+					outputConsumer = new OutputConsumerPath.Builder(data.output).build();
+				} catch (Exception e) {
+					throw new RuntimeException("Failed to create remapper output " + data.output.getFileName().toString(), e);
+				}
+
 				outputConsumers.add(outputConsumer);
 
-<<<<<<< HEAD
-		for (RemapData data : remapData) {
-			OutputConsumerPath outputConsumer;
-			project.getLogger().info(":remapper output -> " + data.output.getFileName().toString());
-
-			try {
-				Files.deleteIfExists(data.output);
-				outputConsumer = new OutputConsumerPath.Builder(data.output).build();
-			} catch (Exception e) {
-				throw new RuntimeException("Failed to create remapper output " + data.output.getFileName().toString(), e);
-			}
-
-			outputConsumers.add(outputConsumer);
-
-			outputConsumer.addNonClassFiles(data.input);
-=======
 				outputConsumer.addNonClassFiles(data.input);
->>>>>>> 159e573c
 
 				data.processAccessWidener(remapper.getRemapper());
 				remapper.apply(outputConsumer, data.tag);
