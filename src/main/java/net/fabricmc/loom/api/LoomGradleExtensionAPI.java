--- conflicted
+++ resolved
@@ -194,7 +194,8 @@
 
 	Property<Boolean> getRuntimeOnlyLog4j();
 
-<<<<<<< HEAD
+	Property<Boolean> getSplitModDependencies();
+
 	// ===================
 	//  Architectury Loom
 	// ===================
@@ -238,7 +239,4 @@
 	ForgeExtensionAPI getForge();
 
 	void forge(Action<ForgeExtensionAPI> action);
-=======
-	Property<Boolean> getSplitModDependencies();
->>>>>>> e561cca1
 }