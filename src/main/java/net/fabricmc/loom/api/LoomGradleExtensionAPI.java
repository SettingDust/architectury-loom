--- conflicted
+++ resolved
@@ -43,11 +43,8 @@
 import org.jetbrains.annotations.ApiStatus;
 
 import net.fabricmc.loom.api.decompilers.LoomDecompiler;
-<<<<<<< HEAD
+import net.fabricmc.loom.api.mappings.layered.spec.LayeredMappingSpecBuilder;
 import net.fabricmc.loom.configuration.ide.RunConfig;
-=======
-import net.fabricmc.loom.api.mappings.layered.spec.LayeredMappingSpecBuilder;
->>>>>>> 2a040d03
 import net.fabricmc.loom.configuration.ide.RunConfigSettings;
 import net.fabricmc.loom.configuration.launch.LaunchProviderSettings;
 import net.fabricmc.loom.configuration.processors.JarProcessor;
@@ -216,7 +213,13 @@
 	 */
 	String getModVersion();
 
-<<<<<<< HEAD
+	/**
+	 * When true loom will apply transitive access wideners from compile dependencies.
+	 *
+	 * @return the property controlling the transitive access wideners
+	 */
+	Property<Boolean> getEnableTransitiveAccessWideners();
+
 	// ===================
 	//  Architectury Loom
 	// ===================
@@ -295,12 +298,4 @@
 	ForgeExtensionAPI getForge();
 
 	void forge(Action<ForgeExtensionAPI> action);
-=======
-	/**
-	 * When true loom will apply transitive access wideners from compile dependencies.
-	 *
-	 * @return the property controlling the transitive access wideners
-	 */
-	Property<Boolean> getEnableTransitiveAccessWideners();
->>>>>>> 2a040d03
 }