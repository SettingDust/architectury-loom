/*
 * This file is part of fabric-loom, licensed under the MIT License (MIT).
 *
 * Copyright (c) 2021 FabricMC
 *
 * Permission is hereby granted, free of charge, to any person obtaining a copy
 * of this software and associated documentation files (the "Software"), to deal
 * in the Software without restriction, including without limitation the rights
 * to use, copy, modify, merge, publish, distribute, sublicense, and/or sell
 * copies of the Software, and to permit persons to whom the Software is
 * furnished to do so, subject to the following conditions:
 *
 * The above copyright notice and this permission notice shall be included in all
 * copies or substantial portions of the Software.
 *
 * THE SOFTWARE IS PROVIDED "AS IS", WITHOUT WARRANTY OF ANY KIND, EXPRESS OR
 * IMPLIED, INCLUDING BUT NOT LIMITED TO THE WARRANTIES OF MERCHANTABILITY,
 * FITNESS FOR A PARTICULAR PURPOSE AND NONINFRINGEMENT. IN NO EVENT SHALL THE
 * AUTHORS OR COPYRIGHT HOLDERS BE LIABLE FOR ANY CLAIM, DAMAGES OR OTHER
 * LIABILITY, WHETHER IN AN ACTION OF CONTRACT, TORT OR OTHERWISE, ARISING FROM,
 * OUT OF OR IN CONNECTION WITH THE SOFTWARE OR THE USE OR OTHER DEALINGS IN THE
 * SOFTWARE.
 */

package net.fabricmc.loom.api;

import java.io.File;
import java.util.List;
import java.util.Set;
import java.util.function.Consumer;
import java.util.function.Supplier;

import org.gradle.api.Action;
import org.gradle.api.NamedDomainObjectContainer;
import org.gradle.api.artifacts.Dependency;
import org.gradle.api.file.ConfigurableFileCollection;
import org.gradle.api.file.RegularFileProperty;
import org.gradle.api.provider.ListProperty;
import org.gradle.api.provider.Property;
<<<<<<< HEAD
import org.gradle.api.tasks.SourceSet;
=======
import org.gradle.api.publish.maven.MavenPublication;
>>>>>>> 2c464cde
import org.jetbrains.annotations.ApiStatus;

import net.fabricmc.loom.api.decompilers.LoomDecompiler;
import net.fabricmc.loom.configuration.ide.RunConfig;
import net.fabricmc.loom.configuration.ide.RunConfigSettings;
import net.fabricmc.loom.configuration.launch.LaunchProviderSettings;
import net.fabricmc.loom.configuration.processors.JarProcessor;
import net.fabricmc.loom.configuration.providers.mappings.LayeredMappingSpecBuilder;
import net.fabricmc.loom.util.DeprecationHelper;
import net.fabricmc.loom.util.ModPlatform;

/**
 * This is the public api available exposed to build scripts.
 */
public interface LoomGradleExtensionAPI {
	@ApiStatus.Internal
	DeprecationHelper getDeprecationHelper();

	RegularFileProperty getAccessWidenerPath();

	@Deprecated(forRemoval = true)
	@ApiStatus.ScheduledForRemoval(inVersion = "0.11")
	default File getAccessWidener() {
		getDeprecationHelper().replaceWithInLoom0_11("accessWidener", "accessWidenerPath");
		return getAccessWidenerPath().getAsFile().getOrNull();
	}

	@Deprecated(forRemoval = true)
	@ApiStatus.ScheduledForRemoval(inVersion = "0.11")
	default void setAccessWidener(File file) {
		getDeprecationHelper().replaceWithInLoom0_11("accessWidener", "accessWidenerPath");
		getAccessWidenerPath().set(file);
	}

	Property<Boolean> getShareRemapCaches();

	@Deprecated(forRemoval = true)
	@ApiStatus.ScheduledForRemoval(inVersion = "0.11")
	default void setShareCaches(boolean shareCaches) {
		getDeprecationHelper().replaceWithInLoom0_11("shareCaches", "shareRemapCaches");
		getShareRemapCaches().set(shareCaches);
	}

	@Deprecated(forRemoval = true)
	@ApiStatus.ScheduledForRemoval(inVersion = "0.11")
	default boolean isShareCaches() {
		getDeprecationHelper().replaceWithInLoom0_11("shareCaches", "shareRemapCaches");
		return getShareRemapCaches().get();
	}

	default void shareCaches() {
		getShareRemapCaches().set(true);
	}

	ListProperty<LoomDecompiler> getGameDecompilers();

	@Deprecated(forRemoval = true)
	@ApiStatus.ScheduledForRemoval(inVersion = "0.11")
	default List<LoomDecompiler> getDecompilers() {
		getDeprecationHelper().replaceWithInLoom0_11("decompilers", "gameDecompilers");
		return getGameDecompilers().get();
	}

	default void addDecompiler(LoomDecompiler decompiler) {
		getGameDecompilers().add(decompiler);
	}

	ListProperty<JarProcessor> getGameJarProcessors();

	@Deprecated(forRemoval = true)
	@ApiStatus.ScheduledForRemoval(inVersion = "0.11")
	default List<JarProcessor> getJarProcessors() {
		getDeprecationHelper().replaceWithInLoom0_11("jarProcessors", "gameJarProcessors");
		return getGameJarProcessors().get();
	}

	default void addJarProcessor(JarProcessor processor) {
		getGameJarProcessors().add(processor);
	}

	ConfigurableFileCollection getLog4jConfigs();

	default Dependency officialMojangMappings() {
		return layered(LayeredMappingSpecBuilder::officialMojangMappings);
	}

	Dependency layered(Action<LayeredMappingSpecBuilder> action);

	@Deprecated(forRemoval = true)
	@ApiStatus.ScheduledForRemoval(inVersion = "0.11")
	default String getRefmapName() {
		getDeprecationHelper().replaceWithInLoom0_11("refmapName", "mixin.defaultRefmapName");
		return getMixin().getDefaultRefmapName().get();
	}

	@Deprecated(forRemoval = true)
	@ApiStatus.ScheduledForRemoval(inVersion = "0.11")
	default void setRefmapName(String refmapName) {
		getDeprecationHelper().replaceWithInLoom0_11("refmapName", "mixin.defaultRefmapName");
		getMixin().getDefaultRefmapName().set(refmapName);
	}

	Property<Boolean> getRemapArchives();

	@Deprecated(forRemoval = true)
	@ApiStatus.ScheduledForRemoval(inVersion = "0.11")
	default boolean isRemapMod() {
		getDeprecationHelper().replaceWithInLoom0_11("remapMod", "remapArchives");
		return getRemapArchives().get();
	}

	@Deprecated(forRemoval = true)
	@ApiStatus.ScheduledForRemoval(inVersion = "0.11")
	default void setRemapMod(boolean remapMod) {
		getDeprecationHelper().replaceWithInLoom0_11("remapMod", "remapArchives");
		getRemapArchives().set(remapMod);
	}

	void runs(Action<NamedDomainObjectContainer<RunConfigSettings>> action);

	NamedDomainObjectContainer<RunConfigSettings> getRunConfigs();

	void mixin(Action<MixinExtensionAPI> action);

	@ApiStatus.Experimental
	// TODO: move this from LoomGradleExtensionAPI to LoomGradleExtension once getRefmapName & setRefmapName is removed.
	MixinExtensionAPI getMixin();

	Property<String> getCustomMinecraftManifest();

	@Deprecated(forRemoval = true)
	@ApiStatus.ScheduledForRemoval(inVersion = "0.11")
	default void setCustomManifest(String customManifest) {
		getDeprecationHelper().replaceWithInLoom0_11("customManifest", "customMinecraftManifest");
		getCustomMinecraftManifest().set(customManifest);
	}

	@Deprecated(forRemoval = true)
	@ApiStatus.ScheduledForRemoval(inVersion = "0.11")
	default String getCustomManifest() {
		getDeprecationHelper().replaceWithInLoom0_11("customManifest", "customMinecraftManifest");
		return getCustomMinecraftManifest().getOrNull();
	}

<<<<<<< HEAD
	// ===================
	//  Architectury Loom
	// ===================
	void silentMojangMappingsLicense();

	boolean isSilentMojangMappingsLicenseEnabled();

	Property<ModPlatform> getPlatform();

	default boolean isForge() {
		return getPlatform().get() == ModPlatform.FORGE;
	}

	boolean isForgeAndOfficial();

	boolean isForgeAndNotOfficial();

	boolean supportsInclude();

	void setGenerateSrgTiny(Boolean generateSrgTiny);

	boolean shouldGenerateSrgTiny();

	void launches(Action<NamedDomainObjectContainer<LaunchProviderSettings>> action);

	NamedDomainObjectContainer<LaunchProviderSettings> getLaunchConfigs();

	List<String> getDataGenMods();

	default boolean isDataGenEnabled() {
		return isForge() && !getDataGenMods().isEmpty();
	}

	void localMods(Action<SourceSetConsumer> action);

	interface SourceSetConsumer {
		void add(Object... sourceSets);
	}

	List<Supplier<SourceSet>> getForgeLocalMods();

	void dataGen(Action<DataGenConsumer> action);

	interface DataGenConsumer {
		void mod(String... modIds);
	}

	default void addTaskBeforeRun(String task) {
		this.getTasksBeforeRun().add(task);
	}

	List<String> getTasksBeforeRun();

	void mixinConfig(String... config);

	List<String> getMixinConfigs();

	void accessTransformer(Object file);

	Set<File> getAccessTransformers();

	boolean isUseFabricMixin();

	void setUseFabricMixin(boolean useFabricMixin);

	List<Consumer<RunConfig>> getSettingsPostEdit();

	/**
	 * Gets the Forge extension used to configure Forge details.
	 * Note that (for now) some Forge configuration is instead in this interface -
	 * this is due to change in the future.
	 *
	 * @return the Forge extension
	 * @throws UnsupportedOperationException if running on another platform
	 */
	ForgeExtensionAPI getForge();

	void forge(Action<ForgeExtensionAPI> action);
=======
	/**
	 * If true, Loom will replace the {@code -dev} jars in the {@code *Elements} configurations
	 * with remapped outgoing variants.
	 *
	 * <p>Will only apply if {@link #getRemapArchives()} is also true.
	 *
	 * @return the property controlling the setup of remapped variants
	 */
	Property<Boolean> getSetupRemappedVariants();

	/**
	 * Disables the deprecated POM generation for a publication.
	 * This is useful if you want to suppress deprecation warnings when you're not using software components.
	 *
	 * <p>Experimental API: Will be removed in Loom 0.12 together with the deprecated POM generation functionality.
	 *
	 * @param publication the maven publication
	 */
	@ApiStatus.Experimental
	void disableDeprecatedPomGeneration(MavenPublication publication);

	/**
	 * Reads the mod version from the fabric.mod.json file located in the main sourcesets resources.
	 * This is useful if you want to set the gradle version based of the version in the fabric.mod.json file.
	 *
	 * @return the version defined in the fabric.mod.json
	 */
	String getModVersion();
>>>>>>> 2c464cde
}<|MERGE_RESOLUTION|>--- conflicted
+++ resolved
@@ -37,11 +37,8 @@
 import org.gradle.api.file.RegularFileProperty;
 import org.gradle.api.provider.ListProperty;
 import org.gradle.api.provider.Property;
-<<<<<<< HEAD
 import org.gradle.api.tasks.SourceSet;
-=======
 import org.gradle.api.publish.maven.MavenPublication;
->>>>>>> 2c464cde
 import org.jetbrains.annotations.ApiStatus;
 
 import net.fabricmc.loom.api.decompilers.LoomDecompiler;
@@ -186,7 +183,35 @@
 		return getCustomMinecraftManifest().getOrNull();
 	}
 
-<<<<<<< HEAD
+	/**
+	 * If true, Loom will replace the {@code -dev} jars in the {@code *Elements} configurations
+	 * with remapped outgoing variants.
+	 *
+	 * <p>Will only apply if {@link #getRemapArchives()} is also true.
+	 *
+	 * @return the property controlling the setup of remapped variants
+	 */
+	Property<Boolean> getSetupRemappedVariants();
+
+	/**
+	 * Disables the deprecated POM generation for a publication.
+	 * This is useful if you want to suppress deprecation warnings when you're not using software components.
+	 *
+	 * <p>Experimental API: Will be removed in Loom 0.12 together with the deprecated POM generation functionality.
+	 *
+	 * @param publication the maven publication
+	 */
+	@ApiStatus.Experimental
+	void disableDeprecatedPomGeneration(MavenPublication publication);
+
+	/**
+	 * Reads the mod version from the fabric.mod.json file located in the main sourcesets resources.
+	 * This is useful if you want to set the gradle version based of the version in the fabric.mod.json file.
+	 *
+	 * @return the version defined in the fabric.mod.json
+	 */
+	String getModVersion();
+
 	// ===================
 	//  Architectury Loom
 	// ===================
@@ -265,34 +290,4 @@
 	ForgeExtensionAPI getForge();
 
 	void forge(Action<ForgeExtensionAPI> action);
-=======
-	/**
-	 * If true, Loom will replace the {@code -dev} jars in the {@code *Elements} configurations
-	 * with remapped outgoing variants.
-	 *
-	 * <p>Will only apply if {@link #getRemapArchives()} is also true.
-	 *
-	 * @return the property controlling the setup of remapped variants
-	 */
-	Property<Boolean> getSetupRemappedVariants();
-
-	/**
-	 * Disables the deprecated POM generation for a publication.
-	 * This is useful if you want to suppress deprecation warnings when you're not using software components.
-	 *
-	 * <p>Experimental API: Will be removed in Loom 0.12 together with the deprecated POM generation functionality.
-	 *
-	 * @param publication the maven publication
-	 */
-	@ApiStatus.Experimental
-	void disableDeprecatedPomGeneration(MavenPublication publication);
-
-	/**
-	 * Reads the mod version from the fabric.mod.json file located in the main sourcesets resources.
-	 * This is useful if you want to set the gradle version based of the version in the fabric.mod.json file.
-	 *
-	 * @return the version defined in the fabric.mod.json
-	 */
-	String getModVersion();
->>>>>>> 2c464cde
 }