--- conflicted
+++ resolved
@@ -99,12 +99,10 @@
 	@Input
 	public abstract Property<Boolean> getIncludesClientOnlyClasses();
 
-<<<<<<< HEAD
 	@Input
 	public abstract ListProperty<String> getAdditionalClientOnlyEntries();
-=======
+
 	private final Provider<JarManifestService> jarManifestServiceProvider;
->>>>>>> 196ee879
 
 	@Inject
 	public AbstractRemapJarTask() {
