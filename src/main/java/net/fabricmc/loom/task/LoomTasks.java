/*
 * This file is part of fabric-loom, licensed under the MIT License (MIT).
 *
 * Copyright (c) 2016-2021 FabricMC
 *
 * Permission is hereby granted, free of charge, to any person obtaining a copy
 * of this software and associated documentation files (the "Software"), to deal
 * in the Software without restriction, including without limitation the rights
 * to use, copy, modify, merge, publish, distribute, sublicense, and/or sell
 * copies of the Software, and to permit persons to whom the Software is
 * furnished to do so, subject to the following conditions:
 *
 * The above copyright notice and this permission notice shall be included in all
 * copies or substantial portions of the Software.
 *
 * THE SOFTWARE IS PROVIDED "AS IS", WITHOUT WARRANTY OF ANY KIND, EXPRESS OR
 * IMPLIED, INCLUDING BUT NOT LIMITED TO THE WARRANTIES OF MERCHANTABILITY,
 * FITNESS FOR A PARTICULAR PURPOSE AND NONINFRINGEMENT. IN NO EVENT SHALL THE
 * AUTHORS OR COPYRIGHT HOLDERS BE LIABLE FOR ANY CLAIM, DAMAGES OR OTHER
 * LIABILITY, WHETHER IN AN ACTION OF CONTRACT, TORT OR OTHERWISE, ARISING FROM,
 * OUT OF OR IN CONNECTION WITH THE SOFTWARE OR THE USE OR OTHER DEALINGS IN THE
 * SOFTWARE.
 */

package net.fabricmc.loom.task;

<<<<<<< HEAD
import java.io.File;
import java.io.IOException;
import java.io.UncheckedIOException;

=======
>>>>>>> ccfe12eb
import com.google.common.base.Preconditions;
import org.gradle.api.Project;
import org.gradle.api.tasks.TaskContainer;
import org.gradle.api.tasks.TaskProvider;

import net.fabricmc.loom.LoomGradleExtension;
<<<<<<< HEAD
import net.fabricmc.loom.api.decompilers.LoomDecompiler;
import net.fabricmc.loom.api.decompilers.architectury.ArchitecturyLoomDecompiler;
import net.fabricmc.loom.configuration.ide.RunConfigSettings;
import net.fabricmc.loom.configuration.ide.SetupIntelijRunConfigs;
import net.fabricmc.loom.configuration.providers.mappings.MappingsProviderImpl;
=======
import net.fabricmc.loom.configuration.ide.RunConfigSettings;
>>>>>>> ccfe12eb
import net.fabricmc.loom.util.Constants;

public final class LoomTasks {
	private LoomTasks() {
	}

	public static void registerTasks(Project project) {
		TaskContainer tasks = project.getTasks();

		tasks.register("migrateMappings", MigrateMappingsTask.class, t -> {
			t.setDescription("Migrates mappings to a new version.");
			t.getOutputs().upToDateWhen(o -> false);
		});

		RemapTaskConfiguration.setupRemap(project);

		TaskProvider<ExtractNativesTask> extractNatives = tasks.register("extractNatives", ExtractNativesTask.class);
		tasks.register("downloadAssets", DownloadAssetsTask.class, t -> {
			t.dependsOn(extractNatives);
			t.setDescription("Downloads required assets for Fabric.");
		});

		TaskProvider<ValidateAccessWidenerTask> validateAccessWidener = tasks.register("validateAccessWidener", ValidateAccessWidenerTask.class, t -> {
			t.setDescription("Validate all the rules in the access widener against the Minecraft jar");
			t.setGroup("verification");
		});

<<<<<<< HEAD
		TaskProvider<ValidateAccessWidenerTask> validateAccessWidener = tasks.register("validateAccessWidener", ValidateAccessWidenerTask.class, t -> {
			t.setDescription("Validate all the rules in the access widener against the Minecraft jar");
			t.setGroup("verification");
		});

=======
>>>>>>> ccfe12eb
		tasks.named("check").configure(task -> task.dependsOn(validateAccessWidener));

		registerIDETasks(tasks);
		registerRunTasks(tasks, project);
		registerLaunchSettings(project);
		registerDecompileTasks(tasks, project);
	}

	private static void registerIDETasks(TaskContainer tasks) {
		tasks.register("genIdeaWorkspace", GenIdeaProjectTask.class, t -> {
			t.setDescription("Generates an IntelliJ IDEA workspace from this project.");
			t.dependsOn("idea", "downloadAssets");
			t.setGroup(Constants.TaskGroup.IDE);
		});

		tasks.register("genEclipseRuns", GenEclipseRunsTask.class, t -> {
			t.setDescription("Generates Eclipse run configurations for this project.");
			t.dependsOn("downloadAssets");
			t.setGroup(Constants.TaskGroup.IDE);
		});

		tasks.register("cleanEclipseRuns", CleanEclipseRunsTask.class, t -> {
			t.setDescription("Removes Eclipse run configurations for this project.");
			t.setGroup(Constants.TaskGroup.IDE);
		});

		tasks.register("vscode", GenVsCodeProjectTask.class, t -> {
			t.setDescription("Generates VSCode launch configurations.");
			t.dependsOn("downloadAssets");
			t.setGroup(Constants.TaskGroup.IDE);
		});

		tasks.register("genIntelliJRuns", AbstractLoomTask.class, t -> {
			t.setDescription("Generates IntelliJ IDEA launch configurations.");
			t.dependsOn("downloadAssets");
			t.setGroup("ide");
			t.doLast(task -> {
				try {
					SetupIntelijRunConfigs.generate(task.getProject(), true);
				} catch (IOException e) {
					throw new UncheckedIOException(e);
				}
			});
		});
	}

	private static void registerRunTasks(TaskContainer tasks, Project project) {
		LoomGradleExtension extension = LoomGradleExtension.get(project);

		Preconditions.checkArgument(extension.getRunConfigs().size() == 0, "Run configurations must not be registered before loom");

		extension.getRunConfigs().whenObjectAdded(config -> {
			String configName = config.getName();
			String taskName = "run" + configName.substring(0, 1).toUpperCase() + configName.substring(1);

			tasks.register(taskName, RunGameTask.class, config).configure(t -> {
				t.setDescription("Starts the '" + config.getConfigName() + "' run configuration");

				if (config.getEnvironment().equals("client")) {
					t.dependsOn("downloadAssets");
				}
			});
		});

		extension.getRunConfigs().create("client", RunConfigSettings::client);
		extension.getRunConfigs().create("server", RunConfigSettings::server);
	}

	private static void registerLaunchSettings(Project project) {
		LoomGradleExtension extension = LoomGradleExtension.get(project);
		Preconditions.checkArgument(extension.getLaunchConfigs().size() == 0, "Launch configurations must not be registered before loom");
		extension.getLaunchConfigs().create("client");
		extension.getLaunchConfigs().create("server");

		if (extension.isForge()) {
			extension.getLaunchConfigs().create("data");
		}
	}

	private static void registerDecompileTasks(TaskContainer tasks, Project project) {
<<<<<<< HEAD
		LoomGradleExtension extension = LoomGradleExtension.get(project);

		project.afterEvaluate(p -> {
			MappingsProviderImpl mappingsProvider = extension.getMappingsProvider();

			if (mappingsProvider.mappedProvider == null) {
				// If this is ever null something has gone badly wrong,
				// for some reason for another this afterEvaluate still gets called when something has gone badly
				// wrong, returning here seems to produce nicer errors.
				return;
			}

			File mappedJar = mappingsProvider.mappedProvider.getMappedJar();

			if (mappingsProvider.hasUnpickDefinitions()) {
				File outputJar = mappingsProvider.mappedProvider.getUnpickedJar();

				tasks.register("unpickJar", UnpickJarTask.class, unpickJarTask -> {
					unpickJarTask.getUnpickDefinitions().set(mappingsProvider.getUnpickDefinitionsFile());
					unpickJarTask.getInputJar().set(mappingsProvider.mappedProvider.getMappedJar());
					unpickJarTask.getOutputJar().set(outputJar);
				});

				mappedJar = outputJar;
			}

			final File inputJar = mappedJar;

			extension.getGameDecompilers().finalizeValue();

			for (LoomDecompiler decompiler : extension.getGameDecompilers().get()) {
				String taskName = "genSourcesWith" + decompiler.name();
				// Decompiler will be passed to the constructor of GenerateSourcesTask
				tasks.register(taskName, GenerateSourcesTask.class, decompiler).configure(task -> {
					task.setDescription("Decompile minecraft using %s.".formatted(decompiler.name()));
					task.setGroup(Constants.TaskGroup.FABRIC);
					task.getInputJar().set(inputJar);

					if (mappingsProvider.hasUnpickDefinitions()) {
						task.dependsOn(tasks.named("unpickJar"));
					}

					task.dependsOn(tasks.named("validateAccessWidener"));
				});
			}

			for (ArchitecturyLoomDecompiler decompiler : extension.getArchGameDecompilers().get()) {
				String taskName = "genSourcesWith" + decompiler.name();
				// Decompiler will be passed to the constructor of ArchitecturyGenerateSourcesTask
				tasks.register(taskName, ArchitecturyGenerateSourcesTask.class, decompiler).configure(task -> {
					task.setDescription("Decompile minecraft using %s.".formatted(decompiler.name()));
					task.setGroup(Constants.TaskGroup.FABRIC);
					task.getInputJar().set(inputJar);

					if (mappingsProvider.hasUnpickDefinitions()) {
						task.dependsOn(tasks.getByName("unpickJar"));
					}
				});
			}

			tasks.register("genSources", task -> {
				task.setDescription("Decompile minecraft using the default decompiler.");
				task.setGroup(Constants.TaskGroup.FABRIC);

				task.dependsOn(project.getTasks().named("genSourcesWithCfr"));
=======
		LoomGradleExtension.get(project).getGameDecompilers().configureEach(decompiler -> {
			String taskName = "genSourcesWith" + decompiler.name();
			// Decompiler will be passed to the constructor of GenerateSourcesTask
			tasks.register(taskName, GenerateSourcesTask.class, decompiler).configure(task -> {
				task.setDescription("Decompile minecraft using %s.".formatted(decompiler.name()));
				task.setGroup(Constants.TaskGroup.FABRIC);
				task.dependsOn(tasks.named("validateAccessWidener"));
>>>>>>> ccfe12eb
			});
		});

		tasks.register("genSources", task -> {
			task.setDescription("Decompile minecraft using the default decompiler.");
			task.setGroup(Constants.TaskGroup.FABRIC);

			task.dependsOn(project.getTasks().named("genSourcesWithCfr"));
		});
	}
}<|MERGE_RESOLUTION|>--- conflicted
+++ resolved
@@ -24,28 +24,13 @@
 
 package net.fabricmc.loom.task;
 
-<<<<<<< HEAD
-import java.io.File;
-import java.io.IOException;
-import java.io.UncheckedIOException;
-
-=======
->>>>>>> ccfe12eb
 import com.google.common.base.Preconditions;
 import org.gradle.api.Project;
 import org.gradle.api.tasks.TaskContainer;
 import org.gradle.api.tasks.TaskProvider;
 
 import net.fabricmc.loom.LoomGradleExtension;
-<<<<<<< HEAD
-import net.fabricmc.loom.api.decompilers.LoomDecompiler;
-import net.fabricmc.loom.api.decompilers.architectury.ArchitecturyLoomDecompiler;
 import net.fabricmc.loom.configuration.ide.RunConfigSettings;
-import net.fabricmc.loom.configuration.ide.SetupIntelijRunConfigs;
-import net.fabricmc.loom.configuration.providers.mappings.MappingsProviderImpl;
-=======
-import net.fabricmc.loom.configuration.ide.RunConfigSettings;
->>>>>>> ccfe12eb
 import net.fabricmc.loom.util.Constants;
 
 public final class LoomTasks {
@@ -73,14 +58,6 @@
 			t.setGroup("verification");
 		});
 
-<<<<<<< HEAD
-		TaskProvider<ValidateAccessWidenerTask> validateAccessWidener = tasks.register("validateAccessWidener", ValidateAccessWidenerTask.class, t -> {
-			t.setDescription("Validate all the rules in the access widener against the Minecraft jar");
-			t.setGroup("verification");
-		});
-
-=======
->>>>>>> ccfe12eb
 		tasks.named("check").configure(task -> task.dependsOn(validateAccessWidener));
 
 		registerIDETasks(tasks);
@@ -161,52 +138,15 @@
 	}
 
 	private static void registerDecompileTasks(TaskContainer tasks, Project project) {
-<<<<<<< HEAD
-		LoomGradleExtension extension = LoomGradleExtension.get(project);
-
-		project.afterEvaluate(p -> {
-			MappingsProviderImpl mappingsProvider = extension.getMappingsProvider();
-
-			if (mappingsProvider.mappedProvider == null) {
-				// If this is ever null something has gone badly wrong,
-				// for some reason for another this afterEvaluate still gets called when something has gone badly
-				// wrong, returning here seems to produce nicer errors.
-				return;
-			}
-
-			File mappedJar = mappingsProvider.mappedProvider.getMappedJar();
-
-			if (mappingsProvider.hasUnpickDefinitions()) {
-				File outputJar = mappingsProvider.mappedProvider.getUnpickedJar();
-
-				tasks.register("unpickJar", UnpickJarTask.class, unpickJarTask -> {
-					unpickJarTask.getUnpickDefinitions().set(mappingsProvider.getUnpickDefinitionsFile());
-					unpickJarTask.getInputJar().set(mappingsProvider.mappedProvider.getMappedJar());
-					unpickJarTask.getOutputJar().set(outputJar);
-				});
-
-				mappedJar = outputJar;
-			}
-
-			final File inputJar = mappedJar;
-
-			extension.getGameDecompilers().finalizeValue();
-
-			for (LoomDecompiler decompiler : extension.getGameDecompilers().get()) {
-				String taskName = "genSourcesWith" + decompiler.name();
-				// Decompiler will be passed to the constructor of GenerateSourcesTask
-				tasks.register(taskName, GenerateSourcesTask.class, decompiler).configure(task -> {
-					task.setDescription("Decompile minecraft using %s.".formatted(decompiler.name()));
-					task.setGroup(Constants.TaskGroup.FABRIC);
-					task.getInputJar().set(inputJar);
-
-					if (mappingsProvider.hasUnpickDefinitions()) {
-						task.dependsOn(tasks.named("unpickJar"));
-					}
-
-					task.dependsOn(tasks.named("validateAccessWidener"));
-				});
-			}
+		LoomGradleExtension.get(project).getGameDecompilers().configureEach(decompiler -> {
+			String taskName = "genSourcesWith" + decompiler.name();
+			// Decompiler will be passed to the constructor of GenerateSourcesTask
+			tasks.register(taskName, GenerateSourcesTask.class, decompiler).configure(task -> {
+				task.setDescription("Decompile minecraft using %s.".formatted(decompiler.name()));
+				task.setGroup(Constants.TaskGroup.FABRIC);
+				task.dependsOn(tasks.named("validateAccessWidener"));
+			});
+		});
 
 			for (ArchitecturyLoomDecompiler decompiler : extension.getArchGameDecompilers().get()) {
 				String taskName = "genSourcesWith" + decompiler.name();
@@ -222,23 +162,6 @@
 				});
 			}
 
-			tasks.register("genSources", task -> {
-				task.setDescription("Decompile minecraft using the default decompiler.");
-				task.setGroup(Constants.TaskGroup.FABRIC);
-
-				task.dependsOn(project.getTasks().named("genSourcesWithCfr"));
-=======
-		LoomGradleExtension.get(project).getGameDecompilers().configureEach(decompiler -> {
-			String taskName = "genSourcesWith" + decompiler.name();
-			// Decompiler will be passed to the constructor of GenerateSourcesTask
-			tasks.register(taskName, GenerateSourcesTask.class, decompiler).configure(task -> {
-				task.setDescription("Decompile minecraft using %s.".formatted(decompiler.name()));
-				task.setGroup(Constants.TaskGroup.FABRIC);
-				task.dependsOn(tasks.named("validateAccessWidener"));
->>>>>>> ccfe12eb
-			});
-		});
-
 		tasks.register("genSources", task -> {
 			task.setDescription("Decompile minecraft using the default decompiler.");
 			task.setGroup(Constants.TaskGroup.FABRIC);
