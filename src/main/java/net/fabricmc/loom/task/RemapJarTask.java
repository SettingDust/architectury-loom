/*
 * This file is part of fabric-loom, licensed under the MIT License (MIT).
 *
 * Copyright (c) 2021-2022 FabricMC
 *
 * Permission is hereby granted, free of charge, to any person obtaining a copy
 * of this software and associated documentation files (the "Software"), to deal
 * in the Software without restriction, including without limitation the rights
 * to use, copy, modify, merge, publish, distribute, sublicense, and/or sell
 * copies of the Software, and to permit persons to whom the Software is
 * furnished to do so, subject to the following conditions:
 *
 * The above copyright notice and this permission notice shall be included in all
 * copies or substantial portions of the Software.
 *
 * THE SOFTWARE IS PROVIDED "AS IS", WITHOUT WARRANTY OF ANY KIND, EXPRESS OR
 * IMPLIED, INCLUDING BUT NOT LIMITED TO THE WARRANTIES OF MERCHANTABILITY,
 * FITNESS FOR A PARTICULAR PURPOSE AND NONINFRINGEMENT. IN NO EVENT SHALL THE
 * AUTHORS OR COPYRIGHT HOLDERS BE LIABLE FOR ANY CLAIM, DAMAGES OR OTHER
 * LIABILITY, WHETHER IN AN ACTION OF CONTRACT, TORT OR OTHERWISE, ARISING FROM,
 * OUT OF OR IN CONNECTION WITH THE SOFTWARE OR THE USE OR OTHER DEALINGS IN THE
 * SOFTWARE.
 */

package net.fabricmc.loom.task;

import java.io.File;
import java.io.IOException;
import java.io.Serializable;
import java.nio.file.Files;
import java.nio.file.Path;
import java.util.ArrayList;
import java.util.Collection;
import java.util.HashSet;
import java.util.List;
import java.util.Map;
import java.util.Objects;
import java.util.Set;
import java.util.function.Supplier;
import java.util.stream.Collectors;
import java.util.stream.Stream;

import javax.inject.Inject;

import com.google.common.base.Suppliers;
import com.google.gson.JsonObject;
import dev.architectury.loom.extensions.ModBuildExtensions;
import dev.architectury.loom.metadata.QuiltModJson;
import dev.architectury.tinyremapper.OutputConsumerPath;
import dev.architectury.tinyremapper.TinyRemapper;
import org.gradle.api.artifacts.Configuration;
import org.gradle.api.file.ConfigurableFileCollection;
import org.gradle.api.file.FileCollection;
import org.gradle.api.file.RegularFileProperty;
import org.gradle.api.plugins.JavaPlugin;
import org.gradle.api.provider.ListProperty;
import org.gradle.api.provider.Property;
import org.gradle.api.provider.Provider;
<<<<<<< HEAD
import org.gradle.api.provider.SetProperty;
=======
>>>>>>> 196ee879
import org.gradle.api.tasks.Input;
import org.gradle.api.tasks.InputFiles;
import org.gradle.api.tasks.Internal;
import org.gradle.api.tasks.SourceSet;
import org.gradle.api.tasks.TaskAction;
<<<<<<< HEAD
import org.gradle.api.tasks.TaskDependency;
=======
import org.jetbrains.annotations.ApiStatus;
>>>>>>> 196ee879
import org.slf4j.Logger;
import org.slf4j.LoggerFactory;

import net.fabricmc.accesswidener.AccessWidenerReader;
import net.fabricmc.accesswidener.AccessWidenerRemapper;
import net.fabricmc.accesswidener.AccessWidenerWriter;
import net.fabricmc.loom.LoomGradleExtension;
import net.fabricmc.loom.build.nesting.IncludedJarFactory;
import net.fabricmc.loom.build.nesting.IncludedJarFactory.LazyNestedFile;
import net.fabricmc.loom.build.nesting.IncludedJarFactory.NestedFile;
import net.fabricmc.loom.build.nesting.JarNester;
import net.fabricmc.loom.configuration.accesswidener.AccessWidenerFile;
import net.fabricmc.loom.configuration.providers.minecraft.MinecraftSourceSets;
import net.fabricmc.loom.extension.MixinExtension;
import net.fabricmc.loom.task.service.MappingsService;
import net.fabricmc.loom.task.service.TinyRemapperService;
import net.fabricmc.loom.util.Constants;
import net.fabricmc.loom.util.ExceptionUtil;
<<<<<<< HEAD
import net.fabricmc.loom.util.ModPlatform;
import net.fabricmc.loom.util.ModUtils;
=======
>>>>>>> 196ee879
import net.fabricmc.loom.util.Pair;
import net.fabricmc.loom.util.SidedClassVisitor;
import net.fabricmc.loom.util.ZipUtils;
import net.fabricmc.loom.util.fmj.FabricModJson;
import net.fabricmc.loom.util.fmj.FabricModJsonFactory;
import net.fabricmc.loom.util.service.BuildSharedServiceManager;
import net.fabricmc.loom.util.service.UnsafeWorkQueueHelper;

public abstract class RemapJarTask extends AbstractRemapJarTask {
	@InputFiles
	public abstract ConfigurableFileCollection getNestedJars();

	@Input
	public abstract ListProperty<NestedFile> getForgeNestedJars();

	@Input
	public abstract Property<Boolean> getAddNestedDependencies();

<<<<<<< HEAD
	/**
	 * Gets the jar paths to the access wideners that will be converted to ATs for Forge runtime.
	 * If you specify multiple files, they will be merged into one.
	 *
	 * <p>The specified files will be converted and removed from the final jar.
	 *
	 * @return the property containing access widener paths in the final jar
	 */
	@Input
	public abstract SetProperty<String> getAtAccessWideners();

	/**
	 * Configures whether to read mixin configs from jar manifest
	 * if a fabric.mod.json cannot be found.
	 *
	 * <p>This is enabled by default on Forge, but not on other platforms.
	 *
	 * @return the property
	 */
	@Input
	public abstract Property<Boolean> getReadMixinConfigsFromManifest();

	/**
	 * Sets the "accessWidener" property in the fabric.mod.json, if the project is
	 * using access wideners.
	 *
	 * @return the property
	 */
	@Input
	public abstract Property<Boolean> getInjectAccessWidener();

	private Supplier<TinyRemapperService> tinyRemapperService = Suppliers.memoize(() -> TinyRemapperService.getOrCreate(this));
=======
	@Input
	@ApiStatus.Internal
	public abstract Property<Boolean> getUseMixinAP();

	private final Provider<BuildSharedServiceManager> serviceManagerProvider;
	private final Supplier<TinyRemapperService> tinyRemapperService;
>>>>>>> 196ee879

	@Inject
	public RemapJarTask() {
		super();
		serviceManagerProvider = BuildSharedServiceManager.createForTask(this, getBuildEventsListenerRegistry());
		tinyRemapperService = Suppliers.memoize(() -> TinyRemapperService.getOrCreate(serviceManagerProvider.get().get(), this));

		getClasspath().from(getProject().getConfigurations().getByName(JavaPlugin.COMPILE_CLASSPATH_CONFIGURATION_NAME));
		getAddNestedDependencies().convention(true).finalizeValueOnRead();
		getReadMixinConfigsFromManifest().convention(LoomGradleExtension.get(getProject()).isForge()).finalizeValueOnRead();
		getInjectAccessWidener().convention(false);

		Configuration includeConfiguration = getProject().getConfigurations().getByName(Constants.Configurations.INCLUDE);
		IncludedJarFactory factory = new IncludedJarFactory(getProject());

		if (!LoomGradleExtension.get(getProject()).isForge()) {
			getNestedJars().from(factory.getNestedJars(includeConfiguration));
		} else {
			Provider<Pair<List<LazyNestedFile>, TaskDependency>> forgeNestedJars = factory.getForgeNestedJars(includeConfiguration);
			getForgeNestedJars().value(forgeNestedJars.map(Pair::left).map(pairs -> {
				return pairs.stream()
						.map(LazyNestedFile::resolve)
						.toList();
			}));
			getNestedJars().builtBy(forgeNestedJars.map(Pair::right));
		}

		getUseMixinAP().set(LoomGradleExtension.get(getProject()).getMixin().getUseLegacyMixinAp());

		setupPreparationTask();
	}

	private void setupPreparationTask() {
		PrepareJarRemapTask prepareJarTask = getProject().getTasks().create("prepare" + getName().substring(0, 1).toUpperCase() + getName().substring(1), PrepareJarRemapTask.class, this);

		dependsOn(prepareJarTask);
		mustRunAfter(prepareJarTask);

		getProject().getGradle().allprojects(project -> {
			project.getTasks().configureEach(task -> {
				if (task instanceof PrepareJarRemapTask otherTask) {
					// Ensure that all remap jars run after all prepare tasks
					mustRunAfter(otherTask);
				}
			});
		});
	}

	@TaskAction
	public void run() {
		submitWork(RemapAction.class, params -> {
			if (getAddNestedDependencies().get()) {
				params.getNestedJars().from(getNestedJars());

				if (extension.isForge()) {
					params.getForgeNestedJars().set(getForgeNestedJars());
				}
			}

			params.getTinyRemapperBuildServiceUuid().set(UnsafeWorkQueueHelper.create(tinyRemapperService.get()));
			params.getRemapClasspath().from(getClasspath());

			final boolean mixinAp = getUseMixinAP().get();
			params.getUseMixinExtension().set(!mixinAp);

			if (mixinAp) {
				setupLegacyMixinRefmapRemapping(params);
			} else if (extension.isForge()) {
				throw new RuntimeException("Forge must have useLegacyMixinAp enabled");
			}

			params.getPlatform().set(extension.getPlatform());

			if (getInjectAccessWidener().get() && extension.getAccessWidenerPath().isPresent()) {
				params.getInjectAccessWidener().set(extension.getAccessWidenerPath());
			}

			params.getMappingBuildServiceUuid().convention("this should be unavailable!");
			params.getAtAccessWideners().set(getAtAccessWideners());

			if (!getAtAccessWideners().get().isEmpty()) {
				params.getMappingBuildServiceUuid().set(UnsafeWorkQueueHelper.create(getProject(), MappingsService.createDefault(getProject(), getSourceNamespace().get(), getTargetNamespace().get())));
			}
		});
	}

	private void setupLegacyMixinRefmapRemapping(RemapParams params) {
		final LoomGradleExtension extension = LoomGradleExtension.get(getProject());
		final MixinExtension mixinExtension = extension.getMixin();
		Collection<String> allMixinConfigs = null;

<<<<<<< HEAD
		final JsonObject fabricModJson = extension.getPlatform().get() == ModPlatform.FABRIC ? ModUtils.getFabricModJson(getInputFile().getAsFile().get().toPath()) : null;

		if (fabricModJson == null) {
			if (extension.getPlatform().get() == ModPlatform.QUILT) {
				try {
					byte[] bytes = ZipUtils.unpackNullable(getInputFile().getAsFile().get().toPath(), "quilt.mod.json");

					if (bytes != null) {
						allMixinConfigs = QuiltModJson.of(bytes).getMixinConfigs();
					}
				} catch (IOException e) {
					throw new RuntimeException("Cannot read file quilt.mod.json in the jar.", e);
				}
			}

			if (allMixinConfigs == null && getReadMixinConfigsFromManifest().get()) {
				allMixinConfigs = ModBuildExtensions.readMixinConfigsFromManifest(getInputFile().get().getAsFile());
			}

			if (allMixinConfigs == null) {
				if (extension.getPlatform().get() == ModPlatform.QUILT) {
					getProject().getLogger().warn("Could not find quilt.mod.json file in: " + getInputFile().getAsFile().get().getName());
					return;
				}

				getProject().getLogger().warn("Could not find fabric.mod.json file in: " + getInputFile().getAsFile().get().getName());
				return;
			}
		} else {
			allMixinConfigs = MixinRefmapHelper.getMixinConfigurationFiles(fabricModJson);
		}
=======
		final FabricModJson fabricModJson = FabricModJsonFactory.createFromZipNullable(getInputFile().getAsFile().get().toPath());

		if (fabricModJson == null) {
			return;
		}

		final Collection<String> allMixinConfigs = fabricModJson.getMixinConfigurations();
>>>>>>> 196ee879

		for (SourceSet sourceSet : mixinExtension.getMixinSourceSets()) {
			MixinExtension.MixinInformationContainer container = Objects.requireNonNull(
					MixinExtension.getMixinInformationContainer(sourceSet)
			);

			final List<String> rootPaths = getRootPaths(sourceSet.getResources().getSrcDirs());

			final String refmapName = container.refmapNameProvider().get();
			final List<String> mixinConfigs = container.sourceSet().getResources()
					.matching(container.mixinConfigPattern())
					.getFiles()
					.stream()
					.map(relativePath(rootPaths))
					.filter(allMixinConfigs::contains)
					.toList();

			params.getMixinData().add(new RemapParams.RefmapData(mixinConfigs, refmapName));
		}
	}

	public interface RemapParams extends AbstractRemapParams {
		ConfigurableFileCollection getNestedJars();

		ListProperty<NestedFile> getForgeNestedJars();

		ConfigurableFileCollection getRemapClasspath();

		Property<ModPlatform> getPlatform();

		RegularFileProperty getInjectAccessWidener();

		SetProperty<String> getAtAccessWideners();

		Property<Boolean> getUseMixinExtension();

		record RefmapData(List<String> mixinConfigs, String refmapName) implements Serializable { }
		ListProperty<RefmapData> getMixinData();

		Property<String> getTinyRemapperBuildServiceUuid();
		Property<String> getMappingBuildServiceUuid();
	}

	public abstract static class RemapAction extends AbstractRemapAction<RemapParams> {
		private static final Logger LOGGER = LoggerFactory.getLogger(RemapAction.class);

		private final TinyRemapperService tinyRemapperService;
		private TinyRemapper tinyRemapper;

		public RemapAction() {
			this.tinyRemapperService = UnsafeWorkQueueHelper.get(getParameters().getTinyRemapperBuildServiceUuid(), TinyRemapperService.class);
		}

		@Override
		public void execute() {
			try {
				LOGGER.info("Remapping {} to {}", inputFile, outputFile);

				tinyRemapper = tinyRemapperService.getTinyRemapperForRemapping();

				remap();

				if (getParameters().getClientOnlyEntries().isPresent()) {
					markClientOnlyClasses();
				}

				if (!injectAccessWidener()) {
					remapAccessWidener();
				}

				addRefmaps();
				addNestedJars();
				ModBuildExtensions.convertAwToAt(getParameters().getAtAccessWideners(), outputFile, getParameters().getMappingBuildServiceUuid());

				if (getParameters().getPlatform().get() != ModPlatform.FORGE) {
					modifyJarManifest();
				}

				rewriteJar();

				LOGGER.debug("Finished remapping {}", inputFile);
			} catch (Exception e) {
				try {
					Files.deleteIfExists(outputFile);
				} catch (IOException ex) {
					LOGGER.error("Failed to delete output file", ex);
				}

				throw ExceptionUtil.createDescriptiveWrapper(RuntimeException::new, "Failed to remap", e);
			}
		}

		private void remap() throws IOException {
			try (OutputConsumerPath outputConsumer = new OutputConsumerPath.Builder(outputFile).build()) {
				outputConsumer.addNonClassFiles(inputFile);
				tinyRemapper.apply(outputConsumer, tinyRemapperService.getOrCreateTag(inputFile));
			}
		}

		private void markClientOnlyClasses() throws IOException {
			final Stream<Pair<String, ZipUtils.UnsafeUnaryOperator<byte[]>>> tranformers = getParameters().getClientOnlyEntries().get().stream()
					.map(s -> new Pair<>(s,
							(ZipUtils.AsmClassOperator) classVisitor -> SidedClassVisitor.CLIENT.insertApplyVisitor(null, classVisitor)
					));

			ZipUtils.transform(outputFile, tranformers);
		}

		private boolean injectAccessWidener() throws IOException {
			if (!getParameters().getInjectAccessWidener().isPresent()) return false;

			Path path = getParameters().getInjectAccessWidener().getAsFile().get().toPath();

			byte[] remapped = remapAccessWidener(Files.readAllBytes(path));

			ZipUtils.add(outputFile, path.getFileName().toString(), remapped);

			if (getParameters().getPlatform().get() == ModPlatform.QUILT) {
				ZipUtils.transformJson(JsonObject.class, outputFile, Map.of("quilt.mod.json", json -> {
					json.addProperty("access_widener", path.getFileName().toString());
					return json;
				}));
				return true;
			}

			ZipUtils.transformJson(JsonObject.class, outputFile, Map.of("fabric.mod.json", json -> {
				json.addProperty("accessWidener", path.getFileName().toString());
				return json;
			}));

			return true;
		}

		private void remapAccessWidener() throws IOException {
			final AccessWidenerFile accessWidenerFile = AccessWidenerFile.fromModJar(inputFile);

			if (accessWidenerFile == null) {
				return;
			}

			byte[] remapped = remapAccessWidener(accessWidenerFile.content());

			// Finally, replace the output with the remaped aw
			ZipUtils.replace(outputFile, accessWidenerFile.path(), remapped);
		}

		private byte[] remapAccessWidener(byte[] input) {
			int version = AccessWidenerReader.readVersion(input);

			AccessWidenerWriter writer = new AccessWidenerWriter(version);
			AccessWidenerRemapper remapper = new AccessWidenerRemapper(
					writer,
					tinyRemapper.getEnvironment().getRemapper(),
					getParameters().getSourceNamespace().get(),
					getParameters().getTargetNamespace().get()
			);
			AccessWidenerReader reader = new AccessWidenerReader(remapper);
			reader.read(input);

			return writer.write();
		}

		private void addNestedJars() {
			FileCollection nestedJars = getParameters().getNestedJars();
			ListProperty<NestedFile> forgeNestedJars = getParameters().getForgeNestedJars();

			if (nestedJars.isEmpty() && (!forgeNestedJars.isPresent() || forgeNestedJars.get().isEmpty())) {
				LOGGER.info("No jars to nest");
				return;
			}

			Set<File> jars = new HashSet<>(nestedJars.getFiles());
			jars.addAll(forgeNestedJars.get().stream().map(NestedFile::file).toList());
			JarNester.nestJars(jars, forgeNestedJars.getOrElse(List.of()), outputFile.toFile(), getParameters().getPlatform().get(), LOGGER);
		}

		private void addRefmaps() throws IOException {
			if (getParameters().getUseMixinExtension().get()) {
				return;
			}

			for (RemapParams.RefmapData refmapData : getParameters().getMixinData().get()) {
				int transformed = ZipUtils.transformJson(JsonObject.class, outputFile, refmapData.mixinConfigs().stream().collect(Collectors.toMap(s -> s, s -> json -> {
					if (!json.has("refmap")) {
						json.addProperty("refmap", refmapData.refmapName());
					}

					return json;
				})));
			}
		}
	}

	@Override
	protected List<String> getClientOnlyEntries() {
		final SourceSet clientSourceSet = MinecraftSourceSets.Split.getClientSourceSet(getProject());

		final ConfigurableFileCollection output = getProject().getObjects().fileCollection();
		output.from(clientSourceSet.getOutput().getClassesDirs());
		output.from(clientSourceSet.getOutput().getResourcesDir());

		final List<String> rootPaths = new ArrayList<>();

		rootPaths.addAll(getRootPaths(clientSourceSet.getOutput().getClassesDirs().getFiles()));
		rootPaths.addAll(getRootPaths(Set.of(Objects.requireNonNull(clientSourceSet.getOutput().getResourcesDir()))));

		return output.getAsFileTree().getFiles().stream()
				.map(relativePath(rootPaths))
				.toList();
	}

	@Internal
	public TinyRemapperService getTinyRemapperService() {
		return tinyRemapperService.get();
	}
}<|MERGE_RESOLUTION|>--- conflicted
+++ resolved
@@ -32,6 +32,7 @@
 import java.util.ArrayList;
 import java.util.Collection;
 import java.util.HashSet;
+import java.util.LinkedHashSet;
 import java.util.List;
 import java.util.Map;
 import java.util.Objects;
@@ -45,7 +46,6 @@
 import com.google.common.base.Suppliers;
 import com.google.gson.JsonObject;
 import dev.architectury.loom.extensions.ModBuildExtensions;
-import dev.architectury.loom.metadata.QuiltModJson;
 import dev.architectury.tinyremapper.OutputConsumerPath;
 import dev.architectury.tinyremapper.TinyRemapper;
 import org.gradle.api.artifacts.Configuration;
@@ -56,20 +56,14 @@
 import org.gradle.api.provider.ListProperty;
 import org.gradle.api.provider.Property;
 import org.gradle.api.provider.Provider;
-<<<<<<< HEAD
 import org.gradle.api.provider.SetProperty;
-=======
->>>>>>> 196ee879
 import org.gradle.api.tasks.Input;
 import org.gradle.api.tasks.InputFiles;
 import org.gradle.api.tasks.Internal;
 import org.gradle.api.tasks.SourceSet;
 import org.gradle.api.tasks.TaskAction;
-<<<<<<< HEAD
 import org.gradle.api.tasks.TaskDependency;
-=======
 import org.jetbrains.annotations.ApiStatus;
->>>>>>> 196ee879
 import org.slf4j.Logger;
 import org.slf4j.LoggerFactory;
 
@@ -88,11 +82,7 @@
 import net.fabricmc.loom.task.service.TinyRemapperService;
 import net.fabricmc.loom.util.Constants;
 import net.fabricmc.loom.util.ExceptionUtil;
-<<<<<<< HEAD
 import net.fabricmc.loom.util.ModPlatform;
-import net.fabricmc.loom.util.ModUtils;
-=======
->>>>>>> 196ee879
 import net.fabricmc.loom.util.Pair;
 import net.fabricmc.loom.util.SidedClassVisitor;
 import net.fabricmc.loom.util.ZipUtils;
@@ -111,7 +101,6 @@
 	@Input
 	public abstract Property<Boolean> getAddNestedDependencies();
 
-<<<<<<< HEAD
 	/**
 	 * Gets the jar paths to the access wideners that will be converted to ATs for Forge runtime.
 	 * If you specify multiple files, they will be merged into one.
@@ -143,15 +132,12 @@
 	@Input
 	public abstract Property<Boolean> getInjectAccessWidener();
 
-	private Supplier<TinyRemapperService> tinyRemapperService = Suppliers.memoize(() -> TinyRemapperService.getOrCreate(this));
-=======
 	@Input
 	@ApiStatus.Internal
 	public abstract Property<Boolean> getUseMixinAP();
 
 	private final Provider<BuildSharedServiceManager> serviceManagerProvider;
 	private final Supplier<TinyRemapperService> tinyRemapperService;
->>>>>>> 196ee879
 
 	@Inject
 	public RemapJarTask() {
@@ -202,6 +188,8 @@
 
 	@TaskAction
 	public void run() {
+		final LoomGradleExtension extension = LoomGradleExtension.get(getProject());
+
 		submitWork(RemapAction.class, params -> {
 			if (getAddNestedDependencies().get()) {
 				params.getNestedJars().from(getNestedJars());
@@ -233,7 +221,7 @@
 			params.getAtAccessWideners().set(getAtAccessWideners());
 
 			if (!getAtAccessWideners().get().isEmpty()) {
-				params.getMappingBuildServiceUuid().set(UnsafeWorkQueueHelper.create(getProject(), MappingsService.createDefault(getProject(), getSourceNamespace().get(), getTargetNamespace().get())));
+				params.getMappingBuildServiceUuid().set(UnsafeWorkQueueHelper.create(MappingsService.createDefault(getProject(), serviceManagerProvider.get().get(), getSourceNamespace().get(), getTargetNamespace().get())));
 			}
 		});
 	}
@@ -241,49 +229,19 @@
 	private void setupLegacyMixinRefmapRemapping(RemapParams params) {
 		final LoomGradleExtension extension = LoomGradleExtension.get(getProject());
 		final MixinExtension mixinExtension = extension.getMixin();
-		Collection<String> allMixinConfigs = null;
-
-<<<<<<< HEAD
-		final JsonObject fabricModJson = extension.getPlatform().get() == ModPlatform.FABRIC ? ModUtils.getFabricModJson(getInputFile().getAsFile().get().toPath()) : null;
-
-		if (fabricModJson == null) {
-			if (extension.getPlatform().get() == ModPlatform.QUILT) {
-				try {
-					byte[] bytes = ZipUtils.unpackNullable(getInputFile().getAsFile().get().toPath(), "quilt.mod.json");
-
-					if (bytes != null) {
-						allMixinConfigs = QuiltModJson.of(bytes).getMixinConfigs();
-					}
-				} catch (IOException e) {
-					throw new RuntimeException("Cannot read file quilt.mod.json in the jar.", e);
-				}
-			}
-
-			if (allMixinConfigs == null && getReadMixinConfigsFromManifest().get()) {
-				allMixinConfigs = ModBuildExtensions.readMixinConfigsFromManifest(getInputFile().get().getAsFile());
-			}
-
-			if (allMixinConfigs == null) {
-				if (extension.getPlatform().get() == ModPlatform.QUILT) {
-					getProject().getLogger().warn("Could not find quilt.mod.json file in: " + getInputFile().getAsFile().get().getName());
-					return;
-				}
-
-				getProject().getLogger().warn("Could not find fabric.mod.json file in: " + getInputFile().getAsFile().get().getName());
-				return;
-			}
-		} else {
-			allMixinConfigs = MixinRefmapHelper.getMixinConfigurationFiles(fabricModJson);
-		}
-=======
+
 		final FabricModJson fabricModJson = FabricModJsonFactory.createFromZipNullable(getInputFile().getAsFile().get().toPath());
 
 		if (fabricModJson == null) {
 			return;
 		}
 
-		final Collection<String> allMixinConfigs = fabricModJson.getMixinConfigurations();
->>>>>>> 196ee879
+		Collection<String> allMixinConfigs = fabricModJson.getMixinConfigurations();
+
+		if (getReadMixinConfigsFromManifest().get()) {
+			allMixinConfigs = new LinkedHashSet<>(allMixinConfigs);
+			allMixinConfigs.addAll(ModBuildExtensions.readMixinConfigsFromManifest(getInputFile().get().getAsFile()));
+		}
 
 		for (SourceSet sourceSet : mixinExtension.getMixinSourceSets()) {
 			MixinExtension.MixinInformationContainer container = Objects.requireNonNull(
