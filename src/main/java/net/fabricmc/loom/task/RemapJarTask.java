--- conflicted
+++ resolved
@@ -40,11 +40,8 @@
 import java.util.List;
 import java.util.Map;
 import java.util.Objects;
-<<<<<<< HEAD
+import java.util.function.Supplier;
 import java.util.Set;
-=======
-import java.util.function.Supplier;
->>>>>>> e9d1f005
 import java.util.jar.Manifest;
 import java.util.stream.Collectors;
 
@@ -66,11 +63,8 @@
 import org.gradle.api.plugins.JavaPlugin;
 import org.gradle.api.provider.ListProperty;
 import org.gradle.api.provider.Property;
-<<<<<<< HEAD
 import org.gradle.api.provider.Provider;
 import org.gradle.api.provider.SetProperty;
-=======
->>>>>>> e9d1f005
 import org.gradle.api.tasks.Input;
 import org.gradle.api.tasks.InputFiles;
 import org.gradle.api.tasks.Internal;
@@ -94,14 +88,11 @@
 import net.fabricmc.loom.util.FileSystemUtil;
 import net.fabricmc.loom.util.LfWriter;
 import net.fabricmc.loom.util.ZipUtils;
-<<<<<<< HEAD
 import net.fabricmc.loom.util.aw2at.Aw2At;
 import net.fabricmc.lorenztiny.TinyMappingsReader;
-=======
 import net.fabricmc.loom.util.service.UnsafeWorkQueueHelper;
 import net.fabricmc.tinyremapper.OutputConsumerPath;
 import net.fabricmc.tinyremapper.TinyRemapper;
->>>>>>> e9d1f005
 
 public abstract class RemapJarTask extends AbstractRemapJarTask {
 	private static final String MANIFEST_PATH = "META-INF/MANIFEST.MF";
@@ -112,7 +103,6 @@
 	@Input
 	public abstract Property<Boolean> getAddNestedDependencies();
 
-<<<<<<< HEAD
 	/**
 	 * Gets the jar paths to the access wideners that will be converted to ATs for Forge runtime.
 	 * If you specify multiple files, they will be merged into one.
@@ -123,9 +113,8 @@
 	 */
 	@Input
 	public abstract SetProperty<String> getAtAccessWideners();
-=======
+
 	private Supplier<TinyRemapperService> tinyRemapperService = Suppliers.memoize(() -> TinyRemapperService.getOrCreate(this));
->>>>>>> e9d1f005
 
 	@Inject
 	public RemapJarTask() {
@@ -243,12 +232,6 @@
 	public interface RemapParams extends AbstractRemapParams {
 		ConfigurableFileCollection getNestedJars();
 		ConfigurableFileCollection getRemapClasspath();
-<<<<<<< HEAD
-		ConfigurableFileCollection getMixinMappings();
-
-		ListProperty<Provider<MappingsService>> getMappings();
-=======
->>>>>>> e9d1f005
 
 		Property<Boolean> getForge();
 
@@ -323,7 +306,6 @@
 			ZipUtils.replace(outputFile, accessWidenerFile.path(), remapped);
 		}
 
-<<<<<<< HEAD
 		private void convertAwToAt() throws IOException {
 			if (!this.getParameters().getAtAccessWideners().isPresent()) {
 				return;
@@ -380,10 +362,7 @@
 			}
 		}
 
-		private static byte[] remapAccessWidener(byte[] input, Remapper asmRemapper, String targetNamespace) {
-=======
 		private byte[] remapAccessWidener(byte[] input) {
->>>>>>> e9d1f005
 			int version = AccessWidenerReader.readVersion(input);
 
 			AccessWidenerWriter writer = new AccessWidenerWriter(version);
@@ -442,35 +421,8 @@
 		}
 	}
 
-<<<<<<< HEAD
-		private TinyRemapper createTinyRemapper() {
-			TinyRemapper.Builder builder = TinyRemapper.newRemapper();
-
-			for (Provider<MappingsService> provider : getParameters().getMappings().get()) {
-				builder.withMappings(provider.get().getMappingsProvider());
-			}
-
-			for (File mixinMapping : getParameters().getMixinMappings()) {
-				builder.withMappings(TinyUtils.createTinyMappingProvider(mixinMapping.toPath(), getParameters().getSourceNamespace().get(), getParameters().getTargetNamespace().get()));
-			}
-
-			if (getParameters().getUseMixinExtension().get()) {
-				builder.extension(new dev.architectury.tinyremapper.extension.mixin.MixinExtension());
-			}
-
-			TinyRemapper remapper = builder.build();
-
-			// Apply classpath
-			for (File file : getParameters().getRemapClasspath()) {
-				remapper.readClassPathAsync(file.toPath());
-			}
-
-			return remapper;
-		}
-=======
 	@Internal
 	public TinyRemapperService getTinyRemapperService() {
 		return tinyRemapperService.get();
->>>>>>> e9d1f005
 	}
 }