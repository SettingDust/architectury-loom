/*
 * This file is part of fabric-loom, licensed under the MIT License (MIT).
 *
 * Copyright (c) 2021-2022 FabricMC
 *
 * Permission is hereby granted, free of charge, to any person obtaining a copy
 * of this software and associated documentation files (the "Software"), to deal
 * in the Software without restriction, including without limitation the rights
 * to use, copy, modify, merge, publish, distribute, sublicense, and/or sell
 * copies of the Software, and to permit persons to whom the Software is
 * furnished to do so, subject to the following conditions:
 *
 * The above copyright notice and this permission notice shall be included in all
 * copies or substantial portions of the Software.
 *
 * THE SOFTWARE IS PROVIDED "AS IS", WITHOUT WARRANTY OF ANY KIND, EXPRESS OR
 * IMPLIED, INCLUDING BUT NOT LIMITED TO THE WARRANTIES OF MERCHANTABILITY,
 * FITNESS FOR A PARTICULAR PURPOSE AND NONINFRINGEMENT. IN NO EVENT SHALL THE
 * AUTHORS OR COPYRIGHT HOLDERS BE LIABLE FOR ANY CLAIM, DAMAGES OR OTHER
 * LIABILITY, WHETHER IN AN ACTION OF CONTRACT, TORT OR OTHERWISE, ARISING FROM,
 * OUT OF OR IN CONNECTION WITH THE SOFTWARE OR THE USE OR OTHER DEALINGS IN THE
 * SOFTWARE.
 */

package net.fabricmc.loom.task;

import java.io.File;
import java.io.IOException;
import java.io.Serializable;
import java.nio.file.Files;
import java.nio.file.Path;
import java.nio.file.StandardCopyOption;
import java.util.ArrayList;
import java.util.Collection;
import java.util.LinkedHashSet;
import java.util.List;
import java.util.Map;
import java.util.Objects;
import java.util.Set;
import java.util.stream.Collectors;
import java.util.stream.Stream;

import javax.inject.Inject;

import com.google.gson.JsonObject;
import dev.architectury.loom.extensions.ModBuildExtensions;
import dev.architectury.tinyremapper.OutputConsumerPath;
import dev.architectury.tinyremapper.TinyRemapper;
import org.gradle.api.artifacts.Configuration;
import org.gradle.api.file.ConfigurableFileCollection;
import org.gradle.api.file.FileCollection;
import org.gradle.api.file.RegularFileProperty;
import org.gradle.api.plugins.JavaPlugin;
import org.gradle.api.provider.ListProperty;
import org.gradle.api.provider.Property;
import org.gradle.api.provider.Provider;
import org.gradle.api.provider.SetProperty;
import org.gradle.api.tasks.Input;
import org.gradle.api.tasks.InputFiles;
import org.gradle.api.tasks.Internal;
import org.gradle.api.tasks.SourceSet;
import org.gradle.api.tasks.TaskAction;
import org.gradle.api.tasks.TaskDependency;
import org.jetbrains.annotations.ApiStatus;
import org.jetbrains.annotations.Nullable;
import org.slf4j.Logger;
import org.slf4j.LoggerFactory;

import net.fabricmc.accesswidener.AccessWidenerReader;
import net.fabricmc.accesswidener.AccessWidenerRemapper;
import net.fabricmc.accesswidener.AccessWidenerWriter;
import net.fabricmc.loom.LoomGradleExtension;
import net.fabricmc.loom.build.nesting.IncludedJarFactory;
import net.fabricmc.loom.build.nesting.IncludedJarFactory.LazyNestedFile;
import net.fabricmc.loom.build.nesting.IncludedJarFactory.NestedFile;
import net.fabricmc.loom.build.nesting.JarNester;
import net.fabricmc.loom.configuration.accesswidener.AccessWidenerFile;
import net.fabricmc.loom.configuration.mods.ArtifactMetadata;
import net.fabricmc.loom.extension.MixinExtension;
import net.fabricmc.loom.task.service.MappingsService;
import net.fabricmc.loom.task.service.TinyRemapperService;
import net.fabricmc.loom.util.Constants;
import net.fabricmc.loom.util.ExceptionUtil;
import net.fabricmc.loom.util.ModPlatform;
import net.fabricmc.loom.util.Pair;
import net.fabricmc.loom.util.SidedClassVisitor;
import net.fabricmc.loom.util.ZipUtils;
import net.fabricmc.loom.util.fmj.FabricModJson;
import net.fabricmc.loom.util.fmj.FabricModJsonFactory;
import net.fabricmc.loom.util.service.BuildSharedServiceManager;
import net.fabricmc.loom.util.service.UnsafeWorkQueueHelper;

public abstract class RemapJarTask extends AbstractRemapJarTask {
	@InputFiles
	public abstract ConfigurableFileCollection getNestedJars();

	@Input
	public abstract ListProperty<NestedFile> getForgeNestedJars();

	@Input
	public abstract Property<Boolean> getAddNestedDependencies();

	/**
	 * Gets the jar paths to the access wideners that will be converted to ATs for Forge runtime.
	 * If you specify multiple files, they will be merged into one.
	 *
	 * <p>The specified files will be converted and removed from the final jar.
	 *
	 * @return the property containing access widener paths in the final jar
	 */
	@Input
	public abstract SetProperty<String> getAtAccessWideners();

	/**
	 * Configures whether to read mixin configs from jar manifest
	 * if a fabric.mod.json cannot be found.
	 *
	 * <p>This is enabled by default on Forge, but not on other platforms.
	 *
	 * @return the property
	 */
	@Input
	public abstract Property<Boolean> getReadMixinConfigsFromManifest();

	/**
	 * Sets the "accessWidener" property in the fabric.mod.json, if the project is
	 * using access wideners.
	 *
	 * @return the property
	 */
	@Input
	public abstract Property<Boolean> getInjectAccessWidener();

	@Input
	@ApiStatus.Internal
	public abstract Property<Boolean> getUseMixinAP();

	private final Provider<BuildSharedServiceManager> serviceManagerProvider;

	@Inject
	public RemapJarTask() {
		super();
		serviceManagerProvider = BuildSharedServiceManager.createForTask(this, getBuildEventsListenerRegistry());

		final Configuration compileClasspath = getProject().getConfigurations().getByName(JavaPlugin.COMPILE_CLASSPATH_CONFIGURATION_NAME);
		final Configuration minecraftCompileLibraries = getProject().getConfigurations().getByName(Constants.Configurations.MINECRAFT_COMPILE_LIBRARIES);
		// Filter out minecraft libraries from the classpath as we are 100% sure they don't play a part in the obfuscation
		final FileCollection remapClasspath = compileClasspath.filter(file -> !minecraftCompileLibraries.getFiles().contains(file));

		getClasspath().from(remapClasspath);
		getAddNestedDependencies().convention(true).finalizeValueOnRead();
		getReadMixinConfigsFromManifest().convention(LoomGradleExtension.get(getProject()).isForgeLike()).finalizeValueOnRead();
		getInjectAccessWidener().convention(false);

		Configuration includeConfiguration = getProject().getConfigurations().getByName(Constants.Configurations.INCLUDE);
		IncludedJarFactory factory = new IncludedJarFactory(getProject());

		if (!LoomGradleExtension.get(getProject()).isForgeLike()) {
			getNestedJars().from(factory.getNestedJars(includeConfiguration));
		} else {
			Provider<Pair<List<LazyNestedFile>, TaskDependency>> forgeNestedJars = factory.getForgeNestedJars(includeConfiguration);
			getForgeNestedJars().value(forgeNestedJars.map(Pair::left).map(pairs -> {
				return pairs.stream()
						.map(LazyNestedFile::resolve)
						.toList();
			}));
			getNestedJars().builtBy(forgeNestedJars.map(Pair::right));
		}

		getUseMixinAP().set(LoomGradleExtension.get(getProject()).getMixin().getUseLegacyMixinAp());

		if (getLoomExtension().multiProjectOptimisation()) {
			setupPreparationTask();
		}

		// Make outputs reproducible by default
		setReproducibleFileOrder(true);
		setPreserveFileTimestamps(false);

		getJarType().set("classes");
	}

	private void setupPreparationTask() {
		PrepareJarRemapTask prepareJarTask = getProject().getTasks().create("prepare" + getName().substring(0, 1).toUpperCase() + getName().substring(1), PrepareJarRemapTask.class, this);

		dependsOn(prepareJarTask);
		mustRunAfter(prepareJarTask);

		getProject().getGradle().allprojects(project -> {
			project.getTasks().configureEach(task -> {
				if (task instanceof PrepareJarRemapTask otherTask) {
					// Ensure that all remap jars run after all prepare tasks
					mustRunAfter(otherTask);
				}
			});
		});
	}

	@TaskAction
	public void run() {
		final LoomGradleExtension extension = LoomGradleExtension.get(getProject());

		submitWork(RemapAction.class, params -> {
			if (getAddNestedDependencies().get()) {
				params.getNestedJars().from(getNestedJars());

				if (extension.isForgeLike()) {
					params.getForgeNestedJars().set(getForgeNestedJars());
				}
			}

			if (!params.namespacesMatch()) {
				params.getTinyRemapperBuildServiceUuid().set(UnsafeWorkQueueHelper.create(getTinyRemapperService()));
				params.getRemapClasspath().from(getClasspath());

				params.getMultiProjectOptimisation().set(getLoomExtension().multiProjectOptimisation());

				final boolean mixinAp = getUseMixinAP().get();
				params.getUseMixinExtension().set(!mixinAp);

				if (mixinAp) {
					setupLegacyMixinRefmapRemapping(params);
				}

<<<<<<< HEAD
			if (mixinAp) {
				setupLegacyMixinRefmapRemapping(params);
			} else if (extension.isForge()) {
				throw new RuntimeException("Forge must have useLegacyMixinAp enabled");
			}

			params.getPlatform().set(extension.getPlatform());

			if (getInjectAccessWidener().get() && extension.getAccessWidenerPath().isPresent()) {
				params.getInjectAccessWidener().set(extension.getAccessWidenerPath());
			}

			params.getMappingBuildServiceUuid().convention("this should be unavailable!");
			params.getAtAccessWideners().set(getAtAccessWideners());

			if (!getAtAccessWideners().get().isEmpty()) {
				params.getMappingBuildServiceUuid().set(UnsafeWorkQueueHelper.create(MappingsService.createDefault(getProject(), serviceManagerProvider.get().get(), getSourceNamespace().get(), getTargetNamespace().get())));
=======
				// Add the mixin refmap remap type to the manifest
				// This is used by the mod dependency remapper to determine if it should remap the refmap
				// or if the refmap should be remapped by mixin at runtime.
				final var refmapRemapType = mixinAp ? ArtifactMetadata.MixinRemapType.MIXIN : ArtifactMetadata.MixinRemapType.STATIC;
				params.getManifestAttributes().put(Constants.Manifest.MIXIN_REMAP_TYPE, refmapRemapType.manifestValue());
>>>>>>> 92da5adb
			}
		});
	}

	private void setupLegacyMixinRefmapRemapping(RemapParams params) {
		final LoomGradleExtension extension = LoomGradleExtension.get(getProject());
		final MixinExtension mixinExtension = extension.getMixin();

		final Collection<String> allMixinConfigs = new LinkedHashSet<>();
		final FabricModJson fabricModJson = FabricModJsonFactory.createFromZipNullable(getInputFile().getAsFile().get().toPath());

		if (fabricModJson != null) {
			allMixinConfigs.addAll(fabricModJson.getMixinConfigurations());
		}

		if (getReadMixinConfigsFromManifest().get()) {
			allMixinConfigs.addAll(ModBuildExtensions.readMixinConfigsFromManifest(getInputFile().get().getAsFile()));
		}

		if (allMixinConfigs.isEmpty()) {
			return;
		}

		for (SourceSet sourceSet : mixinExtension.getMixinSourceSets()) {
			MixinExtension.MixinInformationContainer container = Objects.requireNonNull(
					MixinExtension.getMixinInformationContainer(sourceSet)
			);

			final List<String> rootPaths = getRootPaths(sourceSet.getResources().getSrcDirs());

			final String refmapName = container.refmapNameProvider().get();
			final List<String> mixinConfigs = container.sourceSet().getResources()
					.matching(container.mixinConfigPattern())
					.getFiles()
					.stream()
					.map(relativePath(rootPaths))
					.filter(allMixinConfigs::contains)
					.toList();

			params.getMixinData().add(new RemapParams.RefmapData(mixinConfigs, refmapName));
		}
	}

	public interface RemapParams extends AbstractRemapParams {
		ConfigurableFileCollection getNestedJars();

		ListProperty<NestedFile> getForgeNestedJars();

		ConfigurableFileCollection getRemapClasspath();

		Property<ModPlatform> getPlatform();

		RegularFileProperty getInjectAccessWidener();

		SetProperty<String> getAtAccessWideners();

		Property<Boolean> getUseMixinExtension();
		Property<Boolean> getMultiProjectOptimisation();

		record RefmapData(List<String> mixinConfigs, String refmapName) implements Serializable { }
		ListProperty<RefmapData> getMixinData();

		Property<String> getTinyRemapperBuildServiceUuid();
		Property<String> getMappingBuildServiceUuid();
	}

	public abstract static class RemapAction extends AbstractRemapAction<RemapParams> {
		private static final Logger LOGGER = LoggerFactory.getLogger(RemapAction.class);

		private final @Nullable TinyRemapperService tinyRemapperService;
		private @Nullable TinyRemapper tinyRemapper;

		public RemapAction() {
			this.tinyRemapperService = getParameters().getTinyRemapperBuildServiceUuid().isPresent()
					? UnsafeWorkQueueHelper.get(getParameters().getTinyRemapperBuildServiceUuid(), TinyRemapperService.class)
					: null;
		}

		@Override
		public void execute() {
			try {
				LOGGER.info("Remapping {} to {}", inputFile, outputFile);

				if (!getParameters().getMultiProjectOptimisation().getOrElse(false)) {
					prepare();
				}

				if (tinyRemapperService != null) {
					tinyRemapper = tinyRemapperService.getTinyRemapperForRemapping();

					remap();
				} else {
					Files.copy(inputFile, outputFile, StandardCopyOption.REPLACE_EXISTING);
				}

				if (getParameters().getClientOnlyEntries().isPresent()) {
					markClientOnlyClasses();
				}

				if (!injectAccessWidener()) {
					remapAccessWidener();
				}

				addRefmaps();
				addNestedJars();
				ModBuildExtensions.convertAwToAt(getParameters().getAtAccessWideners(), outputFile, getParameters().getMappingBuildServiceUuid());

				if (!getParameters().getPlatform().get().isForgeLike()) {
					modifyJarManifest();
				}

				rewriteJar();

				if (tinyRemapperService != null && !getParameters().getMultiProjectOptimisation().get()) {
					tinyRemapperService.close();
				}

				LOGGER.debug("Finished remapping {}", inputFile);
			} catch (Exception e) {
				try {
					Files.deleteIfExists(outputFile);
				} catch (IOException ex) {
					LOGGER.error("Failed to delete output file", ex);
				}

				throw ExceptionUtil.createDescriptiveWrapper(RuntimeException::new, "Failed to remap", e);
			}
		}

		private void prepare() {
			final Path inputFile = getParameters().getInputFile().getAsFile().get().toPath();

			if (tinyRemapperService != null) {
				PrepareJarRemapTask.prepare(tinyRemapperService, inputFile);
			}
		}

		private void remap() throws IOException {
			Objects.requireNonNull(tinyRemapperService, "tinyRemapperService");
			Objects.requireNonNull(tinyRemapper, "tinyRemapper");

			try (OutputConsumerPath outputConsumer = new OutputConsumerPath.Builder(outputFile).build()) {
				outputConsumer.addNonClassFiles(inputFile);
				tinyRemapper.apply(outputConsumer, tinyRemapperService.getOrCreateTag(inputFile));
			}
		}

		private void markClientOnlyClasses() throws IOException {
			final Stream<Pair<String, ZipUtils.UnsafeUnaryOperator<byte[]>>> tranformers = getParameters().getClientOnlyEntries().get().stream()
					.map(s -> new Pair<>(s,
							(ZipUtils.AsmClassOperator) classVisitor -> SidedClassVisitor.CLIENT.insertApplyVisitor(null, classVisitor)
					));

			ZipUtils.transform(outputFile, tranformers);
		}

		private boolean injectAccessWidener() throws IOException {
			if (!getParameters().getInjectAccessWidener().isPresent()) return false;

			Path path = getParameters().getInjectAccessWidener().getAsFile().get().toPath();

			byte[] remapped = remapAccessWidener(Files.readAllBytes(path));

			ZipUtils.add(outputFile, path.getFileName().toString(), remapped);

			if (getParameters().getPlatform().get() == ModPlatform.QUILT) {
				ZipUtils.transformJson(JsonObject.class, outputFile, Map.of("quilt.mod.json", json -> {
					json.addProperty("access_widener", path.getFileName().toString());
					return json;
				}));
				return true;
			}

			ZipUtils.transformJson(JsonObject.class, outputFile, Map.of("fabric.mod.json", json -> {
				json.addProperty("accessWidener", path.getFileName().toString());
				return json;
			}));

			return true;
		}

		private void remapAccessWidener() throws IOException {
			if (getParameters().namespacesMatch()) {
				return;
			}

			final AccessWidenerFile accessWidenerFile = AccessWidenerFile.fromModJar(inputFile);

			if (accessWidenerFile == null) {
				return;
			}

			byte[] remapped = remapAccessWidener(accessWidenerFile.content());

			// Finally, replace the output with the remaped aw
			ZipUtils.replace(outputFile, accessWidenerFile.path(), remapped);
		}

		private byte[] remapAccessWidener(byte[] input) {
			Objects.requireNonNull(tinyRemapper, "tinyRemapper");

			int version = AccessWidenerReader.readVersion(input);

			AccessWidenerWriter writer = new AccessWidenerWriter(version);
			AccessWidenerRemapper remapper = new AccessWidenerRemapper(
					writer,
					tinyRemapper.getEnvironment().getRemapper(),
					getParameters().getSourceNamespace().get(),
					getParameters().getTargetNamespace().get()
			);
			AccessWidenerReader reader = new AccessWidenerReader(remapper);
			reader.read(input);

			return writer.write();
		}

		private void addNestedJars() {
			FileCollection nestedJars = getParameters().getNestedJars();
			ListProperty<NestedFile> forgeNestedJars = getParameters().getForgeNestedJars();

			if (nestedJars.isEmpty() && (!forgeNestedJars.isPresent() || forgeNestedJars.get().isEmpty())) {
				LOGGER.info("No jars to nest");
				return;
			}

			Set<File> jars = new LinkedHashSet<>(nestedJars.getFiles());
			jars.addAll(forgeNestedJars.get().stream().map(NestedFile::file).toList());
			JarNester.nestJars(jars, forgeNestedJars.getOrElse(List.of()), outputFile.toFile(), getParameters().getPlatform().get(), LOGGER);
		}

		private void addRefmaps() throws IOException {
			if (getParameters().getUseMixinExtension().getOrElse(false)) {
				return;
			}

			for (RemapParams.RefmapData refmapData : getParameters().getMixinData().get()) {
				int transformed = ZipUtils.transformJson(JsonObject.class, outputFile, refmapData.mixinConfigs().stream().collect(Collectors.toMap(s -> s, s -> json -> {
					if (!json.has("refmap")) {
						json.addProperty("refmap", refmapData.refmapName());
					}

					return json;
				})));
			}
		}
	}

	@Override
	protected List<String> getClientOnlyEntries(SourceSet clientSourceSet) {
		final ConfigurableFileCollection output = getProject().getObjects().fileCollection();
		output.from(clientSourceSet.getOutput().getClassesDirs());
		output.from(clientSourceSet.getOutput().getResourcesDir());

		final List<String> rootPaths = new ArrayList<>();

		rootPaths.addAll(getRootPaths(clientSourceSet.getOutput().getClassesDirs().getFiles()));
		rootPaths.addAll(getRootPaths(Set.of(Objects.requireNonNull(clientSourceSet.getOutput().getResourcesDir()))));

		return output.getAsFileTree().getFiles().stream()
				.map(relativePath(rootPaths))
				.toList();
	}

	@Internal
	public TinyRemapperService getTinyRemapperService() {
		return TinyRemapperService.getOrCreate(serviceManagerProvider.get().get(), this);
	}
}<|MERGE_RESOLUTION|>--- conflicted
+++ resolved
@@ -220,11 +220,6 @@
 
 				if (mixinAp) {
 					setupLegacyMixinRefmapRemapping(params);
-				}
-
-<<<<<<< HEAD
-			if (mixinAp) {
-				setupLegacyMixinRefmapRemapping(params);
 			} else if (extension.isForge()) {
 				throw new RuntimeException("Forge must have useLegacyMixinAp enabled");
 			}
@@ -240,13 +235,13 @@
 
 			if (!getAtAccessWideners().get().isEmpty()) {
 				params.getMappingBuildServiceUuid().set(UnsafeWorkQueueHelper.create(MappingsService.createDefault(getProject(), serviceManagerProvider.get().get(), getSourceNamespace().get(), getTargetNamespace().get())));
-=======
+				}
+
 				// Add the mixin refmap remap type to the manifest
 				// This is used by the mod dependency remapper to determine if it should remap the refmap
 				// or if the refmap should be remapped by mixin at runtime.
 				final var refmapRemapType = mixinAp ? ArtifactMetadata.MixinRemapType.MIXIN : ArtifactMetadata.MixinRemapType.STATIC;
 				params.getManifestAttributes().put(Constants.Manifest.MIXIN_REMAP_TYPE, refmapRemapType.manifestValue());
->>>>>>> 92da5adb
 			}
 		});
 	}
