/*
 * This file is part of fabric-loom, licensed under the MIT License (MIT).
 *
 * Copyright (c) 2016, 2017, 2018 FabricMC
 *
 * Permission is hereby granted, free of charge, to any person obtaining a copy
 * of this software and associated documentation files (the "Software"), to deal
 * in the Software without restriction, including without limitation the rights
 * to use, copy, modify, merge, publish, distribute, sublicense, and/or sell
 * copies of the Software, and to permit persons to whom the Software is
 * furnished to do so, subject to the following conditions:
 *
 * The above copyright notice and this permission notice shall be included in all
 * copies or substantial portions of the Software.
 *
 * THE SOFTWARE IS PROVIDED "AS IS", WITHOUT WARRANTY OF ANY KIND, EXPRESS OR
 * IMPLIED, INCLUDING BUT NOT LIMITED TO THE WARRANTIES OF MERCHANTABILITY,
 * FITNESS FOR A PARTICULAR PURPOSE AND NONINFRINGEMENT. IN NO EVENT SHALL THE
 * AUTHORS OR COPYRIGHT HOLDERS BE LIABLE FOR ANY CLAIM, DAMAGES OR OTHER
 * LIABILITY, WHETHER IN AN ACTION OF CONTRACT, TORT OR OTHERWISE, ARISING FROM,
 * OUT OF OR IN CONNECTION WITH THE SOFTWARE OR THE USE OR OTHER DEALINGS IN THE
 * SOFTWARE.
 */

package net.fabricmc.loom.task;

import java.io.File;
import java.io.FileNotFoundException;
import java.io.IOException;
import java.io.Reader;
import java.net.URI;
import java.nio.charset.StandardCharsets;
import java.nio.file.FileSystem;
import java.nio.file.FileSystems;
import java.nio.file.Files;
import java.nio.file.Path;
import java.util.ArrayList;
import java.util.List;

import com.google.common.base.Preconditions;
<<<<<<< HEAD
import com.google.common.collect.ImmutableMap;
import com.google.gson.GsonBuilder;
import com.google.gson.JsonObject;
import com.google.gson.JsonParser;
import net.fabricmc.loom.util.*;
=======
import org.gradle.api.Action;
>>>>>>> 9de836b2
import org.gradle.api.Project;
import org.gradle.api.file.FileCollection;
import org.gradle.api.file.RegularFileProperty;
import org.gradle.api.provider.Property;
import org.gradle.api.tasks.Input;
import org.gradle.api.tasks.InputFile;
import org.gradle.api.tasks.TaskAction;
import org.gradle.jvm.tasks.Jar;
import org.zeroturnaround.zip.ZipUtil;

import net.fabricmc.loom.LoomGradleExtension;
<<<<<<< HEAD
import net.fabricmc.loom.providers.MappingsProvider;
import net.fabricmc.loom.util.accesswidener.AccessWidenerJarProcessor;
=======
import net.fabricmc.loom.build.JarRemapper;
import net.fabricmc.loom.build.MixinRefmapHelper;
import net.fabricmc.loom.build.NestedJars;
import net.fabricmc.loom.configuration.accesswidener.AccessWidenerJarProcessor;
import net.fabricmc.loom.configuration.providers.mappings.MappingsProvider;
import net.fabricmc.loom.util.TinyRemapperMappingsHelper;
import net.fabricmc.loom.util.ZipReprocessorUtil;
import net.fabricmc.loom.util.gradle.GradleSupport;
>>>>>>> 9de836b2
import net.fabricmc.stitch.util.Pair;
import net.fabricmc.tinyremapper.OutputConsumerPath;
import net.fabricmc.tinyremapper.TinyRemapper;
import net.fabricmc.tinyremapper.TinyUtils;
import org.zeroturnaround.zip.transform.ZipEntryTransformerEntry;

public class RemapJarTask extends Jar {
	private final RegularFileProperty input;
	private final Property<Boolean> addNestedDependencies;
	private final Property<Boolean> remapAccessWidener;
<<<<<<< HEAD
	private final Property<String> fromM;
	private final Property<String> toM;
=======
	private final List<Action<TinyRemapper.Builder>> remapOptions = new ArrayList<>();
>>>>>>> 9de836b2
	public JarRemapper jarRemapper;
	private FileCollection classpath;

	public RemapJarTask() {
		super();
		input = GradleSupport.getfileProperty(getProject());
		addNestedDependencies = getProject().getObjects().property(Boolean.class);
		remapAccessWidener = getProject().getObjects().property(Boolean.class);
		fromM = getProject().getObjects().property(String.class);
		toM = getProject().getObjects().property(String.class);
		fromM.set("named");
		toM.set("intermediary");
		// false by default, I have no idea why I have to do it for this property and not the other one
		remapAccessWidener.set(false);
	}

	@TaskAction
	public void doTask() throws Throwable {
		if (jarRemapper == null) {
			doSingleRemap();
		} else {
			scheduleRemap();
		}
	}

	public void doSingleRemap() throws Throwable {
		Project project = getProject();
		LoomGradleExtension extension = project.getExtensions().getByType(LoomGradleExtension.class);
		Path input = this.getInput().getAsFile().get().toPath();
		Path output = this.getArchivePath().toPath();

		if (!Files.exists(input)) {
			throw new FileNotFoundException(input.toString());
		}

		MappingsProvider mappingsProvider = extension.getMappingsProvider();

		String fromM = this.fromM.get();
		String toM = this.toM.get();

<<<<<<< HEAD
		Set<File> classpathFiles = new LinkedHashSet<>(
				project.getConfigurations().getByName("compileClasspath").getFiles()
		);
		Path[] classpath = classpathFiles.stream().map(File::toPath).filter((p) -> !input.equals(p) && Files.exists(p)).toArray(Path[]::new);
		
		LoggerFilter.replaceSystemOut();
=======
		Path[] classpath = getRemapClasspath();

>>>>>>> 9de836b2
		TinyRemapper.Builder remapperBuilder = TinyRemapper.newRemapper();

		remapperBuilder = remapperBuilder.withMappings(TinyRemapperMappingsHelper.create(extension.isForge() ? mappingsProvider.getMappingsWithSrg() : mappingsProvider.getMappings(), fromM, toM, false));

		for (File mixinMapFile : extension.getAllMixinMappings()) {
			if (mixinMapFile.exists()) {
				remapperBuilder = remapperBuilder.withMappings(TinyUtils.createTinyMappingProvider(mixinMapFile.toPath(), fromM, "intermediary"));
			}
		}

		// Apply any requested options to tiny remapper
		for (Action<TinyRemapper.Builder> remapOption : this.remapOptions) {
			remapOption.execute(remapperBuilder);
		}

		project.getLogger().lifecycle(":remapping " + input.getFileName());

		StringBuilder rc = new StringBuilder("Remap classpath: ");

		for (Path p : classpath) {
			rc.append("\n - ").append(p.toString());
		}

		project.getLogger().debug(rc.toString());

		TinyRemapper remapper = remapperBuilder.build();

		try (OutputConsumerPath outputConsumer = new OutputConsumerPath.Builder(output).build()) {
			outputConsumer.addNonClassFiles(input);
			remapper.readClassPath(classpath);
			remapper.readInputs(input);
			remapper.apply(outputConsumer);
		} catch (Exception e) {
			remapper.finish();
			throw new RuntimeException("Failed to remap " + input + " to " + output, e);
		}

		if (getRemapAccessWidener().getOrElse(false) && extension.accessWidener != null) {
			extension.getJarProcessorManager().getByType(AccessWidenerJarProcessor.class).remapAccessWidener(output, remapper.getRemapper());
		}

		remapper.finish();

		if (!Files.exists(output)) {
			throw new RuntimeException("Failed to remap " + input + " to " + output + " - file missing!");
		}

		if (MixinRefmapHelper.addRefmapName(extension.getRefmapName(), extension.getMixinJsonVersion(), output)) {
			project.getLogger().debug("Transformed mixin reference maps in output JAR!");
		}
		
		if (extension.isForge()) {
			try (FileSystem fs = FileSystems.newFileSystem(URI.create("jar:" + output.toUri()), ImmutableMap.of("create", false))) {
				Path refmapPath = fs.getPath(extension.getRefmapName());
				
				if (Files.exists(refmapPath)) {
					try (Reader refmapReader = Files.newBufferedReader(refmapPath, StandardCharsets.UTF_8)) {
						JsonObject refmapElement = new JsonParser().parse(refmapReader).getAsJsonObject().deepCopy();
						Files.delete(refmapPath);
						if (refmapElement.has("data")) {
							JsonObject data = refmapElement.get("data").getAsJsonObject();
							
							if (data.has("named:intermediary")) {
								data.add("searge", data.get("named:intermediary").deepCopy());
								data.remove("named:intermediary");
							}
						}
						Files.write(refmapPath, new GsonBuilder().disableHtmlEscaping().setPrettyPrinting().create().toJson(refmapElement).getBytes(StandardCharsets.UTF_8));
					}
				}
			}
		}

		if (getAddNestedDependencies().getOrElse(false)) {
			if (NestedJars.addNestedJars(project, output)) {
				project.getLogger().debug("Added nested jar paths to mod json");
			}
		}

		if (isReproducibleFileOrder() || isPreserveFileTimestamps()) {
			ZipReprocessorUtil.reprocessZip(output.toFile(), isReproducibleFileOrder(), isPreserveFileTimestamps());
		}
	}

	public void scheduleRemap() throws Throwable {
		Project project = getProject();
		LoomGradleExtension extension = project.getExtensions().getByType(LoomGradleExtension.class);
		Path input = this.getInput().getAsFile().get().toPath();
		Path output = this.getArchivePath().toPath();

		if (!Files.exists(input)) {
			throw new FileNotFoundException(input.toString());
		}

		MappingsProvider mappingsProvider = extension.getMappingsProvider();

		String fromM = this.fromM.get();
		String toM = this.toM.get();

		if (extension.isRootProject()) {
			jarRemapper.addToClasspath(getRemapClasspath());

			jarRemapper.addMappings(TinyRemapperMappingsHelper.create(extension.isForge() ? mappingsProvider.getMappingsWithSrg() : mappingsProvider.getMappings(), fromM, toM, false));
		}

		for (File mixinMapFile : extension.getAllMixinMappings()) {
			if (mixinMapFile.exists()) {
				jarRemapper.addMappings(TinyUtils.createTinyMappingProvider(mixinMapFile.toPath(), fromM, "intermediary"));
			}
		}

		// Add remap options to the jar remapper
		jarRemapper.addOptions(this.remapOptions);

		jarRemapper.scheduleRemap(input, output)
				.supplyAccessWidener((remapData, remapper) -> {
					if (getRemapAccessWidener().getOrElse(false) && extension.accessWidener != null) {
						AccessWidenerJarProcessor accessWidenerJarProcessor = extension.getJarProcessorManager().getByType(AccessWidenerJarProcessor.class);
						byte[] data;

						try {
							data = accessWidenerJarProcessor.getRemappedAccessWidener(remapper);
						} catch (IOException e) {
							throw new RuntimeException("Failed to remap access widener");
						}

						String awPath = accessWidenerJarProcessor.getAccessWidenerPath(remapData.input);
						Preconditions.checkNotNull(awPath, "Failed to find accessWidener in fabric.mod.json: " + remapData.input);

						return Pair.of(awPath, data);
					}

					return null;
				})
				.complete((data, accessWidener) -> {
					if (!Files.exists(output)) {
						throw new RuntimeException("Failed to remap " + input + " to " + output + " - file missing!");
					}

					if (MixinRefmapHelper.addRefmapName(extension.getRefmapName(), extension.getMixinJsonVersion(), output)) {
						project.getLogger().debug("Transformed mixin reference maps in output JAR!");
					}

					if (getAddNestedDependencies().getOrElse(false)) {
						if (NestedJars.addNestedJars(project, output)) {
							project.getLogger().debug("Added nested jar paths to mod json");
						}
					}

					if (accessWidener != null) {
						boolean replaced = ZipUtil.replaceEntry(data.output.toFile(), accessWidener.getLeft(), accessWidener.getRight());
						Preconditions.checkArgument(replaced, "Failed to remap access widener");
					}
				});
	}

	private Path[] getRemapClasspath() {
		FileCollection files = this.classpath;

		if (files == null) {
			files = getProject().getConfigurations().getByName("compileClasspath");
		}

		return files.getFiles().stream()
				.map(File::toPath)
				.filter(Files::exists)
				.toArray(Path[]::new);
	}

	@InputFile
	public RegularFileProperty getInput() {
		return input;
	}

	@Input
	public Property<Boolean> getAddNestedDependencies() {
		return addNestedDependencies;
	}

	@Input
	public Property<Boolean> getRemapAccessWidener() {
		return remapAccessWidener;
	}

<<<<<<< HEAD
	@Input
	public Property<String> getFromM() {
		return fromM;
	}

	@Input
	public Property<String> getToM() {
		return toM;
=======
	public void remapOptions(Action<TinyRemapper.Builder> action) {
		this.remapOptions.add(action);
	}

	public RemapJarTask classpath(FileCollection collection) {
		if (this.classpath == null) {
			this.classpath = collection;
		} else {
			this.classpath = this.classpath.plus(collection);
		}

		return this;
>>>>>>> 9de836b2
	}
}<|MERGE_RESOLUTION|>--- conflicted
+++ resolved
@@ -38,15 +38,11 @@
 import java.util.List;
 
 import com.google.common.base.Preconditions;
-<<<<<<< HEAD
 import com.google.common.collect.ImmutableMap;
 import com.google.gson.GsonBuilder;
 import com.google.gson.JsonObject;
 import com.google.gson.JsonParser;
-import net.fabricmc.loom.util.*;
-=======
 import org.gradle.api.Action;
->>>>>>> 9de836b2
 import org.gradle.api.Project;
 import org.gradle.api.file.FileCollection;
 import org.gradle.api.file.RegularFileProperty;
@@ -58,35 +54,27 @@
 import org.zeroturnaround.zip.ZipUtil;
 
 import net.fabricmc.loom.LoomGradleExtension;
-<<<<<<< HEAD
-import net.fabricmc.loom.providers.MappingsProvider;
-import net.fabricmc.loom.util.accesswidener.AccessWidenerJarProcessor;
-=======
 import net.fabricmc.loom.build.JarRemapper;
 import net.fabricmc.loom.build.MixinRefmapHelper;
 import net.fabricmc.loom.build.NestedJars;
 import net.fabricmc.loom.configuration.accesswidener.AccessWidenerJarProcessor;
 import net.fabricmc.loom.configuration.providers.mappings.MappingsProvider;
+import net.fabricmc.loom.util.LoggerFilter;
 import net.fabricmc.loom.util.TinyRemapperMappingsHelper;
 import net.fabricmc.loom.util.ZipReprocessorUtil;
 import net.fabricmc.loom.util.gradle.GradleSupport;
->>>>>>> 9de836b2
 import net.fabricmc.stitch.util.Pair;
 import net.fabricmc.tinyremapper.OutputConsumerPath;
 import net.fabricmc.tinyremapper.TinyRemapper;
 import net.fabricmc.tinyremapper.TinyUtils;
-import org.zeroturnaround.zip.transform.ZipEntryTransformerEntry;
 
 public class RemapJarTask extends Jar {
 	private final RegularFileProperty input;
 	private final Property<Boolean> addNestedDependencies;
 	private final Property<Boolean> remapAccessWidener;
-<<<<<<< HEAD
+	private final List<Action<TinyRemapper.Builder>> remapOptions = new ArrayList<>();
 	private final Property<String> fromM;
 	private final Property<String> toM;
-=======
-	private final List<Action<TinyRemapper.Builder>> remapOptions = new ArrayList<>();
->>>>>>> 9de836b2
 	public JarRemapper jarRemapper;
 	private FileCollection classpath;
 
@@ -127,17 +115,9 @@
 		String fromM = this.fromM.get();
 		String toM = this.toM.get();
 
-<<<<<<< HEAD
-		Set<File> classpathFiles = new LinkedHashSet<>(
-				project.getConfigurations().getByName("compileClasspath").getFiles()
-		);
-		Path[] classpath = classpathFiles.stream().map(File::toPath).filter((p) -> !input.equals(p) && Files.exists(p)).toArray(Path[]::new);
-		
+		Path[] classpath = getRemapClasspath();
+
 		LoggerFilter.replaceSystemOut();
-=======
-		Path[] classpath = getRemapClasspath();
-
->>>>>>> 9de836b2
 		TinyRemapper.Builder remapperBuilder = TinyRemapper.newRemapper();
 
 		remapperBuilder = remapperBuilder.withMappings(TinyRemapperMappingsHelper.create(extension.isForge() ? mappingsProvider.getMappingsWithSrg() : mappingsProvider.getMappings(), fromM, toM, false));
@@ -188,23 +168,25 @@
 		if (MixinRefmapHelper.addRefmapName(extension.getRefmapName(), extension.getMixinJsonVersion(), output)) {
 			project.getLogger().debug("Transformed mixin reference maps in output JAR!");
 		}
-		
+
 		if (extension.isForge()) {
 			try (FileSystem fs = FileSystems.newFileSystem(URI.create("jar:" + output.toUri()), ImmutableMap.of("create", false))) {
 				Path refmapPath = fs.getPath(extension.getRefmapName());
-				
+
 				if (Files.exists(refmapPath)) {
 					try (Reader refmapReader = Files.newBufferedReader(refmapPath, StandardCharsets.UTF_8)) {
 						JsonObject refmapElement = new JsonParser().parse(refmapReader).getAsJsonObject().deepCopy();
 						Files.delete(refmapPath);
+
 						if (refmapElement.has("data")) {
 							JsonObject data = refmapElement.get("data").getAsJsonObject();
-							
+
 							if (data.has("named:intermediary")) {
 								data.add("searge", data.get("named:intermediary").deepCopy());
 								data.remove("named:intermediary");
 							}
 						}
+
 						Files.write(refmapPath, new GsonBuilder().disableHtmlEscaping().setPrettyPrinting().create().toJson(refmapElement).getBytes(StandardCharsets.UTF_8));
 					}
 				}
@@ -322,16 +304,6 @@
 		return remapAccessWidener;
 	}
 
-<<<<<<< HEAD
-	@Input
-	public Property<String> getFromM() {
-		return fromM;
-	}
-
-	@Input
-	public Property<String> getToM() {
-		return toM;
-=======
 	public void remapOptions(Action<TinyRemapper.Builder> action) {
 		this.remapOptions.add(action);
 	}
@@ -344,6 +316,15 @@
 		}
 
 		return this;
->>>>>>> 9de836b2
+	}
+
+	@Input
+	public Property<String> getFromM() {
+		return fromM;
+	}
+
+	@Input
+	public Property<String> getToM() {
+		return toM;
 	}
 }