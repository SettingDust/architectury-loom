--- conflicted
+++ resolved
@@ -35,38 +35,28 @@
 import net.fabricmc.loom.util.SourceRemapper;
 
 public class RemapSourcesJarTask extends AbstractLoomTask {
-<<<<<<< HEAD
-	private Object input;
-	private Object output;
-	private String from = "named";
-	private String direction;
-=======
 	private final RegularFileProperty input = getProject().getObjects().fileProperty();
 	private final RegularFileProperty output = getProject().getObjects().fileProperty().convention(input);
-	private final Property<String> targetNamespace = getProject().getObjects().property(String.class).convention("intermediary");
->>>>>>> a0c2d877
+	private final Property<String> sourceNamespace;
+	private final Property<String> targetNamespace;
 	private SourceRemapper sourceRemapper = null;
 	private final Property<Boolean> preserveFileTimestamps = getProject().getObjects().property(Boolean.class).convention(true);
 	private final Property<Boolean> reproducibleFileOrder = getProject().getObjects().property(Boolean.class).convention(false);
 
 	public RemapSourcesJarTask() {
-		this.direction = SourceRemapper.intermediary(getProject());
+		this.sourceNamespace = getProject().getObjects().property(String.class).convention("named");
+		this.targetNamespace = getProject().getObjects().property(String.class).convention(SourceRemapper.intermediary(getProject()));
 	}
 
 	@TaskAction
 	public void remap() throws Exception {
 		if (sourceRemapper == null) {
-<<<<<<< HEAD
-			if (from.equals(direction)) {
-				SourceRemapper.remapSources(getProject(), getInput(), getOutput(),
-						direction.equals("named") ? SourceRemapper.intermediary(getProject()) : "named", direction, reproducibleFileOrder, preserveFileTimestamps);
+			if (sourceNamespace.get().equals(targetNamespace.get())) {
+				SourceRemapper.remapSources(getProject(), getInput().get().getAsFile(), getOutput().get().getAsFile(),
+						targetNamespace.get().equals("named") ? SourceRemapper.intermediary(getProject()) : "named", targetNamespace.get(), reproducibleFileOrder.get(), preserveFileTimestamps.get());
 			} else {
-				SourceRemapper.remapSources(getProject(), getInput(), getOutput(), from, direction, reproducibleFileOrder, preserveFileTimestamps);
+				SourceRemapper.remapSources(getProject(), getInput().get().getAsFile(), getOutput().get().getAsFile(), sourceNamespace.get(), targetNamespace.get(), reproducibleFileOrder.get(), preserveFileTimestamps.get());
 			}
-=======
-			String direction = targetNamespace.get();
-			SourceRemapper.remapSources(getProject(), input.get().getAsFile(), output.get().getAsFile(), direction.equals("named"), reproducibleFileOrder.get(), preserveFileTimestamps.get());
->>>>>>> a0c2d877
 		} else {
 			sourceRemapper.scheduleRemapSources(input.get().getAsFile(), output.get().getAsFile(), reproducibleFileOrder.get(), preserveFileTimestamps.get());
 		}
@@ -93,34 +83,13 @@
 	}
 
 	@Input
-<<<<<<< HEAD
-	public String getSourceNamespace() {
-		return from;
+	public Property<String> getSourceNamespace() {
+		return sourceNamespace;
 	}
 
 	@Input
-	public String getTargetNamespace() {
-		return direction;
-	}
-
-	public void setInput(Object input) {
-		this.input = input;
-	}
-
-	public void setOutput(Object output) {
-		this.output = output;
-	}
-
-	public void setSourceNamespace(String value) {
-		this.from = value;
-	}
-
-	public void setTargetNamespace(String value) {
-		this.direction = value;
-=======
 	public Property<String> getTargetNamespace() {
 		return targetNamespace;
->>>>>>> a0c2d877
 	}
 
 	@Input
