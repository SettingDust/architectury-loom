--- conflicted
+++ resolved
@@ -52,12 +52,8 @@
 
 	@Override
 	public void exec() {
-<<<<<<< HEAD
-		setWorkingDir(new File(getProject().getRootDir(), config.runDir));
+		setWorkingDir(new File(getProject().getProjectDir(), config.runDir));
 		environment(config.envVariables);
-=======
-		setWorkingDir(new File(getProject().getProjectDir(), config.runDir));
->>>>>>> 8b3bfde8
 
 		super.exec();
 	}
