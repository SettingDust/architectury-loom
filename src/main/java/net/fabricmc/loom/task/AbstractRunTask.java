/*
 * This file is part of fabric-loom, licensed under the MIT License (MIT).
 *
 * Copyright (c) 2018-2021 FabricMC
 *
 * Permission is hereby granted, free of charge, to any person obtaining a copy
 * of this software and associated documentation files (the "Software"), to deal
 * in the Software without restriction, including without limitation the rights
 * to use, copy, modify, merge, publish, distribute, sublicense, and/or sell
 * copies of the Software, and to permit persons to whom the Software is
 * furnished to do so, subject to the following conditions:
 *
 * The above copyright notice and this permission notice shall be included in all
 * copies or substantial portions of the Software.
 *
 * THE SOFTWARE IS PROVIDED "AS IS", WITHOUT WARRANTY OF ANY KIND, EXPRESS OR
 * IMPLIED, INCLUDING BUT NOT LIMITED TO THE WARRANTIES OF MERCHANTABILITY,
 * FITNESS FOR A PARTICULAR PURPOSE AND NONINFRINGEMENT. IN NO EVENT SHALL THE
 * AUTHORS OR COPYRIGHT HOLDERS BE LIABLE FOR ANY CLAIM, DAMAGES OR OTHER
 * LIABILITY, WHETHER IN AN ACTION OF CONTRACT, TORT OR OTHERWISE, ARISING FROM,
 * OUT OF OR IN CONNECTION WITH THE SOFTWARE OR THE USE OR OTHER DEALINGS IN THE
 * SOFTWARE.
 */

package net.fabricmc.loom.task;

import java.io.File;
import java.util.ArrayList;
import java.util.Collections;
import java.util.List;
import java.util.function.Function;

import org.gradle.api.Project;
import org.gradle.api.specs.Spec;
import org.gradle.api.tasks.JavaExec;

import net.fabricmc.loom.configuration.ide.RunConfig;
import net.fabricmc.loom.util.Constants;

public abstract class AbstractRunTask extends JavaExec {
	private final RunConfig config;

	public AbstractRunTask(Function<Project, RunConfig> configProvider) {
		super();
		setGroup(Constants.TaskGroup.FABRIC);
		this.config = configProvider.apply(getProject());

		setClasspath(config.sourceSet.getRuntimeClasspath().filter(File::exists).filter(new LibraryFilter()));
		args(config.programArgs);
		getMainClass().set(config.mainClass);
	}

	@Override
	public void exec() {
		setWorkingDir(new File(getProject().getProjectDir(), config.runDir));
<<<<<<< HEAD
		environment(config.envVariables);
=======
		environment(config.environmentVariables);
>>>>>>> 14b24b7e

		super.exec();
	}

	@Override
	public void setWorkingDir(File dir) {
		if (!dir.exists()) {
			dir.mkdirs();
		}

		super.setWorkingDir(dir);
	}

	@Override
	public List<String> getJvmArgs() {
		List<String> superArgs = super.getJvmArgs();
		List<String> args = new ArrayList<>(superArgs != null ? superArgs : Collections.emptyList());
		args.addAll(config.vmArgs);
		return args;
	}

	private class LibraryFilter implements Spec<File> {
		private List<String> excludedLibraryPaths = null;

		@Override
		public boolean isSatisfiedBy(File element) {
			if (excludedLibraryPaths == null) {
				excludedLibraryPaths = config.getExcludedLibraryPaths(getProject());
			}

			if (excludedLibraryPaths.contains(element.getAbsolutePath())) {
				getProject().getLogger().debug("Excluding library {} from {} run config", element.getName(), config.configName);
				return false;
			}

			return true;
		}
	}
}<|MERGE_RESOLUTION|>--- conflicted
+++ resolved
@@ -53,11 +53,7 @@
 	@Override
 	public void exec() {
 		setWorkingDir(new File(getProject().getProjectDir(), config.runDir));
-<<<<<<< HEAD
-		environment(config.envVariables);
-=======
 		environment(config.environmentVariables);
->>>>>>> 14b24b7e
 
 		super.exec();
 	}
