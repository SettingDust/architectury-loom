--- conflicted
+++ resolved
@@ -38,22 +38,17 @@
 import org.gradle.api.Project;
 import org.gradle.api.file.ConfigurableFileCollection;
 import org.gradle.api.file.FileCollection;
-import org.gradle.api.provider.ListProperty;
 import org.gradle.api.specs.Spec;
 import org.gradle.api.tasks.JavaExec;
 import org.jetbrains.annotations.NotNull;
 
 import net.fabricmc.loom.configuration.ide.RunConfig;
 import net.fabricmc.loom.util.Constants;
-import net.fabricmc.loom.util.gradle.GradleUtils;
 
 public abstract class AbstractRunTask extends JavaExec {
 	private final RunConfig config;
 	// We control the classpath, as we use a ArgFile to pass it over the command line: https://docs.oracle.com/javase/7/docs/technotes/tools/windows/javac.html#commandlineargfile
 	private final ConfigurableFileCollection classpath = getProject().getObjects().fileCollection();
-
-	// TODO remove when updating loom to Gradle 8.1
-	private static final boolean setJvmArgsProperty = GradleUtils.JavaExecSpec_getJvmArguments != null;
 
 	public AbstractRunTask(Function<Project, RunConfig> configProvider) {
 		super();
@@ -65,21 +60,7 @@
 		args(config.programArgs);
 		getMainClass().set(config.mainClass);
 
-<<<<<<< HEAD
-		// TODO replace with a direct call when updating loom to Gradle 8.1
-		if (setJvmArgsProperty) {
-			try {
-				assert GradleUtils.JavaExecSpec_getJvmArguments != null;
-				//noinspection unchecked
-				ListProperty<String> jvmArguments = (ListProperty<String>) GradleUtils.JavaExecSpec_getJvmArguments.invoke(this);
-				jvmArguments.addAll(getProject().provider(this::getGameJvmArgs));
-			} catch (Throwable e) {
-				throw new RuntimeException("Failed to set jvm args", e);
-			}
-		}
-=======
 		getJvmArguments().addAll(getProject().provider(this::getGameJvmArgs));
->>>>>>> b3575347
 	}
 
 	private boolean canUseArgFile() {
@@ -114,28 +95,6 @@
 		super.setWorkingDir(dir);
 	}
 
-<<<<<<< HEAD
-	@Override
-	// TODO remove when updating loom to Gradle 8.1
-	public List<String> getJvmArgs() {
-		final List<String> superArgs = super.getJvmArgs();
-
-		if (setJvmArgsProperty) {
-			// Don't do anything here when on Gradle 8.1
-			return superArgs;
-		}
-
-		final List<String> args = new ArrayList<>(getGameJvmArgs());
-
-		if (superArgs != null) {
-			args.addAll(superArgs);
-		}
-
-		return args;
-	}
-
-=======
->>>>>>> b3575347
 	private List<String> getGameJvmArgs() {
 		final List<String> args = new ArrayList<>();
 
