/*
 * This file is part of fabric-loom, licensed under the MIT License (MIT).
 *
 * Copyright (c) 2018-2021 FabricMC
 *
 * Permission is hereby granted, free of charge, to any person obtaining a copy
 * of this software and associated documentation files (the "Software"), to deal
 * in the Software without restriction, including without limitation the rights
 * to use, copy, modify, merge, publish, distribute, sublicense, and/or sell
 * copies of the Software, and to permit persons to whom the Software is
 * furnished to do so, subject to the following conditions:
 *
 * The above copyright notice and this permission notice shall be included in all
 * copies or substantial portions of the Software.
 *
 * THE SOFTWARE IS PROVIDED "AS IS", WITHOUT WARRANTY OF ANY KIND, EXPRESS OR
 * IMPLIED, INCLUDING BUT NOT LIMITED TO THE WARRANTIES OF MERCHANTABILITY,
 * FITNESS FOR A PARTICULAR PURPOSE AND NONINFRINGEMENT. IN NO EVENT SHALL THE
 * AUTHORS OR COPYRIGHT HOLDERS BE LIABLE FOR ANY CLAIM, DAMAGES OR OTHER
 * LIABILITY, WHETHER IN AN ACTION OF CONTRACT, TORT OR OTHERWISE, ARISING FROM,
 * OUT OF OR IN CONNECTION WITH THE SOFTWARE OR THE USE OR OTHER DEALINGS IN THE
 * SOFTWARE.
 */

package net.fabricmc.loom.task;

import java.io.File;
import java.io.IOException;
import java.nio.charset.StandardCharsets;
import java.nio.file.Path;
import java.util.ArrayList;
<<<<<<< HEAD
import java.util.LinkedHashMap;
import java.util.List;
import java.util.Map;
import java.util.Objects;
import java.util.stream.Collectors;
=======
import java.util.HashMap;
import java.util.List;
import java.util.Map;
>>>>>>> 14b24b7e

import com.google.gson.Gson;
import com.google.gson.GsonBuilder;
import org.apache.commons.io.FileUtils;
import org.apache.tools.ant.taskdefs.condition.Os;
import org.gradle.api.Project;
import org.gradle.api.tasks.TaskAction;

import net.fabricmc.loom.LoomGradleExtension;
import net.fabricmc.loom.LoomGradlePlugin;
import net.fabricmc.loom.configuration.ide.RunConfig;
import net.fabricmc.loom.configuration.ide.RunConfigSettings;

// Recommended vscode plugins:
// https://marketplace.visualstudio.com/items?itemName=redhat.java
// https://marketplace.visualstudio.com/items?itemName=vscjava.vscode-java-debug
// https://marketplace.visualstudio.com/items?itemName=vscjava.vscode-java-pack
public class GenVsCodeProjectTask extends AbstractLoomTask {
	@TaskAction
	public void genRuns() {
		clean(getProject());
		generate(getProject());
	}

	public static void clean(Project project) {
		File projectDir = project.getRootProject().file(".vscode");

		if (!projectDir.exists()) {
			projectDir.mkdir();
		}

		File launchJson = new File(projectDir, "launch.json");

		if (launchJson.exists()) {
			launchJson.delete();
		}
	}

	public static void generate(Project project) {
		LoomGradleExtension extension = LoomGradleExtension.get(project);
		File projectDir = project.getRootProject().file(".vscode");

		if (!projectDir.exists()) {
			projectDir.mkdir();
		}

		File launchJson = new File(projectDir, "launch.json");
		File tasksJson = new File(projectDir, "tasks.json");

		Gson gson = new GsonBuilder().setPrettyPrinting().create();

		VsCodeLaunch launch;

		if (launchJson.exists()) {
			try {
				launch = gson.fromJson(FileUtils.readFileToString(launchJson, StandardCharsets.UTF_8), VsCodeLaunch.class);
			} catch (IOException e) {
				throw new RuntimeException("Failed to read launch.json", e);
			}
		} else {
			launch = new VsCodeLaunch();
		}

		for (RunConfigSettings settings : extension.getRunConfigs()) {
			if (!settings.isIdeConfigGenerated()) {
				continue;
			}

			launch.add(project, RunConfig.runConfig(project, settings));
			settings.makeRunDir();
		}

		String json = LoomGradlePlugin.GSON.toJson(launch);

		try {
			FileUtils.writeStringToFile(launchJson, json, StandardCharsets.UTF_8);
		} catch (IOException e) {
			throw new RuntimeException("Failed to write launch.json", e);
		}

		VsCodeTasks tasks;

		if (tasksJson.exists()) {
			try {
				tasks = gson.fromJson(FileUtils.readFileToString(tasksJson, StandardCharsets.UTF_8), VsCodeTasks.class);
			} catch (IOException e) {
				throw new RuntimeException("Failed to read launch.json", e);
			}
		} else {
			tasks = new VsCodeTasks();
		}

		for (VsCodeConfiguration configuration : launch.configurations) {
			if (configuration.preLaunchTask != null && configuration.tasksBeforeRun != null) {
				String prefix = Os.isFamily(Os.FAMILY_WINDOWS) ? "gradlew.bat" : "./gradlew";
				tasks.add(new VsCodeTask(configuration.preLaunchTask, prefix + " " + configuration.tasksBeforeRun.stream()
						.map(s -> {
							int i = s.indexOf('/');
							return i == -1 ? s : s.substring(i + 1);
						}).collect(Collectors.joining(" ")), "shell", new String[0]));
			}
		}

		if (!tasks.tasks.isEmpty()) {
			String jsonTasks = gson.toJson(tasks);

			try {
				FileUtils.writeStringToFile(tasksJson, jsonTasks, StandardCharsets.UTF_8);
			} catch (IOException e) {
				throw new RuntimeException("Failed to write tasks.json", e);
			}
		}
	}

	private static class VsCodeLaunch {
		public String version = "0.2.0";
		public List<VsCodeConfiguration> configurations = new ArrayList<>();

		public void add(Project project, RunConfig runConfig) {
			if (configurations.stream().noneMatch(config -> Objects.equals(config.name, runConfig.configName))) {
				VsCodeConfiguration configuration = new VsCodeConfiguration(project, runConfig);
				configurations.add(configuration);

				if (!configuration.tasksBeforeRun.isEmpty()) {
					configuration.preLaunchTask = "generated_" + runConfig.configName;
				}
			}
		}
	}

	private static class VsCodeTasks {
		public String version = "2.0.0";
		public List<VsCodeTask> tasks = new ArrayList<>();

		public void add(VsCodeTask vsCodeTask) {
			if (tasks.stream().noneMatch(task -> Objects.equals(task.label, vsCodeTask.label))) {
				tasks.add(vsCodeTask);
			}
		}
	}

	@SuppressWarnings("unused")
	private static class VsCodeConfiguration {
		public transient Project project;
		public String type = "java";
		public String name;
		public String request = "launch";
		public String cwd;
		public String console = "internalConsole";
		public boolean stopOnEntry = false;
		public String mainClass;
		public String vmArgs;
		public String args;
<<<<<<< HEAD
		public Map<String, String> env = new LinkedHashMap<>();
		public transient List<String> tasksBeforeRun = new ArrayList<>();
		public String preLaunchTask = null;
		public String projectName = null;
=======
		public Map<String, Object> env;
		public String projectName;
>>>>>>> 14b24b7e

		VsCodeConfiguration(Project project, RunConfig runConfig) {
			this.name = runConfig.configName;
			this.mainClass = runConfig.mainClass;
			this.vmArgs = RunConfig.joinArguments(runConfig.vmArgs);
			this.args = RunConfig.joinArguments(runConfig.programArgs);
			this.cwd = "${workspaceFolder}/" + runConfig.runDir;
<<<<<<< HEAD
			this.projectName = runConfig.vscodeProjectName;
			this.env.putAll(runConfig.envVariables);
			this.tasksBeforeRun.addAll(runConfig.vscodeBeforeRun);
=======
			this.env = new HashMap<>(runConfig.environmentVariables);
			this.projectName = runConfig.projectName;
>>>>>>> 14b24b7e

			if (project.getRootProject() != project) {
				Path rootPath = project.getRootDir().toPath();
				Path projectPath = project.getProjectDir().toPath();
				String relativePath = rootPath.relativize(projectPath).toString();

				this.cwd = "${workspaceFolder}/%s/%s".formatted(relativePath, runConfig.runDir);
			}
		}
	}

	private static class VsCodeTask {
		public String label;
		public String command;
		public String type;
		public String[] args;
		public String group = "build";

		VsCodeTask(String label, String command, String type, String[] args) {
			this.label = label;
			this.command = command;
			this.type = type;
			this.args = args;
		}
	}
}<|MERGE_RESOLUTION|>--- conflicted
+++ resolved
@@ -29,17 +29,12 @@
 import java.nio.charset.StandardCharsets;
 import java.nio.file.Path;
 import java.util.ArrayList;
-<<<<<<< HEAD
 import java.util.LinkedHashMap;
+import java.util.HashMap;
 import java.util.List;
 import java.util.Map;
 import java.util.Objects;
 import java.util.stream.Collectors;
-=======
-import java.util.HashMap;
-import java.util.List;
-import java.util.Map;
->>>>>>> 14b24b7e
 
 import com.google.gson.Gson;
 import com.google.gson.GsonBuilder;
@@ -193,15 +188,10 @@
 		public String mainClass;
 		public String vmArgs;
 		public String args;
-<<<<<<< HEAD
-		public Map<String, String> env = new LinkedHashMap<>();
+		public Map<String, Object> env;
+		public String projectName;
 		public transient List<String> tasksBeforeRun = new ArrayList<>();
 		public String preLaunchTask = null;
-		public String projectName = null;
-=======
-		public Map<String, Object> env;
-		public String projectName;
->>>>>>> 14b24b7e
 
 		VsCodeConfiguration(Project project, RunConfig runConfig) {
 			this.name = runConfig.configName;
@@ -209,14 +199,9 @@
 			this.vmArgs = RunConfig.joinArguments(runConfig.vmArgs);
 			this.args = RunConfig.joinArguments(runConfig.programArgs);
 			this.cwd = "${workspaceFolder}/" + runConfig.runDir;
-<<<<<<< HEAD
-			this.projectName = runConfig.vscodeProjectName;
-			this.env.putAll(runConfig.envVariables);
-			this.tasksBeforeRun.addAll(runConfig.vscodeBeforeRun);
-=======
 			this.env = new HashMap<>(runConfig.environmentVariables);
 			this.projectName = runConfig.projectName;
->>>>>>> 14b24b7e
+			this.tasksBeforeRun.addAll(runConfig.vscodeBeforeRun);
 
 			if (project.getRootProject() != project) {
 				Path rootPath = project.getRootDir().toPath();
