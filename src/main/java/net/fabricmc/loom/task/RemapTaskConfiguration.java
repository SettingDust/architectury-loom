/*
 * This file is part of fabric-loom, licensed under the MIT License (MIT).
 *
 * Copyright (c) 2016-2021 FabricMC
 *
 * Permission is hereby granted, free of charge, to any person obtaining a copy
 * of this software and associated documentation files (the "Software"), to deal
 * in the Software without restriction, including without limitation the rights
 * to use, copy, modify, merge, publish, distribute, sublicense, and/or sell
 * copies of the Software, and to permit persons to whom the Software is
 * furnished to do so, subject to the following conditions:
 *
 * The above copyright notice and this permission notice shall be included in all
 * copies or substantial portions of the Software.
 *
 * THE SOFTWARE IS PROVIDED "AS IS", WITHOUT WARRANTY OF ANY KIND, EXPRESS OR
 * IMPLIED, INCLUDING BUT NOT LIMITED TO THE WARRANTIES OF MERCHANTABILITY,
 * FITNESS FOR A PARTICULAR PURPOSE AND NONINFRINGEMENT. IN NO EVENT SHALL THE
 * AUTHORS OR COPYRIGHT HOLDERS BE LIABLE FOR ANY CLAIM, DAMAGES OR OTHER
 * LIABILITY, WHETHER IN AN ACTION OF CONTRACT, TORT OR OTHERWISE, ARISING FROM,
 * OUT OF OR IN CONNECTION WITH THE SOFTWARE OR THE USE OR OTHER DEALINGS IN THE
 * SOFTWARE.
 */

package net.fabricmc.loom.task;

<<<<<<< HEAD
import java.io.File;
import java.util.Map;
import java.util.Set;

=======
>>>>>>> 6452509e
import javax.inject.Inject;

import org.gradle.api.Project;
import org.gradle.api.Task;
import org.gradle.api.artifacts.Configuration;
import org.gradle.api.artifacts.ConfigurationContainer;
import org.gradle.api.artifacts.dsl.ArtifactHandler;
import org.gradle.api.plugins.BasePlugin;
import org.gradle.api.plugins.JavaPlugin;
import org.gradle.api.tasks.TaskContainer;
import org.gradle.api.tasks.TaskProvider;
import org.gradle.api.tasks.bundling.AbstractArchiveTask;
import org.gradle.jvm.tasks.Jar;

import net.fabricmc.loom.LoomGradleExtension;
import net.fabricmc.loom.util.Constants;
import net.fabricmc.loom.util.PropertyUtil;
import net.fabricmc.loom.util.aw2at.Aw2At;
import net.fabricmc.loom.util.gradle.GradleUtils;
import net.fabricmc.loom.util.gradle.SourceSetHelper;
import net.fabricmc.loom.util.gradle.SyncTaskBuildService;

public abstract class RemapTaskConfiguration implements Runnable {
	public static final String REMAP_JAR_TASK_NAME = "remapJar";
	public static final String REMAP_SOURCES_JAR_TASK_NAME = "remapSourcesJar";

	@Inject
	protected abstract Project getProject();

	@Inject
	protected abstract TaskContainer getTasks();

	@Inject
	protected abstract ArtifactHandler getArtifacts();

	@Inject
	protected abstract ConfigurationContainer getConfigurations();

	public void run() {
		final LoomGradleExtension extension = LoomGradleExtension.get(getProject());

		SyncTaskBuildService.register(getProject());

		if (GradleUtils.getBooleanProperty(getProject(), Constants.Properties.DONT_REMAP)) {
			extension.getUnmappedModCollection().from(getTasks().getByName(JavaPlugin.JAR_TASK_NAME));
			return;
		}

		// Register the default remap jar task - must not be lazy to ensure that the prepare tasks get setup for other projects to depend on.
		RemapJarTask remapJarTask = getTasks().create(REMAP_JAR_TASK_NAME, RemapJarTask.class, task -> {
			final AbstractArchiveTask jarTask = getTasks().named(JavaPlugin.JAR_TASK_NAME, AbstractArchiveTask.class).get();

			// Basic task setup
			task.dependsOn(jarTask);
			task.setDescription("Remaps the built project jar to intermediary mappings.");
			task.setGroup(Constants.TaskGroup.FABRIC);
			getArtifacts().add(JavaPlugin.API_ELEMENTS_CONFIGURATION_NAME, task);
			getArtifacts().add(JavaPlugin.RUNTIME_ELEMENTS_CONFIGURATION_NAME, task);

			// Setup the input file and the nested deps
			task.getInputFile().convention(jarTask.getArchiveFile());
			task.dependsOn(getTasks().named(JavaPlugin.JAR_TASK_NAME));
			task.getIncludesClientOnlyClasses().set(getProject().provider(extension::areEnvironmentSourceSetsSplit));
		});

		// Configure the default jar task
		getTasks().named(JavaPlugin.JAR_TASK_NAME, AbstractArchiveTask.class).configure(task -> {
			task.getArchiveClassifier().convention("dev");
			task.getDestinationDirectory().set(getProject().getLayout().getBuildDirectory().map(directory -> directory.dir("devlibs")));
		});

		getTasks().named(BasePlugin.ASSEMBLE_TASK_NAME).configure(task -> task.dependsOn(remapJarTask));

		trySetupSourceRemapping();

		getProject().afterEvaluate(p -> {
			if (extension.isForge()) {
				if (PropertyUtil.getAndFinalize(extension.getForge().getConvertAccessWideners())) {
					Aw2At.setup(getProject(), remapJarTask);
				}

				Set<String> mixinConfigs = PropertyUtil.getAndFinalize(extension.getForge().getMixinConfigs());

				if (!mixinConfigs.isEmpty()) {
					getTasks().named(JavaPlugin.JAR_TASK_NAME, Jar.class, task -> {
						task.manifest(manifest -> {
							manifest.attributes(Map.of(Constants.Forge.MIXIN_CONFIGS_MANIFEST_KEY, String.join(",", mixinConfigs)));
						});
					});
				}
			}
		});

		if (GradleUtils.getBooleanProperty(getProject(), Constants.Properties.DISABLE_REMAPPED_VARIANTS)) {
			return;
		}

		GradleUtils.afterSuccessfulEvaluation(getProject(), () -> {
			// Remove -dev jars from the default jar task
			for (String configurationName : new String[] { JavaPlugin.API_ELEMENTS_CONFIGURATION_NAME, JavaPlugin.RUNTIME_ELEMENTS_CONFIGURATION_NAME }) {
				Configuration configuration = getConfigurations().getByName(configurationName);
				final Jar jarTask = (Jar) getTasks().getByName(JavaPlugin.JAR_TASK_NAME);
				configuration.getArtifacts().removeIf(artifact -> {
					// if the artifact is built by the jar task, and has the same output path.
					return artifact.getFile().getAbsolutePath().equals(jarTask.getArchiveFile().get().getAsFile().getAbsolutePath()) && artifact.getBuildDependencies().getDependencies(null).contains(jarTask);
				});
			}
		});
	}

	private void trySetupSourceRemapping() {
		final LoomGradleExtension extension = LoomGradleExtension.get(getProject());
		final String sourcesJarTaskName = SourceSetHelper.getMainSourceSet(getProject()).getSourcesJarTaskName();

		TaskProvider<RemapSourcesJarTask> remapSourcesTask = getTasks().register(REMAP_SOURCES_JAR_TASK_NAME, RemapSourcesJarTask.class, task -> {
			task.setDescription("Remaps the default sources jar to intermediary mappings.");
			task.setGroup(Constants.TaskGroup.FABRIC);

			final Task sourcesTask = getTasks().findByName(sourcesJarTaskName);

			if (sourcesTask == null) {
				getProject().getLogger().info("{} task was not found, not remapping sources", sourcesJarTaskName);
				task.setEnabled(false);
				return;
			}

			if (!(sourcesTask instanceof Jar sourcesJarTask)) {
				getProject().getLogger().info("{} task is not a Jar task, not remapping sources", sourcesJarTaskName);
				task.setEnabled(false);
				return;
			}

			sourcesJarTask.getArchiveClassifier().convention("dev-sources");
			sourcesJarTask.getDestinationDirectory().set(getProject().getLayout().getBuildDirectory().map(directory -> directory.dir("devlibs")));
			task.getArchiveClassifier().convention("sources");

			task.dependsOn(sourcesJarTask);
			task.getInputFile().convention(sourcesJarTask.getArchiveFile());
			task.getIncludesClientOnlyClasses().set(getProject().provider(extension::areEnvironmentSourceSetsSplit));
		});

		getTasks().named(BasePlugin.ASSEMBLE_TASK_NAME).configure(task -> task.dependsOn(remapSourcesTask));

		if (GradleUtils.getBooleanProperty(getProject(), "fabric.loom.disableRemappedVariants")) {
			return;
		}

		GradleUtils.afterSuccessfulEvaluation(getProject(), () -> {
			final Task sourcesTask = getTasks().findByName(sourcesJarTaskName);

			if (!(sourcesTask instanceof Jar sourcesJarTask)) {
				return;
			}

			if (getConfigurations().getNames().contains(JavaPlugin.SOURCES_ELEMENTS_CONFIGURATION_NAME)) {
				getArtifacts().add(JavaPlugin.SOURCES_ELEMENTS_CONFIGURATION_NAME, remapSourcesTask);

				// Remove the dev sources artifact
				Configuration configuration = getConfigurations().getByName(JavaPlugin.SOURCES_ELEMENTS_CONFIGURATION_NAME);
				configuration.getArtifacts().removeIf(a -> a.getFile().equals(sourcesJarTask.getArchiveFile().get().getAsFile()));
			} else {
				// Sources jar may not have been created with withSourcesJar
				getProject().getLogger().warn("Not publishing sources jar as it was not found. Use java.withSourcesJar() to fix.");
			}
		});
	}
}<|MERGE_RESOLUTION|>--- conflicted
+++ resolved
@@ -24,13 +24,9 @@
 
 package net.fabricmc.loom.task;
 
-<<<<<<< HEAD
-import java.io.File;
 import java.util.Map;
 import java.util.Set;
 
-=======
->>>>>>> 6452509e
 import javax.inject.Inject;
 
 import org.gradle.api.Project;
