--- conflicted
+++ resolved
@@ -87,19 +87,15 @@
 import net.fabricmc.loom.configuration.processors.MinecraftJarProcessorManager;
 import net.fabricmc.loom.configuration.providers.minecraft.MinecraftJar;
 import net.fabricmc.loom.configuration.providers.minecraft.mapped.AbstractMappedMinecraftProvider;
-<<<<<<< HEAD
 import net.fabricmc.loom.configuration.sources.ForgeSourcesRemapper;
-import net.fabricmc.loom.decompilers.LineNumberRemapper;
-import net.fabricmc.loom.decompilers.linemap.LineMapClassFilter;
-import net.fabricmc.loom.decompilers.linemap.LineMapVisitor;
-=======
 import net.fabricmc.loom.decompilers.ClassLineNumbers;
 import net.fabricmc.loom.decompilers.LineNumberRemapper;
 import net.fabricmc.loom.decompilers.cache.CachedData;
 import net.fabricmc.loom.decompilers.cache.CachedFileStoreImpl;
 import net.fabricmc.loom.decompilers.cache.CachedJarProcessor;
+import net.fabricmc.loom.decompilers.linemap.LineMapClassFilter;
+import net.fabricmc.loom.decompilers.linemap.LineMapVisitor;
 import net.fabricmc.loom.util.Checksum;
->>>>>>> 713e1ff2
 import net.fabricmc.loom.util.Constants;
 import net.fabricmc.loom.util.ExceptionUtil;
 import net.fabricmc.loom.util.FileSystemUtil;
@@ -260,6 +256,7 @@
 
 			try (var timer = new Timer("Decompile")) {
 				outputLineNumbers = runDecompileJob(inputJar, workToDoJob.output(), existing);
+				outputLineNumbers = filterForgeLineNumbers(outputLineNumbers);
 			}
 
 			if (Files.notExists(workToDoJob.output())) {
@@ -320,6 +317,7 @@
 
 		try (var timer = new Timer("Decompile")) {
 			lineNumbers = runDecompileJob(inputJar, sourcesJar, null);
+			lineNumbers = filterForgeLineNumbers(lineNumbers);
 		}
 
 		if (Files.notExists(sourcesJar)) {
@@ -408,16 +406,34 @@
 			Files.deleteIfExists(ipcPath);
 		}
 
-<<<<<<< HEAD
 		// Inject Forge's own sources
 		if (getExtension().isForgeLike()) {
 			try (var serviceManager = new ScopedSharedServiceManager()) {
 				ForgeSourcesRemapper.addForgeSources(getProject(), serviceManager, getOutputJar().get().getAsFile().toPath());
 			}
 		}
-=======
+
 		return readLineNumbers(lineMapFile);
->>>>>>> 713e1ff2
+	}
+
+	@Nullable
+	private ClassLineNumbers filterForgeLineNumbers(@Nullable ClassLineNumbers lineNumbers) {
+		if (lineNumbers == null) {
+			return null;
+		}
+
+		if (getParameters().getForge().get()) {
+			try {
+				// Remove Forge and NeoForge classes from linemap
+				// TODO: We should instead not decompile Forge's classes at all
+				LineMapVisitor.process(linemap, next -> new LineMapClassFilter(next, name -> {
+					// Skip both Forge and NeoForge classes.
+					return !name.startsWith("net/minecraftforge/") && !name.startsWith("net/neoforged/");
+				}));
+			} catch (IOException e) {
+				throw new UncheckedIOException("Failed to process linemap", e);
+			}
+		}
 	}
 
 	// Re-run the named minecraft provider to give us a fresh jar to decompile.
@@ -530,14 +546,10 @@
 				params.getIPCPath().set(ipcServer.getPath().toFile());
 			}
 
-<<<<<<< HEAD
-			params.getClassPath().setFrom(getProject().getConfigurations().getByName(Constants.Configurations.MINECRAFT_COMPILE_LIBRARIES));
+			params.getClassPath().setFrom(classpath);
 
 			// Architectury
 			params.getForge().set(getExtension().isForgeLike());
-=======
-			params.getClassPath().setFrom(classpath);
->>>>>>> 713e1ff2
 		});
 
 		try {
@@ -649,44 +661,6 @@
 			} catch (IOException e) {
 				throw new UncheckedIOException("Failed to close loggers", e);
 			}
-<<<<<<< HEAD
-
-			if (Files.exists(linemap)) {
-				if (getParameters().getForge().get()) {
-					try {
-						// Remove Forge and NeoForge classes from linemap
-						// TODO: We should instead not decompile Forge's classes at all
-						LineMapVisitor.process(linemap, next -> new LineMapClassFilter(next, name -> {
-							// Skip both Forge and NeoForge classes.
-							return !name.startsWith("net/minecraftforge/") && !name.startsWith("net/neoforged/");
-						}));
-					} catch (IOException e) {
-						throw new UncheckedIOException("Failed to process linemap", e);
-					}
-				}
-
-				try {
-					// Line map the actually jar used to run the game, not the one used to decompile
-					remapLineNumbers(metadata.logger(), runtimeJar, linemap, linemapJar);
-
-					Files.copy(linemapJar, runtimeJar, StandardCopyOption.REPLACE_EXISTING);
-					Files.delete(linemapJar);
-				} catch (IOException e) {
-					throw new UncheckedIOException("Failed to remap line numbers", e);
-				}
-			}
-		}
-
-		static void remapLineNumbers(IOStringConsumer logger, Path oldCompiledJar, Path linemap, Path linemappedJarDestination) throws IOException {
-			LineNumberRemapper remapper = new LineNumberRemapper();
-			remapper.readMappings(linemap.toFile());
-
-			try (FileSystemUtil.Delegate inFs = FileSystemUtil.getJarFileSystem(oldCompiledJar.toFile(), true);
-					FileSystemUtil.Delegate outFs = FileSystemUtil.getJarFileSystem(linemappedJarDestination.toFile(), true)) {
-				remapper.process(logger, inFs.get().getPath("/"), outFs.get().getPath("/"));
-			}
-=======
->>>>>>> 713e1ff2
 		}
 
 		private Collection<Path> getLibraries() {
@@ -698,23 +672,10 @@
 		}
 	}
 
-<<<<<<< HEAD
 	static File getMappedJarFileWithSuffix(RegularFileProperty runtimeJar, String suffix) {
 		return getMappedJarFileWithSuffix(suffix, runtimeJar.get().getAsFile().toPath());
 	}
 
-	public static File getMappedJarFileWithSuffix(String suffix, Path runtimeJar) {
-		final String path = runtimeJar.toFile().getAbsolutePath();
-
-		if (!path.toLowerCase(Locale.ROOT).endsWith(".jar")) {
-			throw new RuntimeException("Invalid mapped JAR path: " + path);
-		}
-
-		return new File(path.substring(0, path.length() - 4) + suffix);
-	}
-
-=======
->>>>>>> 713e1ff2
 	private Path getMappings() {
 		Path inputMappings = getExtension().getPlatformMappingFile();
 
