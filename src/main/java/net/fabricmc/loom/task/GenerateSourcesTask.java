--- conflicted
+++ resolved
@@ -274,13 +274,9 @@
 			}
 
 			try (var timer = new Timer("Decompile")) {
-<<<<<<< HEAD
-				outputLineNumbers = runDecompileJob(inputJar, workToDoJob.output(), existing);
+				outputLineNumbers = runDecompileJob(inputJar, workToDoJob.output(), existingClasses);
 				removeForgeInnerClassSources(workToDoJob.output());
 				outputLineNumbers = filterForgeLineNumbers(outputLineNumbers);
-=======
-				outputLineNumbers = runDecompileJob(inputJar, workToDoJob.output(), existingClasses);
->>>>>>> eacd6fbc
 			}
 
 			if (Files.notExists(workToDoJob.output())) {
