/*
 * This file is part of fabric-loom, licensed under the MIT License (MIT).
 *
 * Copyright (c) 2021 FabricMC
 *
 * Permission is hereby granted, free of charge, to any person obtaining a copy
 * of this software and associated documentation files (the "Software"), to deal
 * in the Software without restriction, including without limitation the rights
 * to use, copy, modify, merge, publish, distribute, sublicense, and/or sell
 * copies of the Software, and to permit persons to whom the Software is
 * furnished to do so, subject to the following conditions:
 *
 * The above copyright notice and this permission notice shall be included in all
 * copies or substantial portions of the Software.
 *
 * THE SOFTWARE IS PROVIDED "AS IS", WITHOUT WARRANTY OF ANY KIND, EXPRESS OR
 * IMPLIED, INCLUDING BUT NOT LIMITED TO THE WARRANTIES OF MERCHANTABILITY,
 * FITNESS FOR A PARTICULAR PURPOSE AND NONINFRINGEMENT. IN NO EVENT SHALL THE
 * AUTHORS OR COPYRIGHT HOLDERS BE LIABLE FOR ANY CLAIM, DAMAGES OR OTHER
 * LIABILITY, WHETHER IN AN ACTION OF CONTRACT, TORT OR OTHERWISE, ARISING FROM,
 * OUT OF OR IN CONNECTION WITH THE SOFTWARE OR THE USE OR OTHER DEALINGS IN THE
 * SOFTWARE.
 */

package net.fabricmc.loom.task.launch;

import java.io.File;
import java.io.IOException;
import java.nio.charset.StandardCharsets;
import java.util.ArrayList;
import java.util.Arrays;
import java.util.HashMap;
import java.util.List;
import java.util.Map;
import java.util.Set;
import java.util.StringJoiner;
import java.util.stream.Collectors;

import org.apache.commons.io.FileUtils;
import org.gradle.api.logging.configuration.ConsoleOutput;
import org.gradle.api.tasks.TaskAction;

import net.fabricmc.loom.configuration.launch.LaunchProviderSettings;
import net.fabricmc.loom.configuration.providers.minecraft.MinecraftVersionMeta;
import net.fabricmc.loom.configuration.providers.minecraft.mapped.MappedMinecraftProvider;
import net.fabricmc.loom.task.AbstractLoomTask;
import net.fabricmc.loom.util.PropertyUtil;
import net.fabricmc.loom.util.gradle.SourceSetHelper;

public abstract class GenerateDLIConfigTask extends AbstractLoomTask {
	@TaskAction
	public void run() throws IOException {
		final MinecraftVersionMeta versionInfo = getExtension().getMinecraftProvider().getVersionInfo();
		File assetsDirectory = new File(getExtension().getFiles().getUserCache(), "assets");

		if (versionInfo.assets().equals("legacy")) {
			assetsDirectory = new File(assetsDirectory, "/legacy/" + versionInfo.id());
		}

		final LaunchConfig launchConfig = new LaunchConfig()
				.property(!getExtension().isQuilt() ? "fabric.development" : "loader.development", "true")
				.property(!getExtension().isQuilt() ? "fabric.remapClasspathFile" : "loader.remapClasspathFile", getExtension().getFiles().getRemapClasspathFile().getAbsolutePath())
				.property("log4j.configurationFile", getAllLog4JConfigFiles())
				.property("log4j2.formatMsgNoLookups", "true")

<<<<<<< HEAD
				.property("client", "java.library.path", nativesPath)
				.property("client", "org.lwjgl.librarypath", nativesPath);

		if (!getExtension().isForge()) {
			launchConfig
					.argument("client", "--assetIndex")
					.argument("client", getExtension().getMinecraftProvider().getVersionInfo().assetIndex().fabricId(getExtension().getMinecraftProvider().minecraftVersion()))
					.argument("client", "--assetsDir")
					.argument("client", assetsDirectory.getAbsolutePath());

			if (getExtension().areEnvironmentSourceSetsSplit()) {
				launchConfig.property("client", "fabric.gameJarPath.client", getGameJarPath("client"));
				launchConfig.property("fabric.gameJarPath", getGameJarPath("common"));
			}

			if (!getExtension().getMods().isEmpty()) {
				launchConfig.property("fabric.classPathGroups", getClassPathGroups());
			}
		}

		if (getExtension().isQuilt()) {
			launchConfig
					.argument("client", "--version")
					.argument("client", "Architectury Loom");
=======
				.argument("client", "--assetIndex")
				.argument("client", getExtension().getMinecraftProvider().getVersionInfo().assetIndex().fabricId(getExtension().getMinecraftProvider().minecraftVersion()))
				.argument("client", "--assetsDir")
				.argument("client", assetsDirectory.getAbsolutePath());

		if (versionInfo.hasNativesToExtract()) {
			String nativesPath = getExtension().getFiles().getNativesDirectory(getProject()).getAbsolutePath();

			launchConfig
					.property("client", "java.library.path", nativesPath)
					.property("client", "org.lwjgl.librarypath", nativesPath);
		}

		if (getExtension().areEnvironmentSourceSetsSplit()) {
			launchConfig.property("client", "fabric.gameJarPath.client", getGameJarPath("client"));
			launchConfig.property("fabric.gameJarPath", getGameJarPath("common"));
>>>>>>> b8687c87
		}

		if (getExtension().isForge()) {
			launchConfig
					// Should match YarnNamingService.PATH_TO_MAPPINGS in forge-runtime
					.property("fabric.yarnWithSrg.path", getExtension().getMappingsProvider().tinyMappingsWithSrg.toAbsolutePath().toString())

					.argument("data", "--all")
					.argument("data", "--mod")
					.argument("data", String.join(",", getExtension().getForge().getDataGenMods()))
					.argument("data", "--output")
					.argument("data", getProject().file("src/generated/resources").getAbsolutePath())

					.property("mixin.env.remapRefMap", "true");

			if (PropertyUtil.getAndFinalize(getExtension().getForge().getUseCustomMixin())) {
				launchConfig.property("mixin.forgeloom.inject.mappings.srg-named", getExtension().getMappingsProvider().getReplacedTarget(getExtension(), "srg").toAbsolutePath().toString());
			} else {
				launchConfig.property("net.minecraftforge.gradle.GradleStart.srg.srg-mcp", getExtension().getMappingsProvider().srgToNamedSrg.toAbsolutePath().toString());
			}

			Set<String> mixinConfigs = PropertyUtil.getAndFinalize(getExtension().getForge().getMixinConfigs());

			if (!mixinConfigs.isEmpty()) {
				for (String config : mixinConfigs) {
					launchConfig.argument("-mixin.config");
					launchConfig.argument(config);
				}
			}
		}

		for (LaunchProviderSettings settings : getExtension().getLaunchConfigs()) {
			settings.evaluateNow();

			for (String argument : settings.getArguments()) {
				launchConfig.argument(settings.getName(), argument);
			}

			for (Map.Entry<String, String> property : settings.getProperties()) {
				launchConfig.property(settings.getName(), property.getKey(), property.getValue());
			}
		}

		final boolean plainConsole = getProject().getGradle().getStartParameter().getConsoleOutput() == ConsoleOutput.Plain;
		final boolean ansiSupportedIDE = new File(getProject().getRootDir(), ".vscode").exists()
				|| new File(getProject().getRootDir(), ".idea").exists()
				|| (Arrays.stream(getProject().getRootDir().listFiles()).anyMatch(file -> file.getName().endsWith(".iws")));

		//Enable ansi by default for idea and vscode when gradle is not ran with plain console.
		if (ansiSupportedIDE && !plainConsole) {
			launchConfig.property("fabric.log.disableAnsi", "false");
		}

		FileUtils.writeStringToFile(getExtension().getFiles().getDevLauncherConfig(), launchConfig.asString(), StandardCharsets.UTF_8);
	}

	private String getAllLog4JConfigFiles() {
		return getExtension().getLog4jConfigs().getFiles().stream()
				.map(File::getAbsolutePath)
				.collect(Collectors.joining(","));
	}

	private String getGameJarPath(String env) {
		MappedMinecraftProvider.Split split = (MappedMinecraftProvider.Split) getExtension().getNamedMinecraftProvider();

		return switch (env) {
		case "client" -> split.getClientOnlyJar().toAbsolutePath().toString();
		case "common" -> split.getCommonJar().toAbsolutePath().toString();
		default -> throw new UnsupportedOperationException();
		};
	}

	/**
	 * See: https://github.com/FabricMC/fabric-loader/pull/585.
	 */
	private String getClassPathGroups() {
		return getExtension().getMods().stream()
				.map(modSettings ->
						SourceSetHelper.getClasspath(modSettings, getProject()).stream()
							.map(File::getAbsolutePath)
							.collect(Collectors.joining(File.pathSeparator))
				)
				.collect(Collectors.joining(File.pathSeparator+File.pathSeparator));
	}

	public static class LaunchConfig {
		private final Map<String, List<String>> values = new HashMap<>();

		public LaunchConfig property(String key, String value) {
			return property("common", key, value);
		}

		public LaunchConfig property(String side, String key, String value) {
			values.computeIfAbsent(side + "Properties", (s -> new ArrayList<>()))
					.add(String.format("%s=%s", key, value));
			return this;
		}

		public LaunchConfig argument(String value) {
			return argument("common", value);
		}

		public LaunchConfig argument(String side, String value) {
			values.computeIfAbsent(side + "Args", (s -> new ArrayList<>()))
					.add(value);
			return this;
		}

		public String asString() {
			StringJoiner stringJoiner = new StringJoiner("\n");

			for (Map.Entry<String, List<String>> entry : values.entrySet()) {
				stringJoiner.add(entry.getKey());

				for (String s : entry.getValue()) {
					stringJoiner.add("\t" + s);
				}
			}

			return stringJoiner.toString();
		}
	}
}<|MERGE_RESOLUTION|>--- conflicted
+++ resolved
@@ -61,11 +61,15 @@
 				.property(!getExtension().isQuilt() ? "fabric.development" : "loader.development", "true")
 				.property(!getExtension().isQuilt() ? "fabric.remapClasspathFile" : "loader.remapClasspathFile", getExtension().getFiles().getRemapClasspathFile().getAbsolutePath())
 				.property("log4j.configurationFile", getAllLog4JConfigFiles())
-				.property("log4j2.formatMsgNoLookups", "true")
-
-<<<<<<< HEAD
-				.property("client", "java.library.path", nativesPath)
-				.property("client", "org.lwjgl.librarypath", nativesPath);
+				.property("log4j2.formatMsgNoLookups", "true");
+
+		if (versionInfo.hasNativesToExtract()) {
+			String nativesPath = getExtension().getFiles().getNativesDirectory(getProject()).getAbsolutePath();
+
+			launchConfig
+					.property("client", "java.library.path", nativesPath)
+					.property("client", "org.lwjgl.librarypath", nativesPath);
+		}
 
 		if (!getExtension().isForge()) {
 			launchConfig
@@ -88,24 +92,6 @@
 			launchConfig
 					.argument("client", "--version")
 					.argument("client", "Architectury Loom");
-=======
-				.argument("client", "--assetIndex")
-				.argument("client", getExtension().getMinecraftProvider().getVersionInfo().assetIndex().fabricId(getExtension().getMinecraftProvider().minecraftVersion()))
-				.argument("client", "--assetsDir")
-				.argument("client", assetsDirectory.getAbsolutePath());
-
-		if (versionInfo.hasNativesToExtract()) {
-			String nativesPath = getExtension().getFiles().getNativesDirectory(getProject()).getAbsolutePath();
-
-			launchConfig
-					.property("client", "java.library.path", nativesPath)
-					.property("client", "org.lwjgl.librarypath", nativesPath);
-		}
-
-		if (getExtension().areEnvironmentSourceSetsSplit()) {
-			launchConfig.property("client", "fabric.gameJarPath.client", getGameJarPath("client"));
-			launchConfig.property("fabric.gameJarPath", getGameJarPath("common"));
->>>>>>> b8687c87
 		}
 
 		if (getExtension().isForge()) {
