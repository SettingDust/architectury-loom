--- conflicted
+++ resolved
@@ -79,13 +79,11 @@
 			joiner.add(project.getPath());
 		}
 
-<<<<<<< HEAD
+		extension.getKnownIndyBsms().get().stream().sorted().forEach(joiner::add);
+
 		if (extension.isForge()) {
 			joiner.add("forge");
 		}
-=======
-		extension.getKnownIndyBsms().get().stream().sorted().forEach(joiner::add);
->>>>>>> bd09af17
 
 		final String id = joiner.toString();
 
