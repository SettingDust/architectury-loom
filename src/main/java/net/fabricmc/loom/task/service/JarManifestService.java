/*
 * This file is part of fabric-loom, licensed under the MIT License (MIT).
 *
 * Copyright (c) 2021-2022 FabricMC
 *
 * Permission is hereby granted, free of charge, to any person obtaining a copy
 * of this software and associated documentation files (the "Software"), to deal
 * in the Software without restriction, including without limitation the rights
 * to use, copy, modify, merge, publish, distribute, sublicense, and/or sell
 * copies of the Software, and to permit persons to whom the Software is
 * furnished to do so, subject to the following conditions:
 *
 * The above copyright notice and this permission notice shall be included in all
 * copies or substantial portions of the Software.
 *
 * THE SOFTWARE IS PROVIDED "AS IS", WITHOUT WARRANTY OF ANY KIND, EXPRESS OR
 * IMPLIED, INCLUDING BUT NOT LIMITED TO THE WARRANTIES OF MERCHANTABILITY,
 * FITNESS FOR A PARTICULAR PURPOSE AND NONINFRINGEMENT. IN NO EVENT SHALL THE
 * AUTHORS OR COPYRIGHT HOLDERS BE LIABLE FOR ANY CLAIM, DAMAGES OR OTHER
 * LIABILITY, WHETHER IN AN ACTION OF CONTRACT, TORT OR OTHERWISE, ARISING FROM,
 * OUT OF OR IN CONNECTION WITH THE SOFTWARE OR THE USE OR OTHER DEALINGS IN THE
 * SOFTWARE.
 */

package net.fabricmc.loom.task.service;

import java.io.Serializable;
import java.util.Map;
import java.util.Optional;
import java.util.jar.Attributes;
import java.util.jar.Manifest;

import dev.architectury.tinyremapper.TinyRemapper;
import org.gradle.api.Project;
import org.gradle.api.artifacts.Dependency;
import org.gradle.api.provider.Property;
import org.gradle.api.provider.Provider;
import org.gradle.api.services.BuildService;
import org.gradle.api.services.BuildServiceParameters;
import org.gradle.util.GradleVersion;

import net.fabricmc.loom.LoomGradleExtension;
import net.fabricmc.loom.LoomGradlePlugin;
import net.fabricmc.loom.configuration.InstallerData;
import net.fabricmc.loom.util.Constants;

public abstract class JarManifestService implements BuildService<JarManifestService.Params> {
	interface Params extends BuildServiceParameters {
		Property<String> getGradleVersion();
		Property<String> getLoomVersion();
		Property<String> getMCEVersion();
		Property<String> getMinecraftVersion();
		Property<String> getTinyRemapperVersion();
		Property<String> getFabricLoaderVersion();
		Property<MixinVersion> getMixinVersion();
	}

	public static synchronized Provider<JarManifestService> get(Project project) {
		return project.getGradle().getSharedServices().registerIfAbsent("LoomJarManifestService:" + project.getName(), JarManifestService.class, spec -> {
			spec.parameters(params -> {
				LoomGradleExtension extension = LoomGradleExtension.get(project);
				Optional<String> tinyRemapperVersion = Optional.ofNullable(TinyRemapper.class.getPackage().getImplementationVersion());

				params.getGradleVersion().set(GradleVersion.current().getVersion());
				params.getLoomVersion().set(LoomGradlePlugin.LOOM_VERSION);
				params.getMCEVersion().set(Constants.Dependencies.Versions.MIXIN_COMPILE_EXTENSIONS);
				params.getMinecraftVersion().set(project.provider(() -> extension.getMinecraftProvider().minecraftVersion()));
				params.getTinyRemapperVersion().set(tinyRemapperVersion.orElse("unknown"));
				params.getFabricLoaderVersion().set(project.provider(() -> Optional.ofNullable(extension.getInstallerData()).map(InstallerData::version).orElse("unknown")));
				params.getMixinVersion().set(getMixinVersion(project));
			});
		});
	}

	public void apply(Manifest manifest, Map<String, String> extraValues) {
		// Don't set when running the reproducible build tests as it will break them when anything updates
		if (Boolean.getBoolean("loom.test.reproducible")) {
			return;
		}

		Attributes attributes = manifest.getMainAttributes();
		Params p = getParameters();

		attributes.putValue("Fabric-Gradle-Version", p.getGradleVersion().get());
		attributes.putValue("Fabric-Loom-Version", p.getLoomVersion().get());
		attributes.putValue("Fabric-Mixin-Compile-Extensions-Version", p.getMCEVersion().get());
		attributes.putValue("Fabric-Minecraft-Version", p.getMinecraftVersion().get());
		attributes.putValue("Fabric-Tiny-Remapper-Version", p.getTinyRemapperVersion().get());
		attributes.putValue("Fabric-Loader-Version", p.getFabricLoaderVersion().get());

		// This can be overridden by mods if required
		if (!attributes.containsKey("Fabric-Mixin-Version")) {
			attributes.putValue("Fabric-Mixin-Version", p.getMixinVersion().get().version());
			attributes.putValue("Fabric-Mixin-Group", p.getMixinVersion().get().group());
		}

		for (Map.Entry<String, String> entry : extraValues.entrySet()) {
			attributes.putValue(entry.getKey(), entry.getValue());
		}
	}

<<<<<<< HEAD
	private static Optional<String> getLoaderVersion(Project project) {
		LoomGradleExtension extension = LoomGradleExtension.get(project);
		if (extension.isForge()) return Optional.empty();

		if (extension.getInstallerData() == null) {
			project.getLogger().warn("Could not determine fabric loader version for jar manifest");
			return Optional.empty();
		}

		return Optional.of(extension.getInstallerData().version());
	}

	private record MixinVersion(String group, String version) implements Serializable { }

	private static Optional<MixinVersion> getMixinVersion(Project project) {
		if (LoomGradleExtension.get(project).isForge()) return Optional.empty();

		// Not super ideal that this uses the mod compile classpath, should prob look into making this not a thing at somepoint
		Optional<Dependency> dependency = project.getConfigurations().getByName(Constants.Configurations.LOADER_DEPENDENCIES)
				.getDependencies()
				.stream()
				.filter(dep -> "sponge-mixin".equals(dep.getName()))
				.findFirst();

		if (dependency.isEmpty()) {
			project.getLogger().warn("Could not determine Mixin version for jar manifest");
		}

		return dependency.map(d -> new MixinVersion(d.getGroup(), d.getVersion()));
=======
	private record MixinVersion(String group, String version) implements Serializable { }

	private static Provider<MixinVersion> getMixinVersion(Project project) {
		return project.getConfigurations().named(Constants.Configurations.LOADER_DEPENDENCIES).map(configuration -> {
			// Not super ideal that this uses the mod compile classpath, should prob look into making this not a thing at somepoint
			Optional<Dependency> dependency = configuration
					.getDependencies()
					.stream()
					.filter(dep -> "sponge-mixin".equals(dep.getName()))
					.findFirst();

			if (dependency.isEmpty()) {
				project.getLogger().warn("Could not determine Mixin version for jar manifest");
			}

			return dependency.map(d -> new MixinVersion(d.getGroup(), d.getVersion()))
					.orElse(new MixinVersion("unknown", "unknown"));
		});
>>>>>>> 196ee879
	}
}<|MERGE_RESOLUTION|>--- conflicted
+++ resolved
@@ -41,7 +41,6 @@
 
 import net.fabricmc.loom.LoomGradleExtension;
 import net.fabricmc.loom.LoomGradlePlugin;
-import net.fabricmc.loom.configuration.InstallerData;
 import net.fabricmc.loom.util.Constants;
 
 public abstract class JarManifestService implements BuildService<JarManifestService.Params> {
@@ -66,7 +65,7 @@
 				params.getMCEVersion().set(Constants.Dependencies.Versions.MIXIN_COMPILE_EXTENSIONS);
 				params.getMinecraftVersion().set(project.provider(() -> extension.getMinecraftProvider().minecraftVersion()));
 				params.getTinyRemapperVersion().set(tinyRemapperVersion.orElse("unknown"));
-				params.getFabricLoaderVersion().set(project.provider(() -> Optional.ofNullable(extension.getInstallerData()).map(InstallerData::version).orElse("unknown")));
+				params.getFabricLoaderVersion().set(getLoaderVersion(project).orElse("unknown"));
 				params.getMixinVersion().set(getMixinVersion(project));
 			});
 		});
@@ -99,7 +98,6 @@
 		}
 	}
 
-<<<<<<< HEAD
 	private static Optional<String> getLoaderVersion(Project project) {
 		LoomGradleExtension extension = LoomGradleExtension.get(project);
 		if (extension.isForge()) return Optional.empty();
@@ -114,26 +112,10 @@
 
 	private record MixinVersion(String group, String version) implements Serializable { }
 
-	private static Optional<MixinVersion> getMixinVersion(Project project) {
-		if (LoomGradleExtension.get(project).isForge()) return Optional.empty();
-
-		// Not super ideal that this uses the mod compile classpath, should prob look into making this not a thing at somepoint
-		Optional<Dependency> dependency = project.getConfigurations().getByName(Constants.Configurations.LOADER_DEPENDENCIES)
-				.getDependencies()
-				.stream()
-				.filter(dep -> "sponge-mixin".equals(dep.getName()))
-				.findFirst();
-
-		if (dependency.isEmpty()) {
-			project.getLogger().warn("Could not determine Mixin version for jar manifest");
-		}
-
-		return dependency.map(d -> new MixinVersion(d.getGroup(), d.getVersion()));
-=======
-	private record MixinVersion(String group, String version) implements Serializable { }
-
 	private static Provider<MixinVersion> getMixinVersion(Project project) {
 		return project.getConfigurations().named(Constants.Configurations.LOADER_DEPENDENCIES).map(configuration -> {
+			if (LoomGradleExtension.get(project).isForge()) return new MixinVersion("unknown", "unknown");
+
 			// Not super ideal that this uses the mod compile classpath, should prob look into making this not a thing at somepoint
 			Optional<Dependency> dependency = configuration
 					.getDependencies()
@@ -148,6 +130,5 @@
 			return dependency.map(d -> new MixinVersion(d.getGroup(), d.getVersion()))
 					.orElse(new MixinVersion("unknown", "unknown"));
 		});
->>>>>>> 196ee879
 	}
 }