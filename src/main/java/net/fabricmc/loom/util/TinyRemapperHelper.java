/*
 * This file is part of fabric-loom, licensed under the MIT License (MIT).
 *
 * Copyright (c) 2021 FabricMC
 *
 * Permission is hereby granted, free of charge, to any person obtaining a copy
 * of this software and associated documentation files (the "Software"), to deal
 * in the Software without restriction, including without limitation the rights
 * to use, copy, modify, merge, publish, distribute, sublicense, and/or sell
 * copies of the Software, and to permit persons to whom the Software is
 * furnished to do so, subject to the following conditions:
 *
 * The above copyright notice and this permission notice shall be included in all
 * copies or substantial portions of the Software.
 *
 * THE SOFTWARE IS PROVIDED "AS IS", WITHOUT WARRANTY OF ANY KIND, EXPRESS OR
 * IMPLIED, INCLUDING BUT NOT LIMITED TO THE WARRANTIES OF MERCHANTABILITY,
 * FITNESS FOR A PARTICULAR PURPOSE AND NONINFRINGEMENT. IN NO EVENT SHALL THE
 * AUTHORS OR COPYRIGHT HOLDERS BE LIABLE FOR ANY CLAIM, DAMAGES OR OTHER
 * LIABILITY, WHETHER IN AN ACTION OF CONTRACT, TORT OR OTHERWISE, ARISING FROM,
 * OUT OF OR IN CONNECTION WITH THE SOFTWARE OR THE USE OR OTHER DEALINGS IN THE
 * SOFTWARE.
 */

package net.fabricmc.loom.util;

import java.io.File;
import java.io.IOException;
import java.nio.file.Path;
import java.util.Map;
import java.util.function.Consumer;
import java.util.regex.Pattern;

import com.google.common.collect.ImmutableMap;
import com.google.common.collect.ImmutableSet;
import dev.architectury.tinyremapper.IMappingProvider;
import dev.architectury.tinyremapper.TinyRemapper;
import org.apache.commons.lang3.mutable.Mutable;
import org.apache.commons.lang3.mutable.MutableObject;
import org.apache.commons.lang3.tuple.Pair;
import org.gradle.api.Project;

import net.fabricmc.loom.LoomGradleExtension;
import net.fabricmc.loom.api.mappings.layered.MappingsNamespace;
import net.fabricmc.mappingio.tree.MappingTree;
import net.fabricmc.mappingio.tree.MemoryMappingTree;

/**
 * Contains shortcuts to create tiny remappers using the mappings accessibly to the project.
 */
public final class TinyRemapperHelper {
	public static final Map<String, String> JSR_TO_JETBRAINS = new ImmutableMap.Builder<String, String>()
			.put("javax/annotation/Nullable", "org/jetbrains/annotations/Nullable")
			.put("javax/annotation/Nonnull", "org/jetbrains/annotations/NotNull")
			.put("javax/annotation/concurrent/Immutable", "org/jetbrains/annotations/Unmodifiable")
			.build();

	/**
	 * Matches the new local variable naming format introduced in 21w37a.
	 */
	private static final Pattern MC_LV_PATTERN = Pattern.compile("\\$\\$\\d+");

	private TinyRemapperHelper() {
	}

	public static TinyRemapper getTinyRemapper(Project project, String fromM, String toM) throws IOException {
		return getTinyRemapper(project, fromM, toM, false, (builder) -> { });
	}

	public static TinyRemapper getTinyRemapper(Project project, String fromM, String toM, boolean fixRecords, Consumer<TinyRemapper.Builder> builderConsumer) throws IOException {
		LoomGradleExtension extension = LoomGradleExtension.get(project);

		TinyRemapper remapper = _getTinyRemapper(project, fixRecords).getKey();
		remapper.replaceMappings(ImmutableSet.of(
				TinyRemapperHelper.create((fromM.equals("srg") || toM.equals("srg")) && extension.isForge() ? extension.getMappingsProvider().getMappingsWithSrg() : extension.getMappingsProvider().getMappings(), fromM, toM, true),
				out -> TinyRemapperHelper.JSR_TO_JETBRAINS.forEach(out::acceptClass)
		));
		return remapper;
	}

	public static Pair<TinyRemapper, Mutable<MemoryMappingTree>> _getTinyRemapper(Project project, boolean fixRecords) throws IOException {
		LoomGradleExtension extension = LoomGradleExtension.get(project);
		Mutable<MemoryMappingTree> mappings = new MutableObject<>();

		TinyRemapper.Builder builder = TinyRemapper.newRemapper()
<<<<<<< HEAD
=======
				.withMappings(create(mappingTree, fromM, toM, true))
				.withMappings(out -> JSR_TO_JETBRAINS.forEach(out::acceptClass))
>>>>>>> c6f51f1d
				.renameInvalidLocals(true)
				.logUnknownInvokeDynamic(false)
				.ignoreConflicts(extension.isForge())
				.cacheMappings(true)
				.threads(Runtime.getRuntime().availableProcessors())
				.logger(project.getLogger()::lifecycle)
				.rebuildSourceFilenames(true);

		if (extension.isForge()) {
			/* FORGE: Required for classes like aej$OptionalNamedTag (1.16.4) which are added by Forge patches.
			 * They won't get remapped to their proper packages, so IllegalAccessErrors will happen without ._.
			 */
			builder.fixPackageAccess(true);
		}

		TinyRemapper remapper = builder.invalidLvNamePattern(MC_LV_PATTERN)
				.extraPreApplyVisitor((cls, next) -> {
					if (fixRecords && !cls.isRecord() && "java/lang/Record".equals(cls.getSuperName()) && mappings.getValue() != null) {
						return new RecordComponentFixVisitor(next, mappings.getValue(), mappings.getValue().getNamespaceId(MappingsNamespace.INTERMEDIARY.toString()));
					}

					return next;
<<<<<<< HEAD
				})
				.build();
		return Pair.of(remapper, mappings);
	}

	public static Pair<TinyRemapper, Mutable<MemoryMappingTree>> getTinyRemapper(Project project, boolean fixRecords) throws IOException {
		Pair<TinyRemapper, Mutable<MemoryMappingTree>> remapper = _getTinyRemapper(project, fixRecords);
		remapper.getKey().readClassPath(getMinecraftDependencies(project));
		remapper.getKey().prepareClasses();
		return remapper;
=======
				});

		builderConsumer.accept(builder);
		return builder.build();
>>>>>>> c6f51f1d
	}

	public static Path[] getMinecraftDependencies(Project project) {
		return project.getConfigurations().getByName(Constants.Configurations.MINECRAFT_DEPENDENCIES).getFiles()
				.stream().map(File::toPath).toArray(Path[]::new);
	}

	private static IMappingProvider.Member memberOf(String className, String memberName, String descriptor) {
		return new IMappingProvider.Member(className, memberName, descriptor);
	}

	public static IMappingProvider create(MappingTree mappings, String from, String to, boolean remapLocalVariables) {
		return (acceptor) -> {
			for (MappingTree.ClassMapping classDef : mappings.getClasses()) {
				String className = classDef.getName(from);
				acceptor.acceptClass(className, classDef.getName(to));

				for (MappingTree.FieldMapping field : classDef.getFields()) {
					acceptor.acceptField(memberOf(className, field.getName(from), field.getDesc(from)), field.getName(to));
				}

				for (MappingTree.MethodMapping method : classDef.getMethods()) {
					IMappingProvider.Member methodIdentifier = memberOf(className, method.getName(from), method.getDesc(from));
					acceptor.acceptMethod(methodIdentifier, method.getName(to));

					if (remapLocalVariables) {
						for (MappingTree.MethodArgMapping parameter : method.getArgs()) {
							String name = parameter.getName(to);

							if (name == null) {
								continue;
							}

							acceptor.acceptMethodArg(methodIdentifier, parameter.getLvIndex(), name);
						}

						for (MappingTree.MethodVarMapping localVariable : method.getVars()) {
							acceptor.acceptMethodVar(methodIdentifier, localVariable.getLvIndex(),
									localVariable.getStartOpIdx(), localVariable.getLvtRowIndex(),
									localVariable.getName(to));
						}
					}
				}
			}
		};
	}
}<|MERGE_RESOLUTION|>--- conflicted
+++ resolved
@@ -27,6 +27,8 @@
 import java.io.File;
 import java.io.IOException;
 import java.nio.file.Path;
+import java.util.ArrayList;
+import java.util.List;
 import java.util.Map;
 import java.util.function.Consumer;
 import java.util.regex.Pattern;
@@ -38,6 +40,7 @@
 import org.apache.commons.lang3.mutable.Mutable;
 import org.apache.commons.lang3.mutable.MutableObject;
 import org.apache.commons.lang3.tuple.Pair;
+import org.apache.commons.lang3.tuple.Triple;
 import org.gradle.api.Project;
 
 import net.fabricmc.loom.LoomGradleExtension;
@@ -70,7 +73,7 @@
 	public static TinyRemapper getTinyRemapper(Project project, String fromM, String toM, boolean fixRecords, Consumer<TinyRemapper.Builder> builderConsumer) throws IOException {
 		LoomGradleExtension extension = LoomGradleExtension.get(project);
 
-		TinyRemapper remapper = _getTinyRemapper(project, fixRecords).getKey();
+		TinyRemapper remapper = _getTinyRemapper(project, fixRecords, builderConsumer).getLeft();
 		remapper.replaceMappings(ImmutableSet.of(
 				TinyRemapperHelper.create((fromM.equals("srg") || toM.equals("srg")) && extension.isForge() ? extension.getMappingsProvider().getMappingsWithSrg() : extension.getMappingsProvider().getMappings(), fromM, toM, true),
 				out -> TinyRemapperHelper.JSR_TO_JETBRAINS.forEach(out::acceptClass)
@@ -78,16 +81,12 @@
 		return remapper;
 	}
 
-	public static Pair<TinyRemapper, Mutable<MemoryMappingTree>> _getTinyRemapper(Project project, boolean fixRecords) throws IOException {
+	public static Triple<TinyRemapper, Mutable<MemoryMappingTree>, List<TinyRemapper.ApplyVisitorProvider>> _getTinyRemapper(Project project, boolean fixRecords, Consumer<TinyRemapper.Builder> builderConsumer) throws IOException {
 		LoomGradleExtension extension = LoomGradleExtension.get(project);
 		Mutable<MemoryMappingTree> mappings = new MutableObject<>();
+		List<TinyRemapper.ApplyVisitorProvider> postApply = new ArrayList<>();
 
 		TinyRemapper.Builder builder = TinyRemapper.newRemapper()
-<<<<<<< HEAD
-=======
-				.withMappings(create(mappingTree, fromM, toM, true))
-				.withMappings(out -> JSR_TO_JETBRAINS.forEach(out::acceptClass))
->>>>>>> c6f51f1d
 				.renameInvalidLocals(true)
 				.logUnknownInvokeDynamic(false)
 				.ignoreConflicts(extension.isForge())
@@ -103,30 +102,31 @@
 			builder.fixPackageAccess(true);
 		}
 
-		TinyRemapper remapper = builder.invalidLvNamePattern(MC_LV_PATTERN)
-				.extraPreApplyVisitor((cls, next) -> {
-					if (fixRecords && !cls.isRecord() && "java/lang/Record".equals(cls.getSuperName()) && mappings.getValue() != null) {
-						return new RecordComponentFixVisitor(next, mappings.getValue(), mappings.getValue().getNamespaceId(MappingsNamespace.INTERMEDIARY.toString()));
-					}
+		builder.invalidLvNamePattern(MC_LV_PATTERN);
+		builder.extraPreApplyVisitor((cls, next) -> {
+			if (fixRecords && !cls.isRecord() && "java/lang/Record".equals(cls.getSuperName()) && mappings.getValue() != null) {
+				return new RecordComponentFixVisitor(next, mappings.getValue(), mappings.getValue().getNamespaceId(MappingsNamespace.INTERMEDIARY.toString()));
+			}
 
-					return next;
-<<<<<<< HEAD
-				})
-				.build();
-		return Pair.of(remapper, mappings);
+			return next;
+		});
+		builder.extraPostApplyVisitor((trClass, classVisitor) -> {
+			for (TinyRemapper.ApplyVisitorProvider provider : postApply) {
+				classVisitor = provider.insertApplyVisitor(trClass, classVisitor);
+			}
+
+			return classVisitor;
+		});
+
+		builderConsumer.accept(builder);
+		return Triple.of(builder.build(), mappings, postApply);
 	}
 
-	public static Pair<TinyRemapper, Mutable<MemoryMappingTree>> getTinyRemapper(Project project, boolean fixRecords) throws IOException {
-		Pair<TinyRemapper, Mutable<MemoryMappingTree>> remapper = _getTinyRemapper(project, fixRecords);
-		remapper.getKey().readClassPath(getMinecraftDependencies(project));
-		remapper.getKey().prepareClasses();
+	public static Triple<TinyRemapper, Mutable<MemoryMappingTree>, List<TinyRemapper.ApplyVisitorProvider>> getTinyRemapper(Project project, boolean fixRecords, Consumer<TinyRemapper.Builder> builderConsumer) throws IOException {
+		Triple<TinyRemapper, Mutable<MemoryMappingTree>, List<TinyRemapper.ApplyVisitorProvider>> remapper = _getTinyRemapper(project, fixRecords, builderConsumer);
+		remapper.getLeft().readClassPath(getMinecraftDependencies(project));
+		remapper.getLeft().prepareClasses();
 		return remapper;
-=======
-				});
-
-		builderConsumer.accept(builder);
-		return builder.build();
->>>>>>> c6f51f1d
 	}
 
 	public static Path[] getMinecraftDependencies(Project project) {
