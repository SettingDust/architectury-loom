/*
 * This file is part of fabric-loom, licensed under the MIT License (MIT).
 *
 * Copyright (c) 2021 FabricMC
 *
 * Permission is hereby granted, free of charge, to any person obtaining a copy
 * of this software and associated documentation files (the "Software"), to deal
 * in the Software without restriction, including without limitation the rights
 * to use, copy, modify, merge, publish, distribute, sublicense, and/or sell
 * copies of the Software, and to permit persons to whom the Software is
 * furnished to do so, subject to the following conditions:
 *
 * The above copyright notice and this permission notice shall be included in all
 * copies or substantial portions of the Software.
 *
 * THE SOFTWARE IS PROVIDED "AS IS", WITHOUT WARRANTY OF ANY KIND, EXPRESS OR
 * IMPLIED, INCLUDING BUT NOT LIMITED TO THE WARRANTIES OF MERCHANTABILITY,
 * FITNESS FOR A PARTICULAR PURPOSE AND NONINFRINGEMENT. IN NO EVENT SHALL THE
 * AUTHORS OR COPYRIGHT HOLDERS BE LIABLE FOR ANY CLAIM, DAMAGES OR OTHER
 * LIABILITY, WHETHER IN AN ACTION OF CONTRACT, TORT OR OTHERWISE, ARISING FROM,
 * OUT OF OR IN CONNECTION WITH THE SOFTWARE OR THE USE OR OTHER DEALINGS IN THE
 * SOFTWARE.
 */

package net.fabricmc.loom.util;

import java.io.File;
import java.io.IOException;
import java.nio.file.Path;
import java.util.ArrayList;
import java.util.List;
import java.util.Map;
import java.util.function.Consumer;
import java.util.regex.Pattern;

import com.google.common.collect.ImmutableMap;
import com.google.common.collect.ImmutableSet;
import dev.architectury.tinyremapper.IMappingProvider;
import dev.architectury.tinyremapper.TinyRemapper;
import org.apache.commons.lang3.mutable.Mutable;
import org.apache.commons.lang3.mutable.MutableObject;
import org.apache.commons.lang3.tuple.Triple;
import org.gradle.api.Project;

import net.fabricmc.loom.LoomGradleExtension;
import net.fabricmc.loom.api.mappings.layered.MappingsNamespace;
import net.fabricmc.mappingio.tree.MappingTree;
import net.fabricmc.mappingio.tree.MemoryMappingTree;

/**
 * Contains shortcuts to create tiny remappers using the mappings accessibly to the project.
 */
public final class TinyRemapperHelper {
	public static final Map<String, String> JSR_TO_JETBRAINS = new ImmutableMap.Builder<String, String>()
			.put("javax/annotation/Nullable", "org/jetbrains/annotations/Nullable")
			.put("javax/annotation/Nonnull", "org/jetbrains/annotations/NotNull")
			.put("javax/annotation/concurrent/Immutable", "org/jetbrains/annotations/Unmodifiable")
			.build();

	/**
	 * Matches the new local variable naming format introduced in 21w37a.
	 */
	private static final Pattern MC_LV_PATTERN = Pattern.compile("\\$\\$\\d+");

	private TinyRemapperHelper() {
	}

	public static TinyRemapper getTinyRemapper(Project project, String fromM, String toM) throws IOException {
		return getTinyRemapper(project, fromM, toM, false, (builder) -> { });
	}

	public static TinyRemapper getTinyRemapper(Project project, String fromM, String toM, boolean fixRecords, Consumer<TinyRemapper.Builder> builderConsumer) throws IOException {
		LoomGradleExtension extension = LoomGradleExtension.get(project);

		TinyRemapper remapper = _getTinyRemapper(project, fixRecords, builderConsumer).getLeft();
		remapper.replaceMappings(ImmutableSet.of(
				TinyRemapperHelper.create((fromM.equals("srg") || toM.equals("srg")) && extension.isForge() ? extension.getMappingsProvider().getMappingsWithSrg() : extension.getMappingsProvider().getMappings(), fromM, toM, true),
				out -> TinyRemapperHelper.JSR_TO_JETBRAINS.forEach(out::acceptClass)
		));
		return remapper;
	}

	public static Triple<TinyRemapper, Mutable<MemoryMappingTree>, List<TinyRemapper.ApplyVisitorProvider>> _getTinyRemapper(Project project, boolean fixRecords, Consumer<TinyRemapper.Builder> builderConsumer) throws IOException {
		LoomGradleExtension extension = LoomGradleExtension.get(project);
		Mutable<MemoryMappingTree> mappings = new MutableObject<>();
		List<TinyRemapper.ApplyVisitorProvider> postApply = new ArrayList<>();

		TinyRemapper.Builder builder = TinyRemapper.newRemapper()
				.renameInvalidLocals(true)
<<<<<<< HEAD
				.logUnknownInvokeDynamic(false)
				.ignoreConflicts(extension.isForge())
				.cacheMappings(true)
				.threads(Runtime.getRuntime().availableProcessors())
				.logger(project.getLogger()::lifecycle)
				.rebuildSourceFilenames(true);

		if (extension.isForge()) {
			/* FORGE: Required for classes like aej$OptionalNamedTag (1.16.4) which are added by Forge patches.
			 * They won't get remapped to their proper packages, so IllegalAccessErrors will happen without ._.
			 */
			builder.fixPackageAccess(true);
		}
=======
				.rebuildSourceFilenames(true)
				.invalidLvNamePattern(MC_LV_PATTERN)
				.inferNameFromSameLvIndex(true)
				.extraPreApplyVisitor((cls, next) -> {
					if (fixRecords && !cls.isRecord() && "java/lang/Record".equals(cls.getSuperName())) {
						return new RecordComponentFixVisitor(next, mappingTree, intermediaryNsId);
					}
>>>>>>> 5c190cc3

		builder.invalidLvNamePattern(MC_LV_PATTERN);
		builder.extraPreApplyVisitor((cls, next) -> {
			if (fixRecords && !cls.isRecord() && "java/lang/Record".equals(cls.getSuperName()) && mappings.getValue() != null) {
				return new RecordComponentFixVisitor(next, mappings.getValue(), mappings.getValue().getNamespaceId(MappingsNamespace.INTERMEDIARY.toString()));
			}

			return next;
		});
		builder.extraPostApplyVisitor((trClass, classVisitor) -> {
			for (TinyRemapper.ApplyVisitorProvider provider : postApply) {
				classVisitor = provider.insertApplyVisitor(trClass, classVisitor);
			}

			return classVisitor;
		});

		builderConsumer.accept(builder);
		return Triple.of(builder.build(), mappings, postApply);
	}

	public static Triple<TinyRemapper, Mutable<MemoryMappingTree>, List<TinyRemapper.ApplyVisitorProvider>> getTinyRemapper(Project project, boolean fixRecords, Consumer<TinyRemapper.Builder> builderConsumer) throws IOException {
		Triple<TinyRemapper, Mutable<MemoryMappingTree>, List<TinyRemapper.ApplyVisitorProvider>> remapper = _getTinyRemapper(project, fixRecords, builderConsumer);
		remapper.getLeft().readClassPath(getMinecraftDependencies(project));
		remapper.getLeft().prepareClasses();
		return remapper;
	}

	public static Path[] getMinecraftDependencies(Project project) {
		return project.getConfigurations().getByName(Constants.Configurations.MINECRAFT_DEPENDENCIES).getFiles()
				.stream().map(File::toPath).toArray(Path[]::new);
	}

	private static IMappingProvider.Member memberOf(String className, String memberName, String descriptor) {
		return new IMappingProvider.Member(className, memberName, descriptor);
	}

	public static IMappingProvider create(MappingTree mappings, String from, String to, boolean remapLocalVariables) {
		return (acceptor) -> {
			for (MappingTree.ClassMapping classDef : mappings.getClasses()) {
				String className = classDef.getName(from);
				acceptor.acceptClass(className, classDef.getName(to));

				for (MappingTree.FieldMapping field : classDef.getFields()) {
					acceptor.acceptField(memberOf(className, field.getName(from), field.getDesc(from)), field.getName(to));
				}

				for (MappingTree.MethodMapping method : classDef.getMethods()) {
					IMappingProvider.Member methodIdentifier = memberOf(className, method.getName(from), method.getDesc(from));
					acceptor.acceptMethod(methodIdentifier, method.getName(to));

					if (remapLocalVariables) {
						for (MappingTree.MethodArgMapping parameter : method.getArgs()) {
							String name = parameter.getName(to);

							if (name == null) {
								continue;
							}

							acceptor.acceptMethodArg(methodIdentifier, parameter.getLvIndex(), name);
						}

						for (MappingTree.MethodVarMapping localVariable : method.getVars()) {
							acceptor.acceptMethodVar(methodIdentifier, localVariable.getLvIndex(),
									localVariable.getStartOpIdx(), localVariable.getLvtRowIndex(),
									localVariable.getName(to));
						}
					}
				}
			}
		};
	}
}<|MERGE_RESOLUTION|>--- conflicted
+++ resolved
@@ -87,7 +87,6 @@
 
 		TinyRemapper.Builder builder = TinyRemapper.newRemapper()
 				.renameInvalidLocals(true)
-<<<<<<< HEAD
 				.logUnknownInvokeDynamic(false)
 				.ignoreConflicts(extension.isForge())
 				.cacheMappings(true)
@@ -101,18 +100,10 @@
 			 */
 			builder.fixPackageAccess(true);
 		}
-=======
-				.rebuildSourceFilenames(true)
-				.invalidLvNamePattern(MC_LV_PATTERN)
-				.inferNameFromSameLvIndex(true)
-				.extraPreApplyVisitor((cls, next) -> {
-					if (fixRecords && !cls.isRecord() && "java/lang/Record".equals(cls.getSuperName())) {
-						return new RecordComponentFixVisitor(next, mappingTree, intermediaryNsId);
-					}
->>>>>>> 5c190cc3
 
 		builder.invalidLvNamePattern(MC_LV_PATTERN);
-		builder.extraPreApplyVisitor((cls, next) -> {
+		builder.inferNameFromSameLvIndex(true)
+				.extraPreApplyVisitor((cls, next) -> {
 			if (fixRecords && !cls.isRecord() && "java/lang/Record".equals(cls.getSuperName()) && mappings.getValue() != null) {
 				return new RecordComponentFixVisitor(next, mappings.getValue(), mappings.getValue().getNamespaceId(MappingsNamespace.INTERMEDIARY.toString()));
 			}
