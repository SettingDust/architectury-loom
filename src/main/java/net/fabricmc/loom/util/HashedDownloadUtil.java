--- conflicted
+++ resolved
@@ -66,13 +66,8 @@
 		downloadIfInvalid(from, to, expectedHash, logger, quiet, strict, () -> { });
 	}
 
-<<<<<<< HEAD
 	public static void downloadIfInvalid(URL from, File to, String expectedHash, Logger logger, boolean quiet, boolean strict, Runnable startDownload) throws IOException {
-		if (LoomGradlePlugin.refreshDeps) {
-=======
-	public static void downloadIfInvalid(URL from, File to, String expectedHash, Logger logger, boolean quiet, Runnable startDownload) throws IOException {
 		if (LoomGradlePlugin.refreshDeps && !Boolean.getBoolean("loom.refresh")) {
->>>>>>> e9d1f005
 			delete(to);
 		}
 
