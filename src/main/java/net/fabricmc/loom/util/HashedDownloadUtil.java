/*
 * This file is part of fabric-loom, licensed under the MIT License (MIT).
 *
 * Copyright (c) 2016, 2017, 2018 FabricMC
 *
 * Permission is hereby granted, free of charge, to any person obtaining a copy
 * of this software and associated documentation files (the "Software"), to deal
 * in the Software without restriction, including without limitation the rights
 * to use, copy, modify, merge, publish, distribute, sublicense, and/or sell
 * copies of the Software, and to permit persons to whom the Software is
 * furnished to do so, subject to the following conditions:
 *
 * The above copyright notice and this permission notice shall be included in all
 * copies or substantial portions of the Software.
 *
 * THE SOFTWARE IS PROVIDED "AS IS", WITHOUT WARRANTY OF ANY KIND, EXPRESS OR
 * IMPLIED, INCLUDING BUT NOT LIMITED TO THE WARRANTIES OF MERCHANTABILITY,
 * FITNESS FOR A PARTICULAR PURPOSE AND NONINFRINGEMENT. IN NO EVENT SHALL THE
 * AUTHORS OR COPYRIGHT HOLDERS BE LIABLE FOR ANY CLAIM, DAMAGES OR OTHER
 * LIABILITY, WHETHER IN AN ACTION OF CONTRACT, TORT OR OTHERWISE, ARISING FROM,
 * OUT OF OR IN CONNECTION WITH THE SOFTWARE OR THE USE OR OTHER DEALINGS IN THE
 * SOFTWARE.
 */

package net.fabricmc.loom.util;

import java.io.File;
import java.io.FileNotFoundException;
import java.io.IOException;
import java.net.HttpURLConnection;
import java.net.URL;
import java.nio.charset.StandardCharsets;

import javax.annotation.Nullable;

import com.google.common.hash.Hashing;
import com.google.common.io.Files;
import org.apache.commons.io.FileUtils;
import org.gradle.api.logging.Logger;

import net.fabricmc.loom.LoomGradlePlugin;

public class HashedDownloadUtil {
<<<<<<< HEAD
	public static boolean requiresDownload(File to, String expectedHash, Logger logger) {
=======
	public static void downloadIfInvalid(URL from, File to, String expectedHash, Logger logger, boolean quiet) throws IOException {
		downloadIfInvalid(from, to, expectedHash, logger, quiet, () -> { });
	}

	public static void downloadIfInvalid(URL from, File to, String expectedHash, Logger logger, boolean quiet, Runnable startDownload) throws IOException {
>>>>>>> 98731532
		if (LoomGradlePlugin.refreshDeps) {
			return true;
		}

		String sha1 = getSha1(to, logger);

<<<<<<< HEAD
			// The hash in the sha1 file matches
			return !expectedHash.equals(sha1);
		}

		return true;
	}

	public static void downloadIfInvalid(URL from, File to, String expectedHash, Logger logger, boolean quiet) throws IOException {
		downloadIfInvalid(from, to, expectedHash, logger, quiet, true);
	}

	public static void downloadIfInvalid(URL from, File to, String expectedHash, Logger logger, boolean quiet, boolean strict) throws IOException {
		if (LoomGradlePlugin.refreshDeps) {
			delete(to);
		}

		if (to.exists()) {
			if (strict) {
				if (Checksum.equals(to, expectedHash)) {
					// The hash matches the target file
					return;
				}
			} else {
				String sha1 = getSha1(to, logger);

				if (expectedHash.equals(sha1)) {
					// The hash in the sha1 file matches
					return;
				}
			}
=======
		if (expectedHash.equals(sha1)) {
			// The hash in the sha1 file matches
			return;
>>>>>>> 98731532
		}

		startDownload.run();

		HttpURLConnection connection = (HttpURLConnection) from.openConnection();
		connection.setRequestProperty("Accept-Encoding", "gzip");
		connection.connect();

		int code = connection.getResponseCode();

		if ((code < 200 || code > 299) && code != HttpURLConnection.HTTP_NOT_MODIFIED) {
			//Didn't get what we expected
			delete(to);
			throw new IOException(connection.getResponseMessage() + " for " + from);
		}

		long contentLength = connection.getContentLengthLong();

		if (!quiet && contentLength >= 0) {
			logger.info("'{}' Changed, downloading {}", to, DownloadUtil.toNiceSize(contentLength));
		}

		try { // Try download to the output
			FileUtils.copyInputStreamToFile(connection.getInputStream(), to);
		} catch (IOException e) {
			delete(to); // Probably isn't good if it fails to copy/save
			throw e;
		}

		if (!Checksum.equals(to, expectedHash)) {
			String actualHash = Files.asByteSource(to).hash(Hashing.sha1()).toString();
			delete(to);

			throw new IOException(String.format("Downloaded file from %s to %s and got unexpected hash of %s expected %s", from, to, actualHash, expectedHash));
		}

		saveSha1(to, expectedHash, logger);
	}

	private static File getSha1File(File file) {
		return new File(file.getAbsoluteFile().getParentFile(), file.getName() + ".sha1");
	}

	@Nullable
	private static String getSha1(File to, Logger logger) {
		if (!to.exists()) {
			delete(to);
			return null;
		}

		File sha1File = getSha1File(to);

		try {
			return Files.asCharSource(sha1File, StandardCharsets.UTF_8).read();
		} catch (FileNotFoundException ignored) {
			// Quicker to catch this than do an exists check before.
			return null;
		} catch (IOException e) {
			logger.warn("Error reading sha1 file '{}'.", sha1File);
			return null;
		}
	}

	private static void saveSha1(File to, String sha1, Logger logger) {
		File sha1File = getSha1File(to);

		try {
			if (!sha1File.exists()) {
				sha1File.createNewFile();
			}

			Files.asCharSink(sha1File, StandardCharsets.UTF_8).write(sha1);
		} catch (IOException e) {
			logger.warn("Error saving sha1 file '{}'.", sha1File, e);
		}
	}

	public static void delete(File file) {
		if (file.exists()) {
			file.delete();
		}

		File sha1File = getSha1File(file);

		if (sha1File.exists()) {
			sha1File.delete();
		}
	}
}<|MERGE_RESOLUTION|>--- conflicted
+++ resolved
@@ -41,22 +41,14 @@
 import net.fabricmc.loom.LoomGradlePlugin;
 
 public class HashedDownloadUtil {
-<<<<<<< HEAD
 	public static boolean requiresDownload(File to, String expectedHash, Logger logger) {
-=======
-	public static void downloadIfInvalid(URL from, File to, String expectedHash, Logger logger, boolean quiet) throws IOException {
-		downloadIfInvalid(from, to, expectedHash, logger, quiet, () -> { });
-	}
-
-	public static void downloadIfInvalid(URL from, File to, String expectedHash, Logger logger, boolean quiet, Runnable startDownload) throws IOException {
->>>>>>> 98731532
 		if (LoomGradlePlugin.refreshDeps) {
 			return true;
 		}
 
-		String sha1 = getSha1(to, logger);
+		if (to.exists()) {
+			String sha1 = getSha1(to, logger);
 
-<<<<<<< HEAD
 			// The hash in the sha1 file matches
 			return !expectedHash.equals(sha1);
 		}
@@ -69,6 +61,10 @@
 	}
 
 	public static void downloadIfInvalid(URL from, File to, String expectedHash, Logger logger, boolean quiet, boolean strict) throws IOException {
+		downloadIfInvalid(from, to, expectedHash, logger, quiet, strict, () -> { });
+	}
+
+	public static void downloadIfInvalid(URL from, File to, String expectedHash, Logger logger, boolean quiet, boolean strict, Runnable startDownload) throws IOException {
 		if (LoomGradlePlugin.refreshDeps) {
 			delete(to);
 		}
@@ -87,11 +83,6 @@
 					return;
 				}
 			}
-=======
-		if (expectedHash.equals(sha1)) {
-			// The hash in the sha1 file matches
-			return;
->>>>>>> 98731532
 		}
 
 		startDownload.run();
