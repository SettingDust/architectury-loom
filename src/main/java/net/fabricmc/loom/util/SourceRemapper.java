/*
 * This file is part of fabric-loom, licensed under the MIT License (MIT).
 *
 * Copyright (c) 2018-2022 FabricMC
 *
 * Permission is hereby granted, free of charge, to any person obtaining a copy
 * of this software and associated documentation files (the "Software"), to deal
 * in the Software without restriction, including without limitation the rights
 * to use, copy, modify, merge, publish, distribute, sublicense, and/or sell
 * copies of the Software, and to permit persons to whom the Software is
 * furnished to do so, subject to the following conditions:
 *
 * The above copyright notice and this permission notice shall be included in all
 * copies or substantial portions of the Software.
 *
 * THE SOFTWARE IS PROVIDED "AS IS", WITHOUT WARRANTY OF ANY KIND, EXPRESS OR
 * IMPLIED, INCLUDING BUT NOT LIMITED TO THE WARRANTIES OF MERCHANTABILITY,
 * FITNESS FOR A PARTICULAR PURPOSE AND NONINFRINGEMENT. IN NO EVENT SHALL THE
 * AUTHORS OR COPYRIGHT HOLDERS BE LIABLE FOR ANY CLAIM, DAMAGES OR OTHER
 * LIABILITY, WHETHER IN AN ACTION OF CONTRACT, TORT OR OTHERWISE, ARISING FROM,
 * OUT OF OR IN CONNECTION WITH THE SOFTWARE OR THE USE OR OTHER DEALINGS IN THE
 * SOFTWARE.
 */

package net.fabricmc.loom.util;

import java.io.File;
import java.io.IOException;
import java.nio.file.Files;
import java.nio.file.Path;
import java.util.ArrayList;
import java.util.List;
import java.util.Set;
import java.util.concurrent.atomic.AtomicInteger;
import java.util.function.Consumer;

import org.cadixdev.lorenz.MappingSet;
import org.cadixdev.mercury.Mercury;
import org.cadixdev.mercury.remapper.MercuryRemapper;
import org.gradle.api.JavaVersion;
import org.gradle.api.Project;
import org.gradle.api.internal.project.ProjectInternal;
import org.gradle.api.provider.Property;
import org.gradle.api.tasks.compile.JavaCompile;
import org.gradle.internal.logging.progress.ProgressLogger;
import org.gradle.internal.logging.progress.ProgressLoggerFactory;
import org.slf4j.Logger;

import net.fabricmc.loom.LoomGradleExtension;
import net.fabricmc.loom.api.RemapConfigurationSettings;
import net.fabricmc.loom.api.mappings.layered.MappingsNamespace;
import net.fabricmc.loom.build.IntermediaryNamespaces;
import net.fabricmc.loom.configuration.providers.mappings.MappingConfiguration;
<<<<<<< HEAD
import net.fabricmc.loom.configuration.providers.mappings.TinyMappingsService;
=======
import net.fabricmc.loom.task.service.LorenzMappingService;
>>>>>>> 7f06b646
import net.fabricmc.loom.util.service.SharedServiceManager;

public class SourceRemapper {
	private final Project project;
	private final SharedServiceManager serviceManager;
	private String from;
	private String to;
	private final List<Consumer<ProgressLogger>> remapTasks = new ArrayList<>();

	private Mercury mercury;

	public SourceRemapper(Project project, SharedServiceManager serviceManager, boolean toNamed) {
		this(project, serviceManager, toNamed ? IntermediaryNamespaces.intermediary(project) : "named", !toNamed ? IntermediaryNamespaces.intermediary(project) : "named");
	}

	public SourceRemapper(Project project, SharedServiceManager serviceManager, String from, String to) {
		this.project = project;
		this.serviceManager = serviceManager;
		this.from = from;
		this.to = to;
	}

	public void scheduleRemapSources(File source, File destination, boolean reproducibleFileOrder, boolean preserveFileTimestamps, Runnable completionCallback) {
		remapTasks.add((logger) -> {
			try {
				logger.progress("remapping sources - " + source.getName());
				remapSourcesInner(source, destination);
				ZipReprocessorUtil.reprocessZip(destination, reproducibleFileOrder, preserveFileTimestamps);

				// Set the remapped sources creation date to match the sources if we're likely succeeded in making it
				destination.setLastModified(source.lastModified());
				completionCallback.run();
			} catch (Exception e) {
				// Failed to remap, lets clean up to ensure we try again next time
				destination.delete();
				throw new RuntimeException("Failed to remap sources for " + source, e);
			}
		});
	}

	public void remapAll() {
		if (remapTasks.isEmpty()) {
			return;
		}

		project.getLogger().lifecycle(":remapping sources");

		ProgressLoggerFactory progressLoggerFactory = ((ProjectInternal) project).getServices().get(ProgressLoggerFactory.class);
		ProgressLogger progressLogger = progressLoggerFactory.newOperation(SourceRemapper.class.getName());
		progressLogger.start("Remapping dependency sources", "sources");

		remapTasks.forEach(consumer -> consumer.accept(progressLogger));

		progressLogger.completed();

		// TODO: FIXME - WORKAROUND https://github.com/FabricMC/fabric-loom/issues/45
		System.gc();
	}

	private void remapSourcesInner(File source, File destination) throws Exception {
		project.getLogger().info(":remapping source jar");
		Mercury mercury = getMercuryInstance();

		if (source.equals(destination)) {
			if (source.isDirectory()) {
				throw new RuntimeException("Directories must differ!");
			}

			source = new File(destination.getAbsolutePath().substring(0, destination.getAbsolutePath().lastIndexOf('.')) + "-dev.jar");

			try {
				com.google.common.io.Files.move(destination, source);
			} catch (IOException e) {
				throw new RuntimeException("Could not rename " + destination.getName() + "!", e);
			}
		}

		Path srcPath = source.toPath();
		boolean isSrcTmp = false;

		if (!source.isDirectory()) {
			// create tmp directory
			isSrcTmp = true;
			srcPath = Files.createTempDirectory("fabric-loom-src");
			ZipUtils.unpackAll(source.toPath(), srcPath);
		}

		if (!destination.isDirectory() && destination.exists()) {
			if (!destination.delete()) {
				throw new RuntimeException("Could not delete " + destination.getName() + "!");
			}
		}

		FileSystemUtil.Delegate dstFs = destination.isDirectory() ? null : FileSystemUtil.getJarFileSystem(destination, true);
		Path dstPath = dstFs != null ? dstFs.get().getPath("/") : destination.toPath();

		try {
			mercury.rewrite(srcPath, dstPath);
		} catch (Exception e) {
			project.getLogger().warn("Could not remap " + source.getName() + " fully!", e);
		}

		copyNonJavaFiles(srcPath, dstPath, project.getLogger(), source.toPath());

		if (dstFs != null) {
			dstFs.close();
		}

		if (isSrcTmp) {
			Files.walkFileTree(srcPath, new DeletingFileVisitor());
		}
	}

	private Mercury getMercuryInstance() {
		if (this.mercury != null) {
			return this.mercury;
		}

		LoomGradleExtension extension = LoomGradleExtension.get(project);
		MappingConfiguration mappingConfiguration = extension.getMappingConfiguration();

<<<<<<< HEAD
		String intermediary = IntermediaryNamespaces.intermediary(project);
		int id = -1;

		if (from.equals(intermediary) && to.equals("named")) {
			id = 1;
		} else if (to.equals(intermediary) && from.equals("named")) {
			id = 0;
		}

		MappingSet mappings = extension.getOrCreateSrcMappingCache(id, () -> {
			try {
				TinyMappingsService mappingsService = mappingConfiguration.getMappingsService(serviceManager);
				MemoryMappingTree m = (from.equals("srg") || to.equals("srg")) && extension.shouldGenerateSrgTiny() ? mappingsService.getMappingTreeWithSrg() : mappingsService.getMappingTree();
				project.getLogger().info(":loading " + from + " source mappings");
				return new TinyMappingsReader(m, from, to).read();
			} catch (Exception e) {
				throw new RuntimeException(e);
			}
		});

		Mercury mercury = extension.getOrCreateSrcMercuryCache(id, () -> {
			Mercury m = createMercuryWithClassPath(project, to.equals("named"));
			m.setSourceCompatibilityFromRelease(getJavaCompileRelease(project));
=======
		MappingSet mappings = LorenzMappingService.create(serviceManager,
															mappingConfiguration,
															toNamed ? MappingsNamespace.INTERMEDIARY : MappingsNamespace.NAMED,
															toNamed ? MappingsNamespace.NAMED : MappingsNamespace.INTERMEDIARY
		).mappings();

		Mercury mercury = createMercuryWithClassPath(project, toNamed);
		mercury.setSourceCompatibilityFromRelease(getJavaCompileRelease(project));
>>>>>>> 7f06b646

		for (File file : extension.getUnmappedModCollection()) {
			Path path = file.toPath();

			if (Files.isRegularFile(path)) {
				mercury.getClassPath().add(path);
			}
		}

		for (Path intermediaryJar : extension.getMinecraftJars(MappingsNamespace.INTERMEDIARY)) {
			mercury.getClassPath().add(intermediaryJar);
		}

<<<<<<< HEAD
			if (extension.isForge()) {
				for (Path srgJar : extension.getMinecraftJars(MappingsNamespace.SRG)) {
					m.getClassPath().add(srgJar);
				}
			}

			Set<File> files = project.getConfigurations()
					.detachedConfiguration(project.getDependencies().create(Constants.Dependencies.JETBRAINS_ANNOTATIONS + Constants.Dependencies.Versions.JETBRAINS_ANNOTATIONS))
					.resolve();
=======
		for (Path intermediaryJar : extension.getMinecraftJars(MappingsNamespace.NAMED)) {
			mercury.getClassPath().add(intermediaryJar);
		}
>>>>>>> 7f06b646

		Set<File> files = project.getConfigurations()
				.detachedConfiguration(project.getDependencies().create(Constants.Dependencies.JETBRAINS_ANNOTATIONS + Constants.Dependencies.Versions.JETBRAINS_ANNOTATIONS))
				.resolve();

		for (File file : files) {
			mercury.getClassPath().add(file.toPath());
		}

		mercury.getProcessors().add(MercuryRemapper.create(mappings));

		this.mercury = mercury;
		return this.mercury;
	}

	public static int getJavaCompileRelease(Project project) {
		AtomicInteger release = new AtomicInteger(-1);

		project.getTasks().withType(JavaCompile.class, javaCompile -> {
			Property<Integer> releaseProperty = javaCompile.getOptions().getRelease();

			if (!releaseProperty.isPresent()) {
				return;
			}

			int compileRelease = releaseProperty.get();
			release.set(Math.max(release.get(), compileRelease));
		});

		final int i = release.get();

		if (i < 0) {
			// Unable to find the release used to compile with, default to the current version
			return Integer.parseInt(JavaVersion.current().getMajorVersion());
		}

		return i;
	}

	public static void copyNonJavaFiles(Path from, Path to, Logger logger, Path source) throws IOException {
		Files.walk(from).forEach(path -> {
			Path targetPath = to.resolve(from.relativize(path).toString());

			if (!isJavaFile(path) && !Files.exists(targetPath)) {
				try {
					Files.copy(path, targetPath);
				} catch (IOException e) {
					logger.warn("Could not copy non-java sources '" + source + "' fully!", e);
				}
			}
		});
	}

	public static Mercury createMercuryWithClassPath(Project project, boolean toNamed) {
		Mercury m = new Mercury();
		m.setGracefulClasspathChecks(true);

		final List<Path> classPath = new ArrayList<>();

		for (File file : project.getConfigurations().getByName(Constants.Configurations.LOADER_DEPENDENCIES).getFiles()) {
			classPath.add(file.toPath());
		}

		if (!toNamed) {
			for (File file : project.getConfigurations().getByName("compileClasspath").getFiles()) {
				classPath.add(file.toPath());
			}
		} else {
			final LoomGradleExtension extension = LoomGradleExtension.get(project);

			for (RemapConfigurationSettings entry : extension.getRemapConfigurations()) {
				for (File inputFile : entry.getSourceConfiguration().get().getFiles()) {
					classPath.add(inputFile.toPath());
				}
			}
		}

		for (Path path : classPath) {
			if (Files.exists(path)) {
				m.getClassPath().add(path);
			}
		}

		return m;
	}

	private static boolean isJavaFile(Path path) {
		String name = path.getFileName().toString();
		// ".java" is not a valid java file
		return name.endsWith(".java") && name.length() != 5;
	}
}<|MERGE_RESOLUTION|>--- conflicted
+++ resolved
@@ -30,6 +30,7 @@
 import java.nio.file.Path;
 import java.util.ArrayList;
 import java.util.List;
+import java.util.Objects;
 import java.util.Set;
 import java.util.concurrent.atomic.AtomicInteger;
 import java.util.function.Consumer;
@@ -51,11 +52,8 @@
 import net.fabricmc.loom.api.mappings.layered.MappingsNamespace;
 import net.fabricmc.loom.build.IntermediaryNamespaces;
 import net.fabricmc.loom.configuration.providers.mappings.MappingConfiguration;
-<<<<<<< HEAD
 import net.fabricmc.loom.configuration.providers.mappings.TinyMappingsService;
-=======
 import net.fabricmc.loom.task.service.LorenzMappingService;
->>>>>>> 7f06b646
 import net.fabricmc.loom.util.service.SharedServiceManager;
 
 public class SourceRemapper {
@@ -177,40 +175,14 @@
 		LoomGradleExtension extension = LoomGradleExtension.get(project);
 		MappingConfiguration mappingConfiguration = extension.getMappingConfiguration();
 
-<<<<<<< HEAD
-		String intermediary = IntermediaryNamespaces.intermediary(project);
-		int id = -1;
-
-		if (from.equals(intermediary) && to.equals("named")) {
-			id = 1;
-		} else if (to.equals(intermediary) && from.equals("named")) {
-			id = 0;
-		}
-
-		MappingSet mappings = extension.getOrCreateSrcMappingCache(id, () -> {
-			try {
-				TinyMappingsService mappingsService = mappingConfiguration.getMappingsService(serviceManager);
-				MemoryMappingTree m = (from.equals("srg") || to.equals("srg")) && extension.shouldGenerateSrgTiny() ? mappingsService.getMappingTreeWithSrg() : mappingsService.getMappingTree();
-				project.getLogger().info(":loading " + from + " source mappings");
-				return new TinyMappingsReader(m, from, to).read();
-			} catch (Exception e) {
-				throw new RuntimeException(e);
-			}
-		});
-
-		Mercury mercury = extension.getOrCreateSrcMercuryCache(id, () -> {
-			Mercury m = createMercuryWithClassPath(project, to.equals("named"));
-			m.setSourceCompatibilityFromRelease(getJavaCompileRelease(project));
-=======
 		MappingSet mappings = LorenzMappingService.create(serviceManager,
 															mappingConfiguration,
-															toNamed ? MappingsNamespace.INTERMEDIARY : MappingsNamespace.NAMED,
-															toNamed ? MappingsNamespace.NAMED : MappingsNamespace.INTERMEDIARY
+															Objects.requireNonNull(MappingsNamespace.of(from)),
+															Objects.requireNonNull(MappingsNamespace.of(to))
 		).mappings();
 
-		Mercury mercury = createMercuryWithClassPath(project, toNamed);
+		Mercury mercury = createMercuryWithClassPath(project, MappingsNamespace.of(to) == MappingsNamespace.NAMED);
 		mercury.setSourceCompatibilityFromRelease(getJavaCompileRelease(project));
->>>>>>> 7f06b646
 
 		for (File file : extension.getUnmappedModCollection()) {
 			Path path = file.toPath();
@@ -224,21 +196,15 @@
 			mercury.getClassPath().add(intermediaryJar);
 		}
 
-<<<<<<< HEAD
-			if (extension.isForge()) {
-				for (Path srgJar : extension.getMinecraftJars(MappingsNamespace.SRG)) {
-					m.getClassPath().add(srgJar);
-				}
-			}
-
-			Set<File> files = project.getConfigurations()
-					.detachedConfiguration(project.getDependencies().create(Constants.Dependencies.JETBRAINS_ANNOTATIONS + Constants.Dependencies.Versions.JETBRAINS_ANNOTATIONS))
-					.resolve();
-=======
 		for (Path intermediaryJar : extension.getMinecraftJars(MappingsNamespace.NAMED)) {
 			mercury.getClassPath().add(intermediaryJar);
 		}
->>>>>>> 7f06b646
+
+		if (extension.isForge()) {
+			for (Path srgJar : extension.getMinecraftJars(MappingsNamespace.SRG)) {
+				mercury.getClassPath().add(srgJar);
+			}
+		}
 
 		Set<File> files = project.getConfigurations()
 				.detachedConfiguration(project.getDependencies().create(Constants.Dependencies.JETBRAINS_ANNOTATIONS + Constants.Dependencies.Versions.JETBRAINS_ANNOTATIONS))
