--- conflicted
+++ resolved
@@ -49,13 +49,9 @@
 import net.fabricmc.loom.LoomGradleExtension;
 import net.fabricmc.loom.api.RemapConfigurationSettings;
 import net.fabricmc.loom.api.mappings.layered.MappingsNamespace;
-<<<<<<< HEAD
 import net.fabricmc.loom.build.IntermediaryNamespaces;
 import net.fabricmc.loom.configuration.providers.mappings.MappingConfiguration;
 import net.fabricmc.loom.configuration.providers.mappings.TinyMappingsService;
-=======
-import net.fabricmc.loom.configuration.providers.mappings.MappingConfiguration;
->>>>>>> e16d9b0f
 import net.fabricmc.loom.util.service.SharedServiceManager;
 import net.fabricmc.lorenztiny.TinyMappingsReader;
 import net.fabricmc.mappingio.tree.MemoryMappingTree;
@@ -63,18 +59,13 @@
 public class SourceRemapper {
 	private final Project project;
 	private final SharedServiceManager serviceManager;
-<<<<<<< HEAD
 	private String from;
 	private String to;
-=======
-	private final boolean toNamed;
->>>>>>> e16d9b0f
 	private final List<Consumer<ProgressLogger>> remapTasks = new ArrayList<>();
 
 	private Mercury mercury;
 
 	public SourceRemapper(Project project, SharedServiceManager serviceManager, boolean toNamed) {
-<<<<<<< HEAD
 		this(project, serviceManager, toNamed ? IntermediaryNamespaces.intermediary(project) : "named", !toNamed ? IntermediaryNamespaces.intermediary(project) : "named");
 	}
 
@@ -83,11 +74,6 @@
 		this.serviceManager = serviceManager;
 		this.from = from;
 		this.to = to;
-=======
-		this.project = project;
-		this.serviceManager = serviceManager;
-		this.toNamed = toNamed;
->>>>>>> e16d9b0f
 	}
 
 	public void scheduleRemapSources(File source, File destination, boolean reproducibleFileOrder, boolean preserveFileTimestamps, Runnable completionCallback) {
@@ -188,7 +174,6 @@
 
 		LoomGradleExtension extension = LoomGradleExtension.get(project);
 		MappingConfiguration mappingConfiguration = extension.getMappingConfiguration();
-<<<<<<< HEAD
 
 		String intermediary = IntermediaryNamespaces.intermediary(project);
 		int id = -1;
@@ -198,34 +183,21 @@
 		} else if (to.equals(intermediary) && from.equals("named")) {
 			id = 0;
 		}
-=======
->>>>>>> e16d9b0f
 
 		MappingSet mappings = extension.getOrCreateSrcMappingCache(id, () -> {
 			try {
-<<<<<<< HEAD
 				TinyMappingsService mappingsService = mappingConfiguration.getMappingsService(serviceManager);
 				MemoryMappingTree m = (from.equals("srg") || to.equals("srg")) && extension.shouldGenerateSrgTiny() ? mappingsService.getMappingTreeWithSrg() : mappingsService.getMappingTree();
 				project.getLogger().info(":loading " + from + " source mappings");
 				return new TinyMappingsReader(m, from, to).read();
-=======
-				MemoryMappingTree m = mappingConfiguration.getMappingsService(serviceManager).getMappingTree();
-				project.getLogger().info(":loading " + (toNamed ? "intermediary -> named" : "named -> intermediary") + " source mappings");
-				return new TinyMappingsReader(m, toNamed ? MappingsNamespace.INTERMEDIARY.toString() : MappingsNamespace.NAMED.toString(), toNamed ? MappingsNamespace.NAMED.toString() : MappingsNamespace.INTERMEDIARY.toString()).read();
->>>>>>> e16d9b0f
 			} catch (Exception e) {
 				throw new RuntimeException(e);
 			}
 		});
 
-<<<<<<< HEAD
 		Mercury mercury = extension.getOrCreateSrcMercuryCache(id, () -> {
 			Mercury m = createMercuryWithClassPath(project, to.equals("named"));
-=======
-		Mercury mercury = extension.getOrCreateSrcMercuryCache(toNamed ? 1 : 0, () -> {
-			Mercury m = createMercuryWithClassPath(project, toNamed);
 			m.setSourceCompatibilityFromRelease(getJavaCompileRelease(project));
->>>>>>> e16d9b0f
 
 			for (File file : extension.getUnmappedModCollection()) {
 				Path path = file.toPath();
