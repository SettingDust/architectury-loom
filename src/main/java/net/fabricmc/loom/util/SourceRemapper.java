/*
 * This file is part of fabric-loom, licensed under the MIT License (MIT).
 *
 * Copyright (c) 2018-2022 FabricMC
 *
 * Permission is hereby granted, free of charge, to any person obtaining a copy
 * of this software and associated documentation files (the "Software"), to deal
 * in the Software without restriction, including without limitation the rights
 * to use, copy, modify, merge, publish, distribute, sublicense, and/or sell
 * copies of the Software, and to permit persons to whom the Software is
 * furnished to do so, subject to the following conditions:
 *
 * The above copyright notice and this permission notice shall be included in all
 * copies or substantial portions of the Software.
 *
 * THE SOFTWARE IS PROVIDED "AS IS", WITHOUT WARRANTY OF ANY KIND, EXPRESS OR
 * IMPLIED, INCLUDING BUT NOT LIMITED TO THE WARRANTIES OF MERCHANTABILITY,
 * FITNESS FOR A PARTICULAR PURPOSE AND NONINFRINGEMENT. IN NO EVENT SHALL THE
 * AUTHORS OR COPYRIGHT HOLDERS BE LIABLE FOR ANY CLAIM, DAMAGES OR OTHER
 * LIABILITY, WHETHER IN AN ACTION OF CONTRACT, TORT OR OTHERWISE, ARISING FROM,
 * OUT OF OR IN CONNECTION WITH THE SOFTWARE OR THE USE OR OTHER DEALINGS IN THE
 * SOFTWARE.
 */

package net.fabricmc.loom.util;

import java.io.File;
import java.io.IOException;
import java.nio.file.Files;
import java.nio.file.Path;
import java.util.ArrayList;
import java.util.List;
import java.util.Set;
import java.util.function.Consumer;

import org.cadixdev.lorenz.MappingSet;
import org.cadixdev.mercury.Mercury;
import org.cadixdev.mercury.remapper.MercuryRemapper;
import org.gradle.api.Project;
import org.gradle.api.internal.project.ProjectInternal;
import org.gradle.internal.logging.progress.ProgressLogger;
import org.gradle.internal.logging.progress.ProgressLoggerFactory;
import org.slf4j.Logger;

import net.fabricmc.loom.LoomGradleExtension;
import net.fabricmc.loom.api.RemapConfigurationSettings;
import net.fabricmc.loom.api.mappings.layered.MappingsNamespace;
import net.fabricmc.loom.build.IntermediaryNamespaces;
import net.fabricmc.loom.configuration.providers.mappings.MappingsProviderImpl;
import net.fabricmc.lorenztiny.TinyMappingsReader;
import net.fabricmc.mappingio.tree.MemoryMappingTree;

public class SourceRemapper {
	private final Project project;
<<<<<<< HEAD
	private String from;
	private String to;
	private final List<Consumer<ProgressLoggerHelper>> remapTasks = new ArrayList<>();
=======
	private final boolean toNamed;
	private final List<Consumer<ProgressLogger>> remapTasks = new ArrayList<>();
>>>>>>> 3913c2e8

	private Mercury mercury;

	public SourceRemapper(Project project, boolean named) {
		this(project, named ? IntermediaryNamespaces.intermediary(project) : "named", !named ? IntermediaryNamespaces.intermediary(project) : "named");
	}

	public SourceRemapper(Project project, String from, String to) {
		this.project = project;
		this.from = from;
		this.to = to;
	}

	public static void remapSources(Project project, File input, File output, String from, String to, boolean reproducibleFileOrder, boolean preserveFileTimestamps) {
		SourceRemapper sourceRemapper = new SourceRemapper(project, from, to);
		sourceRemapper.scheduleRemapSources(input, output, reproducibleFileOrder, preserveFileTimestamps);
		sourceRemapper.remapAll();
	}

	public void scheduleRemapSources(File source, File destination, boolean reproducibleFileOrder, boolean preserveFileTimestamps) {
		remapTasks.add((logger) -> {
			try {
				logger.progress("remapping sources - " + source.getName());
				remapSourcesInner(source, destination);
				ZipReprocessorUtil.reprocessZip(destination, reproducibleFileOrder, preserveFileTimestamps);

				// Set the remapped sources creation date to match the sources if we're likely succeeded in making it
				destination.setLastModified(source.lastModified());
			} catch (Exception e) {
				// Failed to remap, lets clean up to ensure we try again next time
				destination.delete();
				throw new RuntimeException("Failed to remap sources for " + source, e);
			}
		});
	}

	public void remapAll() {
		if (remapTasks.isEmpty()) {
			return;
		}

		project.getLogger().lifecycle(":remapping sources");

		ProgressLoggerFactory progressLoggerFactory = ((ProjectInternal) project).getServices().get(ProgressLoggerFactory.class);
		ProgressLogger progressLogger = progressLoggerFactory.newOperation(SourceRemapper.class.getName());
		progressLogger.start("Remapping dependency sources", "sources");

		remapTasks.forEach(consumer -> consumer.accept(progressLogger));

		progressLogger.completed();

		// TODO: FIXME - WORKAROUND https://github.com/FabricMC/fabric-loom/issues/45
		System.gc();
	}

	private void remapSourcesInner(File source, File destination) throws Exception {
		project.getLogger().info(":remapping source jar");
		Mercury mercury = getMercuryInstance();

		if (source.equals(destination)) {
			if (source.isDirectory()) {
				throw new RuntimeException("Directories must differ!");
			}

			source = new File(destination.getAbsolutePath().substring(0, destination.getAbsolutePath().lastIndexOf('.')) + "-dev.jar");

			try {
				com.google.common.io.Files.move(destination, source);
			} catch (IOException e) {
				throw new RuntimeException("Could not rename " + destination.getName() + "!", e);
			}
		}

		Path srcPath = source.toPath();
		boolean isSrcTmp = false;

		if (!source.isDirectory()) {
			// create tmp directory
			isSrcTmp = true;
			srcPath = Files.createTempDirectory("fabric-loom-src");
			ZipUtils.unpackAll(source.toPath(), srcPath);
		}

		if (!destination.isDirectory() && destination.exists()) {
			if (!destination.delete()) {
				throw new RuntimeException("Could not delete " + destination.getName() + "!");
			}
		}

		FileSystemUtil.Delegate dstFs = destination.isDirectory() ? null : FileSystemUtil.getJarFileSystem(destination, true);
		Path dstPath = dstFs != null ? dstFs.get().getPath("/") : destination.toPath();

		try {
			mercury.rewrite(srcPath, dstPath);
		} catch (Exception e) {
			project.getLogger().warn("Could not remap " + source.getName() + " fully!", e);
		}

		copyNonJavaFiles(srcPath, dstPath, project.getLogger(), source.toPath());

		if (dstFs != null) {
			dstFs.close();
		}

		if (isSrcTmp) {
			Files.walkFileTree(srcPath, new DeletingFileVisitor());
		}
	}

	private Mercury getMercuryInstance() {
		if (this.mercury != null) {
			return this.mercury;
		}

		LoomGradleExtension extension = LoomGradleExtension.get(project);
		MappingsProviderImpl mappingsProvider = extension.getMappingsProvider();

		String intermediary = extension.isForge() ? "srg" : "intermediary";
		int id = -1;

		if (from.equals(intermediary) && to.equals("named")) {
			id = 1;
		} else if (to.equals(intermediary) && from.equals("named")) {
			id = 0;
		}

		MappingSet mappings = extension.getOrCreateSrcMappingCache(id, () -> {
			try {
				MemoryMappingTree m = (from.equals("srg") || to.equals("srg")) && extension.shouldGenerateSrgTiny() ? mappingsProvider.getMappingsWithSrg() : mappingsProvider.getMappings();
				project.getLogger().info(":loading " + from + " -> " + to + " source mappings");
				return new TinyMappingsReader(m, from, to).read();
			} catch (Exception e) {
				throw new RuntimeException(e);
			}
		});

		Mercury mercury = extension.getOrCreateSrcMercuryCache(id, () -> {
			Mercury m = createMercuryWithClassPath(project, to.equals("named"));

			for (File file : extension.getUnmappedModCollection()) {
				Path path = file.toPath();

				if (Files.isRegularFile(path)) {
					m.getClassPath().add(path);
				}
			}

			for (Path intermediaryJar : extension.getMinecraftJars(MappingsNamespace.INTERMEDIARY)) {
				m.getClassPath().add(intermediaryJar);
			}

			for (Path intermediaryJar : extension.getMinecraftJars(MappingsNamespace.NAMED)) {
				m.getClassPath().add(intermediaryJar);
			}

			if (extension.isForge()) {
				for (Path srgJar : extension.getMinecraftJars(MappingsNamespace.SRG)) {
					m.getClassPath().add(srgJar);
				}
			}

			Set<File> files = project.getConfigurations()
					.detachedConfiguration(project.getDependencies().create(Constants.Dependencies.JETBRAINS_ANNOTATIONS + Constants.Dependencies.Versions.JETBRAINS_ANNOTATIONS))
					.resolve();

			for (File file : files) {
				m.getClassPath().add(file.toPath());
			}

			m.getProcessors().add(MercuryRemapper.create(mappings));

			return m;
		});

		this.mercury = mercury;
		return mercury;
	}

	public static void copyNonJavaFiles(Path from, Path to, Logger logger, Path source) throws IOException {
		Files.walk(from).forEach(path -> {
			Path targetPath = to.resolve(from.relativize(path).toString());

			if (!isJavaFile(path) && !Files.exists(targetPath)) {
				try {
					Files.copy(path, targetPath);
				} catch (IOException e) {
					logger.warn("Could not copy non-java sources '" + source + "' fully!", e);
				}
			}
		});
	}

	public static Mercury createMercuryWithClassPath(Project project, boolean toNamed) {
		Mercury m = new Mercury();
		m.setGracefulClasspathChecks(true);
		m.setSourceCompatibility(Constants.MERCURY_SOURCE_VERSION);

		final List<Path> classPath = new ArrayList<>();

		for (File file : project.getConfigurations().getByName(Constants.Configurations.LOADER_DEPENDENCIES).getFiles()) {
			classPath.add(file.toPath());
		}

		if (!toNamed) {
			for (File file : project.getConfigurations().getByName("compileClasspath").getFiles()) {
				classPath.add(file.toPath());
			}
		} else {
			final LoomGradleExtension extension = LoomGradleExtension.get(project);

			for (RemapConfigurationSettings entry : extension.getRemapConfigurations()) {
				for (File inputFile : entry.getSourceConfiguration().get().getFiles()) {
					classPath.add(inputFile.toPath());
				}
			}
		}

		for (Path path : classPath) {
			if (Files.exists(path)) {
				m.getClassPath().add(path);
			}
		}

		return m;
	}

	private static boolean isJavaFile(Path path) {
		String name = path.getFileName().toString();
		// ".java" is not a valid java file
		return name.endsWith(".java") && name.length() != 5;
	}
}<|MERGE_RESOLUTION|>--- conflicted
+++ resolved
@@ -52,14 +52,9 @@
 
 public class SourceRemapper {
 	private final Project project;
-<<<<<<< HEAD
 	private String from;
 	private String to;
-	private final List<Consumer<ProgressLoggerHelper>> remapTasks = new ArrayList<>();
-=======
-	private final boolean toNamed;
 	private final List<Consumer<ProgressLogger>> remapTasks = new ArrayList<>();
->>>>>>> 3913c2e8
 
 	private Mercury mercury;
 
