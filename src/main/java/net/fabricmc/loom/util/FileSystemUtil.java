/*
 * This file is part of fabric-loom, licensed under the MIT License (MIT).
 *
 * Copyright (c) 2016-2022 FabricMC
 *
 * Permission is hereby granted, free of charge, to any person obtaining a copy
 * of this software and associated documentation files (the "Software"), to deal
 * in the Software without restriction, including without limitation the rights
 * to use, copy, modify, merge, publish, distribute, sublicense, and/or sell
 * copies of the Software, and to permit persons to whom the Software is
 * furnished to do so, subject to the following conditions:
 *
 * The above copyright notice and this permission notice shall be included in all
 * copies or substantial portions of the Software.
 *
 * THE SOFTWARE IS PROVIDED "AS IS", WITHOUT WARRANTY OF ANY KIND, EXPRESS OR
 * IMPLIED, INCLUDING BUT NOT LIMITED TO THE WARRANTIES OF MERCHANTABILITY,
 * FITNESS FOR A PARTICULAR PURPOSE AND NONINFRINGEMENT. IN NO EVENT SHALL THE
 * AUTHORS OR COPYRIGHT HOLDERS BE LIABLE FOR ANY CLAIM, DAMAGES OR OTHER
 * LIABILITY, WHETHER IN AN ACTION OF CONTRACT, TORT OR OTHERWISE, ARISING FROM,
 * OUT OF OR IN CONNECTION WITH THE SOFTWARE OR THE USE OR OTHER DEALINGS IN THE
 * SOFTWARE.
 */

package net.fabricmc.loom.util;

import java.io.File;
import java.io.IOException;
import java.net.URI;
import java.nio.charset.StandardCharsets;
import java.nio.file.FileSystem;
import java.nio.file.Files;
import java.nio.file.NoSuchFileException;
import java.nio.file.Path;
import java.util.function.Supplier;

import net.fabricmc.tinyremapper.FileSystemReference;

public final class FileSystemUtil {
	public record Delegate(FileSystemReference reference) implements AutoCloseable, Supplier<FileSystem> {
		public byte[] readAllBytes(String path) throws IOException {
			Path fsPath = get().getPath(path);

			if (Files.exists(fsPath)) {
				return Files.readAllBytes(fsPath);
			} else {
				throw new NoSuchFileException(fsPath.toString());
			}
		}

		public String readString(String path) throws IOException {
			return new String(readAllBytes(path), StandardCharsets.UTF_8);
		}

		@Override
		public void close() throws IOException {
			reference.close();
		}

		@Override
		public FileSystem get() {
			return reference.getFs();
		}

		// TODO cleanup
		public FileSystem fs() {
			return get();
		}
	}

	private FileSystemUtil() {
	}

	public static Delegate getJarFileSystem(File file, boolean create) throws IOException {
		return new Delegate(FileSystemReference.openJar(file.toPath(), create));
	}

	public static Delegate getJarFileSystem(Path path, boolean create) throws IOException {
		return new Delegate(FileSystemReference.openJar(path, create));
	}

	public static Delegate getJarFileSystem(Path path) throws IOException {
		return new Delegate(FileSystemReference.openJar(path));
	}

	public static Delegate getJarFileSystem(URI uri, boolean create) throws IOException {
<<<<<<< HEAD
		URI jarUri;

		try {
			jarUri = new URI("jar:" + uri.getScheme(), uri.getHost(), uri.getPath(), uri.getFragment());
		} catch (URISyntaxException e) {
			throw new IOException(e);
		}

		try {
			return new Delegate(FileSystems.newFileSystem(jarUri, create ? jfsArgsCreate : jfsArgsEmpty), true);
		} catch (FileSystemAlreadyExistsException e) {
			return new Delegate(FileSystems.getFileSystem(jarUri), false);
		} catch (IOException e) {
			throw new IOException("Could not create JAR file system for " + uri + " (create: " + create + ")", e);
		}
=======
		return new Delegate(FileSystemReference.open(uri, create));
>>>>>>> 317c6dae
	}
}<|MERGE_RESOLUTION|>--- conflicted
+++ resolved
@@ -84,24 +84,6 @@
 	}
 
 	public static Delegate getJarFileSystem(URI uri, boolean create) throws IOException {
-<<<<<<< HEAD
-		URI jarUri;
-
-		try {
-			jarUri = new URI("jar:" + uri.getScheme(), uri.getHost(), uri.getPath(), uri.getFragment());
-		} catch (URISyntaxException e) {
-			throw new IOException(e);
-		}
-
-		try {
-			return new Delegate(FileSystems.newFileSystem(jarUri, create ? jfsArgsCreate : jfsArgsEmpty), true);
-		} catch (FileSystemAlreadyExistsException e) {
-			return new Delegate(FileSystems.getFileSystem(jarUri), false);
-		} catch (IOException e) {
-			throw new IOException("Could not create JAR file system for " + uri + " (create: " + create + ")", e);
-		}
-=======
 		return new Delegate(FileSystemReference.open(uri, create));
->>>>>>> 317c6dae
 	}
 }