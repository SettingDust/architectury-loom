/*
 * This file is part of fabric-loom, licensed under the MIT License (MIT).
 *
 * Copyright (c) 2016-2020 FabricMC
 *
 * Permission is hereby granted, free of charge, to any person obtaining a copy
 * of this software and associated documentation files (the "Software"), to deal
 * in the Software without restriction, including without limitation the rights
 * to use, copy, modify, merge, publish, distribute, sublicense, and/or sell
 * copies of the Software, and to permit persons to whom the Software is
 * furnished to do so, subject to the following conditions:
 *
 * The above copyright notice and this permission notice shall be included in all
 * copies or substantial portions of the Software.
 *
 * THE SOFTWARE IS PROVIDED "AS IS", WITHOUT WARRANTY OF ANY KIND, EXPRESS OR
 * IMPLIED, INCLUDING BUT NOT LIMITED TO THE WARRANTIES OF MERCHANTABILITY,
 * FITNESS FOR A PARTICULAR PURPOSE AND NONINFRINGEMENT. IN NO EVENT SHALL THE
 * AUTHORS OR COPYRIGHT HOLDERS BE LIABLE FOR ANY CLAIM, DAMAGES OR OTHER
 * LIABILITY, WHETHER IN AN ACTION OF CONTRACT, TORT OR OTHERWISE, ARISING FROM,
 * OUT OF OR IN CONNECTION WITH THE SOFTWARE OR THE USE OR OTHER DEALINGS IN THE
 * SOFTWARE.
 */

package net.fabricmc.loom.util;

import java.io.File;
import java.io.IOException;
import java.io.UncheckedIOException;
import java.nio.charset.StandardCharsets;

import com.google.common.hash.HashCode;
import com.google.common.hash.Hashing;
import com.google.common.io.BaseEncoding;
import com.google.common.io.Files;
import org.gradle.api.logging.Logger;
import org.gradle.api.logging.Logging;

public class Checksum {
	private static final Logger log = Logging.getLogger(Checksum.class);

	public static boolean equals(File file, String checksum) {
		if (file == null || !file.exists()) {
			return false;
		}

		try {
			HashCode hash = Files.asByteSource(file).hash(Hashing.sha1());
			String hashString = hash.toString();
			log.debug("Checksum check: '" + hashString + "' == '" + checksum + "'?");
			return hashString.equals(checksum);
		} catch (IOException e) {
			e.printStackTrace();
		}

		return false;
	}

	public static byte[] sha256(File file) {
		try {
			HashCode hash = Files.asByteSource(file).hash(Hashing.sha256());
			return hash.asBytes();
		} catch (IOException e) {
			throw new RuntimeException("Failed to get file hash");
		}
	}

	public static String truncatedSha256(File file) {
		try {
			HashCode hash = Files.asByteSource(file).hash(Hashing.sha256());
			return hash.toString().substring(0, 12);
		} catch (IOException e) {
			throw new UncheckedIOException("Failed to get file hash of " + file, e);
		}
	}

<<<<<<< HEAD
	public static byte[] sha256(String string) {
		HashCode hash = Hashing.sha256().hashString(string, StandardCharsets.UTF_8);
		return hash.asBytes();
=======
	public static String toHex(byte[] bytes) {
		return BaseEncoding.base16().lowerCase().encode(bytes);
>>>>>>> e9d1f005
	}
}<|MERGE_RESOLUTION|>--- conflicted
+++ resolved
@@ -74,13 +74,12 @@
 		}
 	}
 
-<<<<<<< HEAD
 	public static byte[] sha256(String string) {
 		HashCode hash = Hashing.sha256().hashString(string, StandardCharsets.UTF_8);
 		return hash.asBytes();
-=======
+	}
+
 	public static String toHex(byte[] bytes) {
 		return BaseEncoding.base16().lowerCase().encode(bytes);
->>>>>>> e9d1f005
 	}
 }