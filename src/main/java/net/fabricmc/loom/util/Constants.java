--- conflicted
+++ resolved
@@ -160,12 +160,9 @@
 		public static final String DISABLE_REMAPPED_VARIANTS = "fabric.loom.disableRemappedVariants";
 		public static final String DISABLE_PROJECT_DEPENDENT_MODS = "fabric.loom.disableProjectDependentMods";
 		public static final String LIBRARY_PROCESSORS = "fabric.loom.libraryProcessors";
-<<<<<<< HEAD
-		public static final String ALLOW_MISMATCHED_PLATFORM_VERSION = "loom.allowMismatchedPlatformVersion";
-=======
 		@ApiStatus.Experimental
 		public static final String SANDBOX = "fabric.loom.experimental.sandbox";
->>>>>>> eacd6fbc
+		public static final String ALLOW_MISMATCHED_PLATFORM_VERSION = "loom.allowMismatchedPlatformVersion";
 	}
 
 	public static final class Manifest {
