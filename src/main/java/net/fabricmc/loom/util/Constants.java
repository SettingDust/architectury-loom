--- conflicted
+++ resolved
@@ -28,13 +28,8 @@
 
 public class Constants {
 	public static final String PLUGIN_ID = "dev.architectury.loom";
-<<<<<<< HEAD
 	public static final boolean PLUGIN_BETA = true;
-	public static final boolean PLUGIN_DEPRECATED = false;
-=======
-	public static final boolean PLUGIN_BETA = false;
 	public static final boolean PLUGIN_DEPRECATED = true;
->>>>>>> 6062d385
 	public static final String LIBRARIES_BASE = "https://libraries.minecraft.net/";
 	public static final String RESOURCES_BASE = "https://resources.download.minecraft.net/";
 	public static final String VERSION_MANIFESTS = "https://piston-meta.mojang.com/mc/game/version_manifest_v2.json";
