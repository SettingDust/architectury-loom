/*
 * This file is part of fabric-loom, licensed under the MIT License (MIT).
 *
 * Copyright (c) 2016, 2017, 2018 FabricMC
 *
 * Permission is hereby granted, free of charge, to any person obtaining a copy
 * of this software and associated documentation files (the "Software"), to deal
 * in the Software without restriction, including without limitation the rights
 * to use, copy, modify, merge, publish, distribute, sublicense, and/or sell
 * copies of the Software, and to permit persons to whom the Software is
 * furnished to do so, subject to the following conditions:
 *
 * The above copyright notice and this permission notice shall be included in all
 * copies or substantial portions of the Software.
 *
 * THE SOFTWARE IS PROVIDED "AS IS", WITHOUT WARRANTY OF ANY KIND, EXPRESS OR
 * IMPLIED, INCLUDING BUT NOT LIMITED TO THE WARRANTIES OF MERCHANTABILITY,
 * FITNESS FOR A PARTICULAR PURPOSE AND NONINFRINGEMENT. IN NO EVENT SHALL THE
 * AUTHORS OR COPYRIGHT HOLDERS BE LIABLE FOR ANY CLAIM, DAMAGES OR OTHER
 * LIABILITY, WHETHER IN AN ACTION OF CONTRACT, TORT OR OTHERWISE, ARISING FROM,
 * OUT OF OR IN CONNECTION WITH THE SOFTWARE OR THE USE OR OTHER DEALINGS IN THE
 * SOFTWARE.
 */

package net.fabricmc.loom.util;

import java.util.List;

import com.google.common.collect.ImmutableList;
import org.gradle.api.plugins.JavaPlugin;
import org.objectweb.asm.Opcodes;

import net.fabricmc.loom.configuration.RemappedConfigurationEntry;

public class Constants {
	public static final String PLUGIN_ID = "dev.architectury.loom";
	public static final String LIBRARIES_BASE = "https://libraries.minecraft.net/";
	public static final String RESOURCES_BASE = "http://resources.download.minecraft.net/";
	public static final String VERSION_MANIFESTS = "https://launchermeta.mojang.com/mc/game/version_manifest_v2.json";

	public static final String SYSTEM_ARCH = System.getProperty("os.arch").equals("64") ? "64" : "32";
	public static final String TASK_CATEGORY = "loom";

	public static final int ASM_VERSION = Opcodes.ASM9;

	public static final List<RemappedConfigurationEntry> MOD_COMPILE_ENTRIES = ImmutableList.of(
			new RemappedConfigurationEntry("modApi", JavaPlugin.API_CONFIGURATION_NAME, true, "compile"),
			new RemappedConfigurationEntry("modImplementation", JavaPlugin.IMPLEMENTATION_CONFIGURATION_NAME, true, "runtime"),
			new RemappedConfigurationEntry("modRuntime", JavaPlugin.RUNTIME_ONLY_CONFIGURATION_NAME, false, ""),
			new RemappedConfigurationEntry("modCompileOnly", JavaPlugin.COMPILE_ONLY_CONFIGURATION_NAME, true, "")
	);

	private Constants() {
	}

	/**
	 * Constants related to configurations.
	 */
	public static final class Configurations {
		public static final String MOD_COMPILE_CLASSPATH = "modCompileClasspath";
		public static final String MOD_COMPILE_CLASSPATH_MAPPED = "modCompileClasspathMapped";
		public static final String INCLUDE = "include";
		public static final String MINECRAFT = "minecraft";
		public static final String MINECRAFT_DEPENDENCIES = "minecraftLibraries";
		public static final String MINECRAFT_REMAP_CLASSPATH = "minecraftRemapClasspath";
		public static final String MINECRAFT_NAMED = "minecraftNamed";
		public static final String MAPPINGS = "mappings";
		public static final String MAPPINGS_FINAL = "mappingsFinal";
		public static final String LOADER_DEPENDENCIES = "loaderLibraries";
		public static final String LOOM_DEVELOPMENT_DEPENDENCIES = "loomDevelopmentDependencies";
<<<<<<< HEAD
		public static final String SRG = "srg";
		public static final String MCP_CONFIG = "mcp";
		public static final String FORGE = "forge";
		public static final String FORGE_USERDEV = "forgeUserdev";
		public static final String FORGE_INSTALLER = "forgeInstaller";
		public static final String FORGE_UNIVERSAL = "forgeUniversal";
		public static final String FORGE_DEPENDENCIES = "forgeDependencies";
		@Deprecated // Not to be used in gradle 7+
		public static final String COMPILE = "compile";
=======
>>>>>>> c8df12cf
		public static final String MAPPING_CONSTANTS = "mappingsConstants";
		public static final String UNPICK_CLASSPATH = "unpick";

		private Configurations() {
		}
	}

	/**
	 * Constants related to dependencies.
	 */
	public static final class Dependencies {
		public static final String MIXIN_COMPILE_EXTENSIONS = "net.fabricmc:fabric-mixin-compile-extensions:";
		public static final String DEV_LAUNCH_INJECTOR = "net.fabricmc:dev-launch-injector:";
		public static final String TERMINAL_CONSOLE_APPENDER = "net.minecrell:terminalconsoleappender:";
		public static final String JETBRAINS_ANNOTATIONS = "org.jetbrains:annotations:";
		public static final String JAVAX_ANNOTATIONS = "com.google.code.findbugs:jsr305:"; // I hate that I have to add these.

		private Dependencies() {
		}

		/**
		 * Constants for versions of dependencies.
		 */
		public static final class Versions {
			public static final String MIXIN_COMPILE_EXTENSIONS = "0.4.3";
			public static final String DEV_LAUNCH_INJECTOR = "0.2.1+build.8";
			public static final String TERMINAL_CONSOLE_APPENDER = "1.2.0";
			public static final String JETBRAINS_ANNOTATIONS = "19.0.0";
			public static final String JAVAX_ANNOTATIONS = "3.0.2";

			private Versions() {
			}
		}
	}

	public static final class MixinArguments {
		public static final String IN_MAP_FILE_NAMED_INTERMEDIARY = "inMapFileNamedIntermediary";
		public static final String OUT_MAP_FILE_NAMED_INTERMEDIARY = "outMapFileNamedIntermediary";
		public static final String OUT_REFMAP_FILE = "outRefMapFile";
		public static final String DEFAULT_OBFUSCATION_ENV = "defaultObfuscationEnv";

		private MixinArguments() {
		}
	}

	public static final class LaunchWrapper {
		public static final String DEFAULT_FABRIC_CLIENT_TWEAKER = "net.fabricmc.loader.launch.FabricClientTweaker";
		public static final String DEFAULT_FABRIC_SERVER_TWEAKER = "net.fabricmc.loader.launch.FabricServerTweaker";

		private LaunchWrapper() {
		}
	}

	public static final class Knot {
		public static final String KNOT_CLIENT = "net.fabricmc.loader.launch.knot.KnotClient";
		public static final String KNOT_SERVER = "net.fabricmc.loader.launch.knot.KnotServer";

		private Knot() {
		}
	}

	public static final class ForgeUserDev {
		public static final String LAUNCH_TESTING = "net.minecraftforge.userdev.LaunchTesting";

		private ForgeUserDev() {
		}
	}
}<|MERGE_RESOLUTION|>--- conflicted
+++ resolved
@@ -68,7 +68,6 @@
 		public static final String MAPPINGS_FINAL = "mappingsFinal";
 		public static final String LOADER_DEPENDENCIES = "loaderLibraries";
 		public static final String LOOM_DEVELOPMENT_DEPENDENCIES = "loomDevelopmentDependencies";
-<<<<<<< HEAD
 		public static final String SRG = "srg";
 		public static final String MCP_CONFIG = "mcp";
 		public static final String FORGE = "forge";
@@ -76,10 +75,6 @@
 		public static final String FORGE_INSTALLER = "forgeInstaller";
 		public static final String FORGE_UNIVERSAL = "forgeUniversal";
 		public static final String FORGE_DEPENDENCIES = "forgeDependencies";
-		@Deprecated // Not to be used in gradle 7+
-		public static final String COMPILE = "compile";
-=======
->>>>>>> c8df12cf
 		public static final String MAPPING_CONSTANTS = "mappingsConstants";
 		public static final String UNPICK_CLASSPATH = "unpick";
 
