--- conflicted
+++ resolved
@@ -35,10 +35,6 @@
 	public static final String FABRIC_REPOSITORY = "https://maven.fabricmc.net/";
 
 	public static final int ASM_VERSION = Opcodes.ASM9;
-<<<<<<< HEAD
-	public static final String MERCURY_SOURCE_VERSION = "17";
-=======
->>>>>>> e16d9b0f
 
 	private Constants() {
 	}
@@ -182,7 +178,6 @@
 		public static final String DONT_REMAP = "fabric.loom.dontRemap";
 		public static final String DISABLE_REMAPPED_VARIANTS = "fabric.loom.disableRemappedVariants";
 	}
-<<<<<<< HEAD
 
 	public static final class Forge {
 		public static final String UNDETERMINED_MAIN_CLASS = "[Forge] Main class has not been determined yet!";
@@ -192,6 +187,4 @@
 		private Forge() {
 		}
 	}
-=======
->>>>>>> e16d9b0f
 }