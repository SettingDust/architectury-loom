/*
 * This file is part of fabric-loom, licensed under the MIT License (MIT).
 *
 * Copyright (c) 2016-2021 FabricMC
 *
 * Permission is hereby granted, free of charge, to any person obtaining a copy
 * of this software and associated documentation files (the "Software"), to deal
 * in the Software without restriction, including without limitation the rights
 * to use, copy, modify, merge, publish, distribute, sublicense, and/or sell
 * copies of the Software, and to permit persons to whom the Software is
 * furnished to do so, subject to the following conditions:
 *
 * The above copyright notice and this permission notice shall be included in all
 * copies or substantial portions of the Software.
 *
 * THE SOFTWARE IS PROVIDED "AS IS", WITHOUT WARRANTY OF ANY KIND, EXPRESS OR
 * IMPLIED, INCLUDING BUT NOT LIMITED TO THE WARRANTIES OF MERCHANTABILITY,
 * FITNESS FOR A PARTICULAR PURPOSE AND NONINFRINGEMENT. IN NO EVENT SHALL THE
 * AUTHORS OR COPYRIGHT HOLDERS BE LIABLE FOR ANY CLAIM, DAMAGES OR OTHER
 * LIABILITY, WHETHER IN AN ACTION OF CONTRACT, TORT OR OTHERWISE, ARISING FROM,
 * OUT OF OR IN CONNECTION WITH THE SOFTWARE OR THE USE OR OTHER DEALINGS IN THE
 * SOFTWARE.
 */

package net.fabricmc.loom.util;

import java.util.List;

import com.google.common.collect.ImmutableList;
import org.gradle.api.plugins.JavaPlugin;
import org.objectweb.asm.Opcodes;

import net.fabricmc.loom.configuration.RemappedConfigurationEntry;

public class Constants {
	public static final String PLUGIN_ID = "dev.architectury.loom";
	public static final String LIBRARIES_BASE = "https://libraries.minecraft.net/";
	public static final String RESOURCES_BASE = "https://resources.download.minecraft.net/";
	public static final String VERSION_MANIFESTS = "https://launchermeta.mojang.com/mc/game/version_manifest_v2.json";
	public static final String EXPERIMENTAL_VERSIONS = "https://maven.fabricmc.net/net/minecraft/experimental_versions.json";

	public static final String SYSTEM_ARCH = System.getProperty("os.arch").equals("64") ? "64" : "32";
	public static final String TASK_CATEGORY = "loom";

	public static final int ASM_VERSION = Opcodes.ASM9;

	public static final List<RemappedConfigurationEntry> MOD_COMPILE_ENTRIES = ImmutableList.of(
			new RemappedConfigurationEntry("modApi", JavaPlugin.API_CONFIGURATION_NAME, true, "compile"),
			new RemappedConfigurationEntry("modImplementation", JavaPlugin.IMPLEMENTATION_CONFIGURATION_NAME, true, "runtime"),
			new RemappedConfigurationEntry("modRuntime", JavaPlugin.RUNTIME_ONLY_CONFIGURATION_NAME, false, ""),
			new RemappedConfigurationEntry("modCompileOnly", JavaPlugin.COMPILE_ONLY_CONFIGURATION_NAME, true, "")
	);

	private Constants() {
	}

	/**
	 * Constants related to configurations.
	 */
	public static final class Configurations {
		public static final String MOD_COMPILE_CLASSPATH = "modCompileClasspath";
		public static final String MOD_COMPILE_CLASSPATH_MAPPED = "modCompileClasspathMapped";
		public static final String INCLUDE = "include";
		public static final String MINECRAFT = "minecraft";
		public static final String MINECRAFT_DEPENDENCIES = "minecraftLibraries";
		public static final String MINECRAFT_REMAP_CLASSPATH = "minecraftRemapClasspath";
		public static final String MINECRAFT_NAMED = "minecraftNamed";
		public static final String MAPPINGS = "mappings";
		public static final String MAPPINGS_FINAL = "mappingsFinal";
		public static final String LOADER_DEPENDENCIES = "loaderLibraries";
		public static final String LOOM_DEVELOPMENT_DEPENDENCIES = "loomDevelopmentDependencies";
		public static final String SRG = "srg";
		public static final String MCP_CONFIG = "mcp";
		public static final String FORGE = "forge";
		public static final String FORGE_USERDEV = "forgeUserdev";
		public static final String FORGE_INSTALLER = "forgeInstaller";
		public static final String FORGE_UNIVERSAL = "forgeUniversal";
		public static final String FORGE_DEPENDENCIES = "forgeDependencies";
		public static final String FORGE_NAMED = "forgeNamed";
		public static final String MAPPING_CONSTANTS = "mappingsConstants";
		public static final String UNPICK_CLASSPATH = "unpick";

		private Configurations() {
		}
	}

	/**
	 * Constants related to dependencies.
	 */
	public static final class Dependencies {
		public static final String MIXIN_COMPILE_EXTENSIONS = "net.fabricmc:fabric-mixin-compile-extensions:";
		public static final String DEV_LAUNCH_INJECTOR = "net.fabricmc:dev-launch-injector:";
		public static final String TERMINAL_CONSOLE_APPENDER = "net.minecrell:terminalconsoleappender:";
		public static final String JETBRAINS_ANNOTATIONS = "org.jetbrains:annotations:";
		public static final String JAVAX_ANNOTATIONS = "com.google.code.findbugs:jsr305:"; // I hate that I have to add these.
		public static final String FORGE_RUNTIME = "dev.architectury:architectury-loom-forge-runtime:";
		public static final String ACCESS_TRANSFORMERS = "net.minecraftforge:accesstransformers:";
		public static final String SPECIAL_SOURCE = "net.md-5:SpecialSource:";

		private Dependencies() {
		}

		/**
		 * Constants for versions of dependencies.
		 */
		public static final class Versions {
			public static final String MIXIN_COMPILE_EXTENSIONS = "0.4.4";
			public static final String DEV_LAUNCH_INJECTOR = "0.2.1+build.8";
			public static final String TERMINAL_CONSOLE_APPENDER = "1.2.0";
			public static final String JETBRAINS_ANNOTATIONS = "19.0.0";
			public static final String JAVAX_ANNOTATIONS = "3.0.2";
			public static final String FORGE_RUNTIME = "$LOOM_VERSION"; // replaced with current version at build time
			public static final String ACCESS_TRANSFORMERS = "2.2.0";
			public static final String SPECIAL_SOURCE = "1.8.3";

			private Versions() {
			}
		}
	}

	public static final class MixinArguments {
		public static final String IN_MAP_FILE_NAMED_INTERMEDIARY = "inMapFileNamedIntermediary";
		public static final String OUT_MAP_FILE_NAMED_INTERMEDIARY = "outMapFileNamedIntermediary";
		public static final String OUT_REFMAP_FILE = "outRefMapFile";
		public static final String DEFAULT_OBFUSCATION_ENV = "defaultObfuscationEnv";

		private MixinArguments() {
		}
	}

	public static final class Knot {
		public static final String KNOT_CLIENT = "net.fabricmc.loader.launch.knot.KnotClient";
		public static final String KNOT_SERVER = "net.fabricmc.loader.launch.knot.KnotServer";

		private Knot() {
		}
	}

<<<<<<< HEAD
	public static final class ForgeUserDev {
		public static final String LAUNCH_TESTING = "net.minecraftforge.userdev.LaunchTesting";

		private ForgeUserDev() {
=======
	public static final class TaskGroup {
		public static final String FABRIC = "fabric";
		public static final String IDE = "ide";

		private TaskGroup() {
>>>>>>> 159e573c
		}
	}
}<|MERGE_RESOLUTION|>--- conflicted
+++ resolved
@@ -40,7 +40,6 @@
 	public static final String EXPERIMENTAL_VERSIONS = "https://maven.fabricmc.net/net/minecraft/experimental_versions.json";
 
 	public static final String SYSTEM_ARCH = System.getProperty("os.arch").equals("64") ? "64" : "32";
-	public static final String TASK_CATEGORY = "loom";
 
 	public static final int ASM_VERSION = Opcodes.ASM9;
 
@@ -136,18 +135,18 @@
 		}
 	}
 
-<<<<<<< HEAD
+	public static final class TaskGroup {
+		public static final String FABRIC = "loom";
+		public static final String IDE = "ide";
+
+		private TaskGroup() {
+		}
+	}
+
 	public static final class ForgeUserDev {
 		public static final String LAUNCH_TESTING = "net.minecraftforge.userdev.LaunchTesting";
 
 		private ForgeUserDev() {
-=======
-	public static final class TaskGroup {
-		public static final String FABRIC = "fabric";
-		public static final String IDE = "ide";
-
-		private TaskGroup() {
->>>>>>> 159e573c
 		}
 	}
 }