--- conflicted
+++ resolved
@@ -35,12 +35,7 @@
 	public static final String FABRIC_REPOSITORY = "https://maven.fabricmc.net/";
 
 	public static final int ASM_VERSION = Opcodes.ASM9;
-<<<<<<< HEAD
-	public static final String MERCURY_SOURCE_VERSION = JavaCore.VERSION_15;
-	// TODO: once we update Mercury: public static final String MERCURY_SOURCE_VERSION = JavaCore.VERSION_17;
-=======
 	public static final String MERCURY_SOURCE_VERSION = "17";
->>>>>>> fea5fee1
 
 	private Constants() {
 	}
