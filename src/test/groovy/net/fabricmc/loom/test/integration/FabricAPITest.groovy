/*
 * This file is part of fabric-loom, licensed under the MIT License (MIT).
 *
 * Copyright (c) 2021-2023 FabricMC
 *
 * Permission is hereby granted, free of charge, to any person obtaining a copy
 * of this software and associated documentation files (the "Software"), to deal
 * in the Software without restriction, including without limitation the rights
 * to use, copy, modify, merge, publish, distribute, sublicense, and/or sell
 * copies of the Software, and to permit persons to whom the Software is
 * furnished to do so, subject to the following conditions:
 *
 * The above copyright notice and this permission notice shall be included in all
 * copies or substantial portions of the Software.
 *
 * THE SOFTWARE IS PROVIDED "AS IS", WITHOUT WARRANTY OF ANY KIND, EXPRESS OR
 * IMPLIED, INCLUDING BUT NOT LIMITED TO THE WARRANTIES OF MERCHANTABILITY,
 * FITNESS FOR A PARTICULAR PURPOSE AND NONINFRINGEMENT. IN NO EVENT SHALL THE
 * AUTHORS OR COPYRIGHT HOLDERS BE LIABLE FOR ANY CLAIM, DAMAGES OR OTHER
 * LIABILITY, WHETHER IN AN ACTION OF CONTRACT, TORT OR OTHERWISE, ARISING FROM,
 * OUT OF OR IN CONNECTION WITH THE SOFTWARE OR THE USE OR OTHER DEALINGS IN THE
 * SOFTWARE.
 */

package net.fabricmc.loom.test.integration

import java.util.concurrent.TimeUnit

import spock.lang.Specification
import spock.lang.Timeout
import spock.lang.Unroll

import net.fabricmc.loom.test.util.GradleProjectTestTrait
import net.fabricmc.loom.test.util.ServerRunner
import net.fabricmc.loom.util.ZipUtils

import static net.fabricmc.loom.test.LoomTestConstants.*
import static org.gradle.testkit.runner.TaskOutcome.SUCCESS

@Timeout(value = 30, unit = TimeUnit.MINUTES)
class FabricAPITest extends Specification implements GradleProjectTestTrait {
	@Unroll
	def "build and run (gradle #version, mixin ap disabled: #disableMixinAp)"() {
		setup:
		def gradle = gradleProject(
				repo: "https://github.com/FabricMC/fabric.git",
				commit: "23e8616e7457d7d4a65119b93952d134607ffc5c",
				version: version,
				patch: "fabric_api"
				)

		gradle.enableMultiProjectOptimisation()

		// Disable the mixin ap if needed. Fabric API is a large enough test project to see if something breaks.
		if (disableMixinAp) {
			gradle.buildGradle << """
				allprojects {
					loom.mixin.useLegacyMixinAp = false
				}
				""".stripIndent()
		}

<<<<<<< HEAD
		// Set the version to something constant
		gradle.buildGradle.text = gradle.buildGradle.text.replace('project.version + "+" + (ENV.GITHUB_RUN_NUMBER ? "" : "local-") + getBranch()', "\"$API_VERSION\"")
				.replace('id "fabric-loom" version "0.9.50"', 'id "dev.architectury.loom"')
				.replace('"fabric-loom"', '"dev.architectury.loom"') + mixinApPatch
=======
		def minecraftVersion = "23w45a"
		def server = ServerRunner.create(gradle.projectDir, minecraftVersion)
				.withMod(gradle.getOutputFile("fabric-api-999.0.0.jar"))

		// Test that the dependent mod can be built against the previously built fabric-api
		def dependentMod = gradleProject(project: "minimalBase", version: version)
		dependentMod.buildGradle << """
				repositories {
					mavenLocal()
				}

				loom {
					loom.mixin.useLegacyMixinAp = ${!disableMixinAp}
				}

				dependencies {
                    minecraft "com.mojang:minecraft:${minecraftVersion}"
                    mappings "net.fabricmc:yarn:${minecraftVersion}+build.1:v2"
>>>>>>> 92da5adb

					modImplementation "net.fabricmc.fabric-api:fabric-api:999.0.0"
                }
		"""
		when:
		def result = gradle.run(tasks: [
			"clean",
			"build",
			"publishToMavenLocal"
		], args: [
			"--parallel",
			"-x",
			"check",
			"-x",
			"runDatagen",
			"-x",
			"runGametest"
		]) // Note: checkstyle does not appear to like being ran in a test runner
		gradle.printOutputFiles()

		def serverResult = server.run()
		def dependentModResult = dependentMod.run(task: "build")

		then:
		result.task(":build").outcome == SUCCESS
		result.task(":prepareRemapJar").outcome == SUCCESS

		def biomeApiJar = new File(gradle.mavenLocalDir, "net/fabricmc/fabric-api/fabric-biome-api-v1/999.0.0/fabric-biome-api-v1-999.0.0.jar")
		def manifest = ZipUtils.unpack(biomeApiJar.toPath(), "META-INF/MANIFEST.MF").toString()
		new File(gradle.mavenLocalDir, "net/fabricmc/fabric-api/fabric-biome-api-v1/999.0.0/fabric-biome-api-v1-999.0.0-sources.jar").exists()

		if (disableMixinAp) {
			manifest.contains("Fabric-Loom-Mixin-Remap-Type=static")
		} else {
			manifest.contains("Fabric-Loom-Mixin-Remap-Type=mixin")
		}

		serverResult.successful()
		serverResult.output.contains("- fabric-api 999.0.0")

		dependentModResult.task(":build").outcome == SUCCESS

		where:
		[version, disableMixinAp] << [
			[PRE_RELEASE_GRADLE],
			[false, true].shuffled()
		].combinations()
	}
}<|MERGE_RESOLUTION|>--- conflicted
+++ resolved
@@ -60,12 +60,11 @@
 				""".stripIndent()
 		}
 
-<<<<<<< HEAD
-		// Set the version to something constant
-		gradle.buildGradle.text = gradle.buildGradle.text.replace('project.version + "+" + (ENV.GITHUB_RUN_NUMBER ? "" : "local-") + getBranch()', "\"$API_VERSION\"")
-				.replace('id "fabric-loom" version "0.9.50"', 'id "dev.architectury.loom"')
-				.replace('"fabric-loom"', '"dev.architectury.loom"') + mixinApPatch
-=======
+        // Set the version to something constant
+        gradle.buildGradle.text = gradle.buildGradle.text
+                .replace('id "fabric-loom" version "1.4.1"', 'id "dev.architectury.loom"')
+                .replace('"fabric-loom"', '"dev.architectury.loom"') + mixinApPatch
+
 		def minecraftVersion = "23w45a"
 		def server = ServerRunner.create(gradle.projectDir, minecraftVersion)
 				.withMod(gradle.getOutputFile("fabric-api-999.0.0.jar"))
@@ -84,7 +83,6 @@
 				dependencies {
                     minecraft "com.mojang:minecraft:${minecraftVersion}"
                     mappings "net.fabricmc:yarn:${minecraftVersion}+build.1:v2"
->>>>>>> 92da5adb
 
 					modImplementation "net.fabricmc.fabric-api:fabric-api:999.0.0"
                 }
