--- conflicted
+++ resolved
@@ -39,11 +39,7 @@
 			def gradle = gradleProject(project: "kotlin", version: version)
 			def server = ServerRunner.create(gradle.projectDir, "1.16.5")
 				.withMod(gradle.getOutputFile("fabric-example-mod-0.0.1.jar"))
-<<<<<<< HEAD
-				.downloadMod(ServerRunner.FABRIC_LANG_KOTLIN, "fabric-language-kotlin-1.8.5+kotlin.1.7.20.jar")
-=======
 				.downloadMod(ServerRunner.FABRIC_LANG_KOTLIN, "fabric-language-kotlin-1.8.7+kotlin.1.7.22.jar")
->>>>>>> e16d9b0f
 
 		when:
 			def result = gradle.run(task: "build")
