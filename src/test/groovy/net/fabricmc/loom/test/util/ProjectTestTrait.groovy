/*
 * This file is part of fabric-loom, licensed under the MIT License (MIT).
 *
 * Copyright (c) 2016, 2017, 2018 FabricMC
 *
 * Permission is hereby granted, free of charge, to any person obtaining a copy
 * of this software and associated documentation files (the "Software"), to deal
 * in the Software without restriction, including without limitation the rights
 * to use, copy, modify, merge, publish, distribute, sublicense, and/or sell
 * copies of the Software, and to permit persons to whom the Software is
 * furnished to do so, subject to the following conditions:
 *
 * The above copyright notice and this permission notice shall be included in all
 * copies or substantial portions of the Software.
 *
 * THE SOFTWARE IS PROVIDED "AS IS", WITHOUT WARRANTY OF ANY KIND, EXPRESS OR
 * IMPLIED, INCLUDING BUT NOT LIMITED TO THE WARRANTIES OF MERCHANTABILITY,
 * FITNESS FOR A PARTICULAR PURPOSE AND NONINFRINGEMENT. IN NO EVENT SHALL THE
 * AUTHORS OR COPYRIGHT HOLDERS BE LIABLE FOR ANY CLAIM, DAMAGES OR OTHER
 * LIABILITY, WHETHER IN AN ACTION OF CONTRACT, TORT OR OTHERWISE, ARISING FROM,
 * OUT OF OR IN CONNECTION WITH THE SOFTWARE OR THE USE OR OTHER DEALINGS IN THE
 * SOFTWARE.
 */

package net.fabricmc.loom.test.util

import org.gradle.testkit.runner.BuildResult
import org.gradle.testkit.runner.GradleRunner

trait ProjectTestTrait {
<<<<<<< HEAD
	final static String LEGACY_GRADLE = "4.9"
	final static String DEFAULT_GRADLE = "6.8.3"
	final static String PRE_RELEASE_GRADLE = "7.0"
=======
	final static String DEFAULT_GRADLE = "7.0-rc-2"
	final static String PRE_RELEASE_GRADLE = "7.0-rc-2"
>>>>>>> c8df12cf

	static File gradleHome = File.createTempDir()
	File testProjectDir = File.createTempDir()

	abstract String name()

	def copyInputFiles() {
		println "Project directory: ${testProjectDir}"

		def baseProjectDir = new File("src/test/resources/projects/" + name())

		if (!baseProjectDir.exists()) {
			throw new FileNotFoundException("Failed to find project directory at:" + baseProjectDir.absolutePath)
		}

		baseProjectDir.eachFileRecurse { file ->
			if (file.isDirectory()) {
				return
			}

			def path = file.path.replace(baseProjectDir.path, "")

			File tempFile = new File(testProjectDir, path)

			if (tempFile.exists()) {
				tempFile.delete()
			}

			tempFile.parentFile.mkdirs()
			tempFile << file.text
		}

		// Disable the CI checks to ensure nothing is skipped
		System.setProperty("fabric.loom.ci", "false")
	}

	@SuppressWarnings('unused')
	def cleanup() {
		// Clean after each test
		new File(testProjectDir, "build").deleteDir()
		new File(testProjectDir, ".gradle").deleteDir()
	}

	@SuppressWarnings('unused')
	def cleanupSpec() {
		testProjectDir.deleteDir()
		gradleHome.deleteDir()
	}

	BuildResult create(String task, String gradleVersion = DEFAULT_GRADLE) {
		System.setProperty("fabric.loom.test", "true")
		copyInputFiles()

		GradleRunner.create()
			.withProjectDir(testProjectDir)
			.withArguments(task, "--stacktrace", "--warning-mode", warningMode(gradleVersion), "--gradle-user-home", gradleHomeDirectory(gradleVersion))
			.withPluginClasspath()
			.withGradleVersion(gradleVersion)
			.forwardOutput()
			.withDebug(true)
			.build()
	}

	String warningMode(String gradleVersion) {
		'fail'
	}

	String gradleHomeDirectory(String gradleVersion) {
		// Each gradle version gets its own dir to run on, to ensure that a full run is done.
		new File(gradleHome, gradleVersion).absolutePath
	}

	File getOutputFile(String name, String project = "") {
		def file = new File(testProjectDir, "${project}build/libs/${name}")

		if (!file.exists()) {
			throw new FileNotFoundException("Could not find ${name} at ${file.absolutePath}")
		}

		return file
	}

	File getGeneratedSources(String mappings, String gradleVersion = DEFAULT_GRADLE) {
		return new File(gradleHomeDirectory(gradleVersion), "caches/fabric-loom/${mappings}/minecraft-${mappings}-sources.jar")
	}
}<|MERGE_RESOLUTION|>--- conflicted
+++ resolved
@@ -28,14 +28,8 @@
 import org.gradle.testkit.runner.GradleRunner
 
 trait ProjectTestTrait {
-<<<<<<< HEAD
-	final static String LEGACY_GRADLE = "4.9"
-	final static String DEFAULT_GRADLE = "6.8.3"
+	final static String DEFAULT_GRADLE = "7.0-rc-2"
 	final static String PRE_RELEASE_GRADLE = "7.0"
-=======
-	final static String DEFAULT_GRADLE = "7.0-rc-2"
-	final static String PRE_RELEASE_GRADLE = "7.0-rc-2"
->>>>>>> c8df12cf
 
 	static File gradleHome = File.createTempDir()
 	File testProjectDir = File.createTempDir()
