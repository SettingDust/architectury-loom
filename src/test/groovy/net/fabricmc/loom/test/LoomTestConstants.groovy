--- conflicted
+++ resolved
@@ -27,11 +27,7 @@
 import org.gradle.util.GradleVersion
 
 class LoomTestConstants {
-<<<<<<< HEAD
-    private final static String NIGHTLY_VERSION = "8.0-20221005221811+0000"
-=======
     private final static String NIGHTLY_VERSION = "8.0-20221001011953+0000"
->>>>>>> 57b5f05c
     private final static boolean NIGHTLY_EXISTS = nightlyExists(NIGHTLY_VERSION)
 
     public final static String DEFAULT_GRADLE = GradleVersion.current().getVersion()
