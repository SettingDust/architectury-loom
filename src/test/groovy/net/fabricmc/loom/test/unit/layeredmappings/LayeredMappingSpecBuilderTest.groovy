/*
 * This file is part of fabric-loom, licensed under the MIT License (MIT).
 *
 * Copyright (c) 2021 FabricMC
 *
 * Permission is hereby granted, free of charge, to any person obtaining a copy
 * of this software and associated documentation files (the "Software"), to deal
 * in the Software without restriction, including without limitation the rights
 * to use, copy, modify, merge, publish, distribute, sublicense, and/or sell
 * copies of the Software, and to permit persons to whom the Software is
 * furnished to do so, subject to the following conditions:
 *
 * The above copyright notice and this permission notice shall be included in all
 * copies or substantial portions of the Software.
 *
 * THE SOFTWARE IS PROVIDED "AS IS", WITHOUT WARRANTY OF ANY KIND, EXPRESS OR
 * IMPLIED, INCLUDING BUT NOT LIMITED TO THE WARRANTIES OF MERCHANTABILITY,
 * FITNESS FOR A PARTICULAR PURPOSE AND NONINFRINGEMENT. IN NO EVENT SHALL THE
 * AUTHORS OR COPYRIGHT HOLDERS BE LIABLE FOR ANY CLAIM, DAMAGES OR OTHER
 * LIABILITY, WHETHER IN AN ACTION OF CONTRACT, TORT OR OTHERWISE, ARISING FROM,
 * OUT OF OR IN CONNECTION WITH THE SOFTWARE OR THE USE OR OTHER DEALINGS IN THE
 * SOFTWARE.
 */

package net.fabricmc.loom.test.unit.layeredmappings

import spock.lang.Specification

import net.fabricmc.loom.configuration.providers.mappings.LayeredMappingSpec
import net.fabricmc.loom.configuration.providers.mappings.LayeredMappingSpecBuilderImpl
import net.fabricmc.loom.configuration.providers.mappings.file.FileMappingsSpec
import net.fabricmc.loom.configuration.providers.mappings.intermediary.IntermediaryMappingsSpec
import net.fabricmc.loom.configuration.providers.mappings.mojmap.MojangMappingsSpec
import net.fabricmc.loom.configuration.providers.mappings.parchment.ParchmentMappingsSpec
import net.fabricmc.loom.configuration.providers.mappings.utils.MavenFileSpec
import net.fabricmc.loom.util.ClosureAction

<<<<<<< HEAD
class LayeredMappingSpecBuilderTest extends LayeredMappingsSpecification {
    def "simple mojmap" () {
        when:
            def spec = layered {
                officialMojangMappings()
            }
            def layers = spec.layers()
        then:
            layers.size() == 2
            spec.version == "layered+hash.40545"
            layers[0].class == IntermediaryMappingsSpec
            layers[1].class == MojangMappingsSpec
    }

    def "simple mojmap with parchment" () {
        when:
            def dep = "I like cake"
            def spec = layered() {
                officialMojangMappings()
                parchment(dep)
            }
            def layers = spec.layers()
            def parchment = layers[2] as ParchmentMappingsSpec
        then:
            spec.version == "layered+hash.864941508"
            layers.size() == 3
            layers[0].class == IntermediaryMappingsSpec
            layers[1].class == MojangMappingsSpec
            layers[2].class == ParchmentMappingsSpec
            (parchment.fileSpec() as MavenFileSpec).dependencyNotation() == "I like cake"
            parchment.removePrefix() == true
    }

    def "simple mojmap with parchment keep prefix" () {
        when:
            def spec = layered() {
                officialMojangMappings()
                parchment("I like cake") {
                    it.removePrefix = false
                }
            }
            def layers = spec.layers()
            def parchment = layers[2] as ParchmentMappingsSpec
        then:
            spec.version == "layered+hash.864941514"
            layers.size() == 3
            layers[0].class == IntermediaryMappingsSpec
            layers[1].class == MojangMappingsSpec
            layers[2].class == ParchmentMappingsSpec
            (parchment.fileSpec() as MavenFileSpec).dependencyNotation() == "I like cake"
            parchment.removePrefix() == false
    }

    def "simple mojmap with parchment keep prefix alternate hash" () {
        when:
            def spec = layered {
                officialMojangMappings()
                parchment("I really like cake") {
                    it.removePrefix = false
                }
            }
            def layers = spec.layers()
            def parchment = layers[2] as ParchmentMappingsSpec
        then:
            spec.version == "layered+hash.1143238383"
            layers.size() == 3
            layers[0].class == IntermediaryMappingsSpec
            layers[1].class == MojangMappingsSpec
            layers[2].class == ParchmentMappingsSpec
            (parchment.fileSpec() as MavenFileSpec).dependencyNotation() == "I really like cake"
            parchment.removePrefix() == false
    }
=======
class LayeredMappingSpecBuilderTest extends Specification {
	def "simple mojmap" () {
		when:
		def spec = layered {
			officialMojangMappings()
		}
		def layers = spec.layers()
		then:
		layers.size() == 2
		spec.version == "layered+hash.2198"
		layers[0].class == IntermediaryMappingsSpec
		layers[1].class == MojangMappingsSpec
	}

	def "simple mojmap with parchment" () {
		when:
		def dep = "I like cake"
		def spec = layered() {
			officialMojangMappings()
			parchment(dep)
		}
		def layers = spec.layers()
		def parchment = layers[2] as ParchmentMappingsSpec
		then:
		spec.version == "layered+hash.863752751"
		layers.size() == 3
		layers[0].class == IntermediaryMappingsSpec
		layers[1].class == MojangMappingsSpec
		layers[2].class == ParchmentMappingsSpec
		(parchment.fileSpec() as MavenFileSpec).dependencyNotation() == "I like cake"
		parchment.removePrefix() == true
	}

	def "simple mojmap with parchment keep prefix" () {
		when:
		def spec = layered() {
			officialMojangMappings()
			parchment("I like cake") {
				it.removePrefix = false
			}
		}
		def layers = spec.layers()
		def parchment = layers[2] as ParchmentMappingsSpec
		then:
		spec.version == "layered+hash.863752757"
		layers.size() == 3
		layers[0].class == IntermediaryMappingsSpec
		layers[1].class == MojangMappingsSpec
		layers[2].class == ParchmentMappingsSpec
		(parchment.fileSpec() as MavenFileSpec).dependencyNotation() == "I like cake"
		parchment.removePrefix() == false
	}

	def "simple mojmap with parchment keep prefix alternate hash" () {
		when:
		def spec = layered {
			officialMojangMappings()
			parchment("I really like cake") {
				it.removePrefix = false
			}
		}
		def layers = spec.layers()
		def parchment = layers[2] as ParchmentMappingsSpec
		then:
		spec.version == "layered+hash.1144427140"
		layers.size() == 3
		layers[0].class == IntermediaryMappingsSpec
		layers[1].class == MojangMappingsSpec
		layers[2].class == ParchmentMappingsSpec
		(parchment.fileSpec() as MavenFileSpec).dependencyNotation() == "I really like cake"
		parchment.removePrefix() == false
	}
>>>>>>> 75a98a50

	def "yarn through file mappings"() {
		when:
		def spec = layered {
			mappings("net.fabricmc:yarn:1.18.1+build.1:v2")
		}
		def layers = spec.layers()
		then:
		spec.version == "layered+hash.1133958200"
		layers.size() == 2
		layers[0].class == IntermediaryMappingsSpec
		layers[1].class == FileMappingsSpec
		((layers[1] as FileMappingsSpec).fileSpec() as MavenFileSpec).dependencyNotation() == "net.fabricmc:yarn:1.18.1+build.1:v2"
	}

<<<<<<< HEAD
    LayeredMappingSpec layered(@DelegatesTo(LayeredMappingSpecBuilderImpl) Closure cl) {
        LayeredMappingSpecBuilderImpl builder = new LayeredMappingSpecBuilderImpl(null)
        new ClosureAction(cl).execute(builder)
        return builder.build()
    }
=======
	LayeredMappingSpec layered(@DelegatesTo(LayeredMappingSpecBuilderImpl) Closure cl) {
		LayeredMappingSpecBuilderImpl builder = new LayeredMappingSpecBuilderImpl()
		new ClosureAction(cl).execute(builder)
		return builder.build()
	}
>>>>>>> 75a98a50
}<|MERGE_RESOLUTION|>--- conflicted
+++ resolved
@@ -24,8 +24,6 @@
 
 package net.fabricmc.loom.test.unit.layeredmappings
 
-import spock.lang.Specification
-
 import net.fabricmc.loom.configuration.providers.mappings.LayeredMappingSpec
 import net.fabricmc.loom.configuration.providers.mappings.LayeredMappingSpecBuilderImpl
 import net.fabricmc.loom.configuration.providers.mappings.file.FileMappingsSpec
@@ -35,81 +33,7 @@
 import net.fabricmc.loom.configuration.providers.mappings.utils.MavenFileSpec
 import net.fabricmc.loom.util.ClosureAction
 
-<<<<<<< HEAD
 class LayeredMappingSpecBuilderTest extends LayeredMappingsSpecification {
-    def "simple mojmap" () {
-        when:
-            def spec = layered {
-                officialMojangMappings()
-            }
-            def layers = spec.layers()
-        then:
-            layers.size() == 2
-            spec.version == "layered+hash.40545"
-            layers[0].class == IntermediaryMappingsSpec
-            layers[1].class == MojangMappingsSpec
-    }
-
-    def "simple mojmap with parchment" () {
-        when:
-            def dep = "I like cake"
-            def spec = layered() {
-                officialMojangMappings()
-                parchment(dep)
-            }
-            def layers = spec.layers()
-            def parchment = layers[2] as ParchmentMappingsSpec
-        then:
-            spec.version == "layered+hash.864941508"
-            layers.size() == 3
-            layers[0].class == IntermediaryMappingsSpec
-            layers[1].class == MojangMappingsSpec
-            layers[2].class == ParchmentMappingsSpec
-            (parchment.fileSpec() as MavenFileSpec).dependencyNotation() == "I like cake"
-            parchment.removePrefix() == true
-    }
-
-    def "simple mojmap with parchment keep prefix" () {
-        when:
-            def spec = layered() {
-                officialMojangMappings()
-                parchment("I like cake") {
-                    it.removePrefix = false
-                }
-            }
-            def layers = spec.layers()
-            def parchment = layers[2] as ParchmentMappingsSpec
-        then:
-            spec.version == "layered+hash.864941514"
-            layers.size() == 3
-            layers[0].class == IntermediaryMappingsSpec
-            layers[1].class == MojangMappingsSpec
-            layers[2].class == ParchmentMappingsSpec
-            (parchment.fileSpec() as MavenFileSpec).dependencyNotation() == "I like cake"
-            parchment.removePrefix() == false
-    }
-
-    def "simple mojmap with parchment keep prefix alternate hash" () {
-        when:
-            def spec = layered {
-                officialMojangMappings()
-                parchment("I really like cake") {
-                    it.removePrefix = false
-                }
-            }
-            def layers = spec.layers()
-            def parchment = layers[2] as ParchmentMappingsSpec
-        then:
-            spec.version == "layered+hash.1143238383"
-            layers.size() == 3
-            layers[0].class == IntermediaryMappingsSpec
-            layers[1].class == MojangMappingsSpec
-            layers[2].class == ParchmentMappingsSpec
-            (parchment.fileSpec() as MavenFileSpec).dependencyNotation() == "I really like cake"
-            parchment.removePrefix() == false
-    }
-=======
-class LayeredMappingSpecBuilderTest extends Specification {
 	def "simple mojmap" () {
 		when:
 		def spec = layered {
@@ -118,7 +42,7 @@
 		def layers = spec.layers()
 		then:
 		layers.size() == 2
-		spec.version == "layered+hash.2198"
+		spec.version == "layered+hash.40545"
 		layers[0].class == IntermediaryMappingsSpec
 		layers[1].class == MojangMappingsSpec
 	}
@@ -133,7 +57,7 @@
 		def layers = spec.layers()
 		def parchment = layers[2] as ParchmentMappingsSpec
 		then:
-		spec.version == "layered+hash.863752751"
+		spec.version == "layered+hash.864941508"
 		layers.size() == 3
 		layers[0].class == IntermediaryMappingsSpec
 		layers[1].class == MojangMappingsSpec
@@ -153,7 +77,7 @@
 		def layers = spec.layers()
 		def parchment = layers[2] as ParchmentMappingsSpec
 		then:
-		spec.version == "layered+hash.863752757"
+		spec.version == "layered+hash.864941514"
 		layers.size() == 3
 		layers[0].class == IntermediaryMappingsSpec
 		layers[1].class == MojangMappingsSpec
@@ -173,7 +97,7 @@
 		def layers = spec.layers()
 		def parchment = layers[2] as ParchmentMappingsSpec
 		then:
-		spec.version == "layered+hash.1144427140"
+		spec.version == "layered+hash.1143238383"
 		layers.size() == 3
 		layers[0].class == IntermediaryMappingsSpec
 		layers[1].class == MojangMappingsSpec
@@ -181,7 +105,6 @@
 		(parchment.fileSpec() as MavenFileSpec).dependencyNotation() == "I really like cake"
 		parchment.removePrefix() == false
 	}
->>>>>>> 75a98a50
 
 	def "yarn through file mappings"() {
 		when:
@@ -197,17 +120,9 @@
 		((layers[1] as FileMappingsSpec).fileSpec() as MavenFileSpec).dependencyNotation() == "net.fabricmc:yarn:1.18.1+build.1:v2"
 	}
 
-<<<<<<< HEAD
-    LayeredMappingSpec layered(@DelegatesTo(LayeredMappingSpecBuilderImpl) Closure cl) {
-        LayeredMappingSpecBuilderImpl builder = new LayeredMappingSpecBuilderImpl(null)
-        new ClosureAction(cl).execute(builder)
-        return builder.build()
-    }
-=======
 	LayeredMappingSpec layered(@DelegatesTo(LayeredMappingSpecBuilderImpl) Closure cl) {
-		LayeredMappingSpecBuilderImpl builder = new LayeredMappingSpecBuilderImpl()
+		LayeredMappingSpecBuilderImpl builder = new LayeredMappingSpecBuilderImpl(null)
 		new ClosureAction(cl).execute(builder)
 		return builder.build()
 	}
->>>>>>> 75a98a50
 }