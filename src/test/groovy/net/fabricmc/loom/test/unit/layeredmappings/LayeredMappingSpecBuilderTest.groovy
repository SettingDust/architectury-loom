/*
 * This file is part of fabric-loom, licensed under the MIT License (MIT).
 *
 * Copyright (c) 2021 FabricMC
 *
 * Permission is hereby granted, free of charge, to any person obtaining a copy
 * of this software and associated documentation files (the "Software"), to deal
 * in the Software without restriction, including without limitation the rights
 * to use, copy, modify, merge, publish, distribute, sublicense, and/or sell
 * copies of the Software, and to permit persons to whom the Software is
 * furnished to do so, subject to the following conditions:
 *
 * The above copyright notice and this permission notice shall be included in all
 * copies or substantial portions of the Software.
 *
 * THE SOFTWARE IS PROVIDED "AS IS", WITHOUT WARRANTY OF ANY KIND, EXPRESS OR
 * IMPLIED, INCLUDING BUT NOT LIMITED TO THE WARRANTIES OF MERCHANTABILITY,
 * FITNESS FOR A PARTICULAR PURPOSE AND NONINFRINGEMENT. IN NO EVENT SHALL THE
 * AUTHORS OR COPYRIGHT HOLDERS BE LIABLE FOR ANY CLAIM, DAMAGES OR OTHER
 * LIABILITY, WHETHER IN AN ACTION OF CONTRACT, TORT OR OTHERWISE, ARISING FROM,
 * OUT OF OR IN CONNECTION WITH THE SOFTWARE OR THE USE OR OTHER DEALINGS IN THE
 * SOFTWARE.
 */

package net.fabricmc.loom.test.unit.layeredmappings

import net.fabricmc.loom.configuration.providers.mappings.LayeredMappingSpec
import net.fabricmc.loom.configuration.providers.mappings.LayeredMappingSpecBuilder
import net.fabricmc.loom.configuration.providers.mappings.intermediary.IntermediaryMappingsSpec
import net.fabricmc.loom.configuration.providers.mappings.mojmap.MojangMappingsSpec
import net.fabricmc.loom.configuration.providers.mappings.parchment.ParchmentMappingsSpec
import org.gradle.api.Action
import org.gradle.util.ConfigureUtil
import spock.lang.Specification

class LayeredMappingSpecBuilderTest extends LayeredMappingsSpecification {
    def "simple mojmap" () {
        when:
            def spec = layered() {
                officialMojangMappings()
            }
            def layers = spec.layers()
        then:
<<<<<<< HEAD
            spec.version == "layered+hash.2198"
=======
            spec.getVersion(mappingContext) == "layered+hash.961.minecraft.null"
>>>>>>> 159e573c
            layers.size() == 2
            layers[0].class == IntermediaryMappingsSpec
            layers[1].class == MojangMappingsSpec
    }

    def "simple mojmap with parchment" () {
        when:
            def spec = layered() {
                officialMojangMappings()
                parchment("I like cake")
            }
            def layers = spec.layers()
            def parchment = layers[2] as ParchmentMappingsSpec
        then:
<<<<<<< HEAD
            spec.version == "layered+hash.863752751"
=======
            spec.getVersion(mappingContext) == "layered+hash.863714404.minecraft.null"
>>>>>>> 159e573c
            layers.size() == 3
            layers[0].class == IntermediaryMappingsSpec
            layers[1].class == MojangMappingsSpec
            layers[2].class == ParchmentMappingsSpec
            parchment.mavenNotation() == "I like cake"
            parchment.removePrefix() == true
    }

    def "simple mojmap with parchment keep prefix" () {
        when:
            def spec = layered() {
                officialMojangMappings()
                parchment("I like cake") {
                    it.removePrefix = false
                }
            }
            def layers = spec.layers()
            def parchment = layers[2] as ParchmentMappingsSpec
        then:
<<<<<<< HEAD
            spec.version == "layered+hash.863752757"
=======
            spec.getVersion(mappingContext) == "layered+hash.863714410.minecraft.null"
>>>>>>> 159e573c
            layers.size() == 3
            layers[0].class == IntermediaryMappingsSpec
            layers[1].class == MojangMappingsSpec
            layers[2].class == ParchmentMappingsSpec
            parchment.mavenNotation() == "I like cake"
            parchment.removePrefix() == false
    }

    def "simple mojmap with parchment keep prefix alternate hash" () {
        when:
            def spec = layered() {
                officialMojangMappings()
                parchment("I really like cake") {
                    it.removePrefix = false
                }
            }
            def layers = spec.layers()
            def parchment = layers[2] as ParchmentMappingsSpec
        then:
<<<<<<< HEAD
            spec.version == "layered+hash.1144427140"
=======
            spec.getVersion(mappingContext) == "layered+hash.1144465487.minecraft.null"
>>>>>>> 159e573c
            layers.size() == 3
            layers[0].class == IntermediaryMappingsSpec
            layers[1].class == MojangMappingsSpec
            layers[2].class == ParchmentMappingsSpec
            parchment.mavenNotation() == "I really like cake"
            parchment.removePrefix() == false
    }

    // Gradle does this big of magic behind the scenes
    LayeredMappingSpec layered(@DelegatesTo(LayeredMappingSpecBuilder) Closure cl) {
        return layeredAction(ConfigureUtil.configureUsing(cl))
    }

    LayeredMappingSpec layeredAction(Action<LayeredMappingSpecBuilder> action) {
        LayeredMappingSpecBuilder builder = new LayeredMappingSpecBuilder(null)
        action.execute(builder)
        return builder.build()
    }
}<|MERGE_RESOLUTION|>--- conflicted
+++ resolved
@@ -41,11 +41,7 @@
             }
             def layers = spec.layers()
         then:
-<<<<<<< HEAD
-            spec.version == "layered+hash.2198"
-=======
-            spec.getVersion(mappingContext) == "layered+hash.961.minecraft.null"
->>>>>>> 159e573c
+            spec.getVersion(mappingContext) == "layered+hash.2198.minecraft.null"
             layers.size() == 2
             layers[0].class == IntermediaryMappingsSpec
             layers[1].class == MojangMappingsSpec
@@ -60,11 +56,7 @@
             def layers = spec.layers()
             def parchment = layers[2] as ParchmentMappingsSpec
         then:
-<<<<<<< HEAD
-            spec.version == "layered+hash.863752751"
-=======
-            spec.getVersion(mappingContext) == "layered+hash.863714404.minecraft.null"
->>>>>>> 159e573c
+            spec.getVersion(mappingContext) == "layered+hash.863752751.minecraft.null"
             layers.size() == 3
             layers[0].class == IntermediaryMappingsSpec
             layers[1].class == MojangMappingsSpec
@@ -84,11 +76,7 @@
             def layers = spec.layers()
             def parchment = layers[2] as ParchmentMappingsSpec
         then:
-<<<<<<< HEAD
-            spec.version == "layered+hash.863752757"
-=======
-            spec.getVersion(mappingContext) == "layered+hash.863714410.minecraft.null"
->>>>>>> 159e573c
+            spec.getVersion(mappingContext) == "layered+hash.863752757.minecraft.null"
             layers.size() == 3
             layers[0].class == IntermediaryMappingsSpec
             layers[1].class == MojangMappingsSpec
@@ -108,11 +96,7 @@
             def layers = spec.layers()
             def parchment = layers[2] as ParchmentMappingsSpec
         then:
-<<<<<<< HEAD
-            spec.version == "layered+hash.1144427140"
-=======
-            spec.getVersion(mappingContext) == "layered+hash.1144465487.minecraft.null"
->>>>>>> 159e573c
+            spec.getVersion(mappingContext) == "layered+hash.1144427140.minecraft.null"
             layers.size() == 3
             layers[0].class == IntermediaryMappingsSpec
             layers[1].class == MojangMappingsSpec
