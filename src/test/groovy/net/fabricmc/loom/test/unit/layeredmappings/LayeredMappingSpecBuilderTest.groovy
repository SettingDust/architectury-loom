/*
 * This file is part of fabric-loom, licensed under the MIT License (MIT).
 *
 * Copyright (c) 2021 FabricMC
 *
 * Permission is hereby granted, free of charge, to any person obtaining a copy
 * of this software and associated documentation files (the "Software"), to deal
 * in the Software without restriction, including without limitation the rights
 * to use, copy, modify, merge, publish, distribute, sublicense, and/or sell
 * copies of the Software, and to permit persons to whom the Software is
 * furnished to do so, subject to the following conditions:
 *
 * The above copyright notice and this permission notice shall be included in all
 * copies or substantial portions of the Software.
 *
 * THE SOFTWARE IS PROVIDED "AS IS", WITHOUT WARRANTY OF ANY KIND, EXPRESS OR
 * IMPLIED, INCLUDING BUT NOT LIMITED TO THE WARRANTIES OF MERCHANTABILITY,
 * FITNESS FOR A PARTICULAR PURPOSE AND NONINFRINGEMENT. IN NO EVENT SHALL THE
 * AUTHORS OR COPYRIGHT HOLDERS BE LIABLE FOR ANY CLAIM, DAMAGES OR OTHER
 * LIABILITY, WHETHER IN AN ACTION OF CONTRACT, TORT OR OTHERWISE, ARISING FROM,
 * OUT OF OR IN CONNECTION WITH THE SOFTWARE OR THE USE OR OTHER DEALINGS IN THE
 * SOFTWARE.
 */

package net.fabricmc.loom.test.unit.layeredmappings

import net.fabricmc.loom.configuration.providers.mappings.utils.MavenFileSpec
import net.fabricmc.loom.configuration.providers.mappings.LayeredMappingSpec
import net.fabricmc.loom.configuration.providers.mappings.LayeredMappingSpecBuilderImpl
import net.fabricmc.loom.configuration.providers.mappings.intermediary.IntermediaryMappingsSpec
import net.fabricmc.loom.configuration.providers.mappings.mojmap.MojangMappingsSpec
import net.fabricmc.loom.configuration.providers.mappings.parchment.ParchmentMappingsSpec
import org.gradle.api.Action
import org.gradle.util.ConfigureUtil

class LayeredMappingSpecBuilderTest extends LayeredMappingsSpecification {
    def "simple mojmap" () {
        when:
            def spec = layered() {
                officialMojangMappings()
            }
            def layers = spec.layers()
        then:
<<<<<<< HEAD
            spec.getVersion() == "layered+hash.2198"
=======
            spec.version == "layered+hash.2192"
>>>>>>> 4b45783a
            layers.size() == 2
            layers[0].class == IntermediaryMappingsSpec
            layers[1].class == MojangMappingsSpec
    }

    def "simple mojmap with parchment" () {
        when:
            def spec = layered() {
                officialMojangMappings()
                parchment("I like cake")
            }
            def layers = spec.layers()
            def parchment = layers[2] as ParchmentMappingsSpec
        then:
<<<<<<< HEAD
            spec.getVersion() == "layered+hash.863752751"
=======
            spec.version == "layered+hash.863752565"
>>>>>>> 4b45783a
            layers.size() == 3
            layers[0].class == IntermediaryMappingsSpec
            layers[1].class == MojangMappingsSpec
            layers[2].class == ParchmentMappingsSpec
            (parchment.fileSpec() as MavenFileSpec).dependencyNotation() == "I like cake"
            parchment.removePrefix() == true
    }

    def "simple mojmap with parchment keep prefix" () {
        when:
            def spec = layered() {
                officialMojangMappings()
                parchment("I like cake") {
                    it.removePrefix = false
                }
            }
            def layers = spec.layers()
            def parchment = layers[2] as ParchmentMappingsSpec
        then:
<<<<<<< HEAD
            spec.getVersion() == "layered+hash.863752757"
=======
            spec.version == "layered+hash.863752571"
>>>>>>> 4b45783a
            layers.size() == 3
            layers[0].class == IntermediaryMappingsSpec
            layers[1].class == MojangMappingsSpec
            layers[2].class == ParchmentMappingsSpec
            (parchment.fileSpec() as MavenFileSpec).dependencyNotation() == "I like cake"
            parchment.removePrefix() == false
    }

    def "simple mojmap with parchment keep prefix alternate hash" () {
        when:
            def spec = layered() {
                officialMojangMappings()
                parchment("I really like cake") {
                    it.removePrefix = false
                }
            }
            def layers = spec.layers()
            def parchment = layers[2] as ParchmentMappingsSpec
        then:
<<<<<<< HEAD
            spec.getVersion() == "layered+hash.1144427140"
=======
            spec.version == "layered+hash.1144427326"
>>>>>>> 4b45783a
            layers.size() == 3
            layers[0].class == IntermediaryMappingsSpec
            layers[1].class == MojangMappingsSpec
            layers[2].class == ParchmentMappingsSpec
            (parchment.fileSpec() as MavenFileSpec).dependencyNotation() == "I really like cake"
            parchment.removePrefix() == false
    }

    // Gradle does this big of magic behind the scenes
    LayeredMappingSpec layered(@DelegatesTo(LayeredMappingSpecBuilderImpl) Closure cl) {
        return layeredAction(ConfigureUtil.configureUsing(cl))
    }

    LayeredMappingSpec layeredAction(Action<LayeredMappingSpecBuilderImpl> action) {
        LayeredMappingSpecBuilderImpl builder = new LayeredMappingSpecBuilderImpl(null)
        action.execute(builder)
        return builder.build()
    }
}<|MERGE_RESOLUTION|>--- conflicted
+++ resolved
@@ -41,11 +41,7 @@
             }
             def layers = spec.layers()
         then:
-<<<<<<< HEAD
-            spec.getVersion() == "layered+hash.2198"
-=======
             spec.version == "layered+hash.2192"
->>>>>>> 4b45783a
             layers.size() == 2
             layers[0].class == IntermediaryMappingsSpec
             layers[1].class == MojangMappingsSpec
@@ -60,11 +56,7 @@
             def layers = spec.layers()
             def parchment = layers[2] as ParchmentMappingsSpec
         then:
-<<<<<<< HEAD
-            spec.getVersion() == "layered+hash.863752751"
-=======
             spec.version == "layered+hash.863752565"
->>>>>>> 4b45783a
             layers.size() == 3
             layers[0].class == IntermediaryMappingsSpec
             layers[1].class == MojangMappingsSpec
@@ -84,11 +76,7 @@
             def layers = spec.layers()
             def parchment = layers[2] as ParchmentMappingsSpec
         then:
-<<<<<<< HEAD
-            spec.getVersion() == "layered+hash.863752757"
-=======
             spec.version == "layered+hash.863752571"
->>>>>>> 4b45783a
             layers.size() == 3
             layers[0].class == IntermediaryMappingsSpec
             layers[1].class == MojangMappingsSpec
@@ -108,11 +96,7 @@
             def layers = spec.layers()
             def parchment = layers[2] as ParchmentMappingsSpec
         then:
-<<<<<<< HEAD
-            spec.getVersion() == "layered+hash.1144427140"
-=======
             spec.version == "layered+hash.1144427326"
->>>>>>> 4b45783a
             layers.size() == 3
             layers[0].class == IntermediaryMappingsSpec
             layers[1].class == MojangMappingsSpec
