/*
 * This file is part of fabric-loom, licensed under the MIT License (MIT).
 *
 * Copyright (c) 2021 FabricMC
 *
 * Permission is hereby granted, free of charge, to any person obtaining a copy
 * of this software and associated documentation files (the "Software"), to deal
 * in the Software without restriction, including without limitation the rights
 * to use, copy, modify, merge, publish, distribute, sublicense, and/or sell
 * copies of the Software, and to permit persons to whom the Software is
 * furnished to do so, subject to the following conditions:
 *
 * The above copyright notice and this permission notice shall be included in all
 * copies or substantial portions of the Software.
 *
 * THE SOFTWARE IS PROVIDED "AS IS", WITHOUT WARRANTY OF ANY KIND, EXPRESS OR
 * IMPLIED, INCLUDING BUT NOT LIMITED TO THE WARRANTIES OF MERCHANTABILITY,
 * FITNESS FOR A PARTICULAR PURPOSE AND NONINFRINGEMENT. IN NO EVENT SHALL THE
 * AUTHORS OR COPYRIGHT HOLDERS BE LIABLE FOR ANY CLAIM, DAMAGES OR OTHER
 * LIABILITY, WHETHER IN AN ACTION OF CONTRACT, TORT OR OTHERWISE, ARISING FROM,
 * OUT OF OR IN CONNECTION WITH THE SOFTWARE OR THE USE OR OTHER DEALINGS IN THE
 * SOFTWARE.
 */

package net.fabricmc.loom.test.unit.layeredmappings

import net.fabricmc.loom.configuration.providers.mappings.utils.MavenFileSpec
import net.fabricmc.loom.configuration.providers.mappings.LayeredMappingSpec
import net.fabricmc.loom.configuration.providers.mappings.LayeredMappingSpecBuilderImpl
import net.fabricmc.loom.configuration.providers.mappings.intermediary.IntermediaryMappingsSpec
import net.fabricmc.loom.configuration.providers.mappings.mojmap.MojangMappingsSpec
import net.fabricmc.loom.configuration.providers.mappings.parchment.ParchmentMappingsSpec
<<<<<<< HEAD
import org.gradle.api.Action
import org.gradle.util.ConfigureUtil
=======
import net.fabricmc.loom.util.ClosureAction
import spock.lang.Specification
>>>>>>> ccfe12eb

class LayeredMappingSpecBuilderTest extends LayeredMappingsSpecification {
    def "simple mojmap" () {
        when:
            def spec = layered {
                officialMojangMappings()
            }
            def layers = spec.layers()
        then:
<<<<<<< HEAD
            spec.version == "layered+hash.2198"
=======
>>>>>>> ccfe12eb
            layers.size() == 2
            spec.version == "layered+hash.2198"
            layers[0].class == IntermediaryMappingsSpec
            layers[1].class == MojangMappingsSpec
    }

    def "simple mojmap with parchment" () {
        when:
            def dep = "I like cake"
            def spec = layered() {
                officialMojangMappings()
                parchment(dep)
            }
            def layers = spec.layers()
            def parchment = layers[2] as ParchmentMappingsSpec
        then:
            spec.version == "layered+hash.863752751"
            layers.size() == 3
            layers[0].class == IntermediaryMappingsSpec
            layers[1].class == MojangMappingsSpec
            layers[2].class == ParchmentMappingsSpec
            (parchment.fileSpec() as MavenFileSpec).dependencyNotation() == "I like cake"
            parchment.removePrefix() == true
    }

    def "simple mojmap with parchment keep prefix" () {
        when:
            def spec = layered() {
                officialMojangMappings()
                parchment("I like cake") {
                    it.removePrefix = false
                }
            }
            def layers = spec.layers()
            def parchment = layers[2] as ParchmentMappingsSpec
        then:
            spec.version == "layered+hash.863752757"
            layers.size() == 3
            layers[0].class == IntermediaryMappingsSpec
            layers[1].class == MojangMappingsSpec
            layers[2].class == ParchmentMappingsSpec
            (parchment.fileSpec() as MavenFileSpec).dependencyNotation() == "I like cake"
            parchment.removePrefix() == false
    }

    def "simple mojmap with parchment keep prefix alternate hash" () {
        when:
            def spec = layered {
                officialMojangMappings()
                parchment("I really like cake") {
                    it.removePrefix = false
                }
            }
            def layers = spec.layers()
            def parchment = layers[2] as ParchmentMappingsSpec
        then:
            spec.version == "layered+hash.1144427140"
            layers.size() == 3
            layers[0].class == IntermediaryMappingsSpec
            layers[1].class == MojangMappingsSpec
            layers[2].class == ParchmentMappingsSpec
            (parchment.fileSpec() as MavenFileSpec).dependencyNotation() == "I really like cake"
            parchment.removePrefix() == false
    }

    LayeredMappingSpec layered(@DelegatesTo(LayeredMappingSpecBuilderImpl) Closure cl) {
<<<<<<< HEAD
        return layeredAction(ConfigureUtil.configureUsing(cl))
    }

    LayeredMappingSpec layeredAction(Action<LayeredMappingSpecBuilderImpl> action) {
        LayeredMappingSpecBuilderImpl builder = new LayeredMappingSpecBuilderImpl(null)
        action.execute(builder)
=======
        LayeredMappingSpecBuilderImpl builder = new LayeredMappingSpecBuilderImpl()
        new ClosureAction(cl).execute(builder)
>>>>>>> ccfe12eb
        return builder.build()
    }
}<|MERGE_RESOLUTION|>--- conflicted
+++ resolved
@@ -30,13 +30,8 @@
 import net.fabricmc.loom.configuration.providers.mappings.intermediary.IntermediaryMappingsSpec
 import net.fabricmc.loom.configuration.providers.mappings.mojmap.MojangMappingsSpec
 import net.fabricmc.loom.configuration.providers.mappings.parchment.ParchmentMappingsSpec
-<<<<<<< HEAD
-import org.gradle.api.Action
-import org.gradle.util.ConfigureUtil
-=======
 import net.fabricmc.loom.util.ClosureAction
 import spock.lang.Specification
->>>>>>> ccfe12eb
 
 class LayeredMappingSpecBuilderTest extends LayeredMappingsSpecification {
     def "simple mojmap" () {
@@ -46,10 +41,6 @@
             }
             def layers = spec.layers()
         then:
-<<<<<<< HEAD
-            spec.version == "layered+hash.2198"
-=======
->>>>>>> ccfe12eb
             layers.size() == 2
             spec.version == "layered+hash.2198"
             layers[0].class == IntermediaryMappingsSpec
@@ -116,17 +107,8 @@
     }
 
     LayeredMappingSpec layered(@DelegatesTo(LayeredMappingSpecBuilderImpl) Closure cl) {
-<<<<<<< HEAD
-        return layeredAction(ConfigureUtil.configureUsing(cl))
-    }
-
-    LayeredMappingSpec layeredAction(Action<LayeredMappingSpecBuilderImpl> action) {
         LayeredMappingSpecBuilderImpl builder = new LayeredMappingSpecBuilderImpl(null)
-        action.execute(builder)
-=======
-        LayeredMappingSpecBuilderImpl builder = new LayeredMappingSpecBuilderImpl()
         new ClosureAction(cl).execute(builder)
->>>>>>> ccfe12eb
         return builder.build()
     }
 }