--- conflicted
+++ resolved
@@ -1,13 +1,8 @@
 import java.util.Properties
 
 plugins {
-<<<<<<< HEAD
-	kotlin("jvm") version "1.4.31"
-	id("dev.architectury.loom")
-=======
 	kotlin("jvm") version "1.5.21"
-	id("fabric-loom")
->>>>>>> 159e573c
+    id("dev.architectury.loom")
 }
 
 java {
