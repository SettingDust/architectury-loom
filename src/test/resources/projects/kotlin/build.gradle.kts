--- conflicted
+++ resolved
@@ -1,15 +1,9 @@
 import java.util.Properties
 
 plugins {
-<<<<<<< HEAD
-	kotlin("jvm") version "1.7.20"
-	kotlin("plugin.serialization") version "1.7.20"
-    id("dev.architectury.loom")
-=======
 	kotlin("jvm") version "1.7.22"
 	kotlin("plugin.serialization") version "1.7.22"
-	id("fabric-loom")
->>>>>>> e16d9b0f
+    id("dev.architectury.loom")
 }
 
 java {
@@ -23,9 +17,5 @@
 	minecraft(group = "com.mojang", name = "minecraft", version = "1.16.5")
 	mappings(group = "net.fabricmc", name = "yarn", version = "1.16.5+build.5", classifier = "v2")
 	modImplementation("net.fabricmc:fabric-loader:0.12.12")
-<<<<<<< HEAD
-	modImplementation(group = "net.fabricmc", name = "fabric-language-kotlin", version = "1.8.5+kotlin.1.7.20")
-=======
 	modImplementation(group = "net.fabricmc", name = "fabric-language-kotlin", version = "1.8.7+kotlin.1.7.22")
->>>>>>> e16d9b0f
 }