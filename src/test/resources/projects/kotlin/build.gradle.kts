--- conflicted
+++ resolved
@@ -3,12 +3,8 @@
 plugins {
 	kotlin("jvm") version "1.7.22"
 	kotlin("plugin.serialization") version "1.7.22"
-<<<<<<< HEAD
     id("dev.architectury.loom")
-=======
-	id("fabric-loom")
 	`maven-publish`
->>>>>>> 06e9fb16
 }
 
 java {
