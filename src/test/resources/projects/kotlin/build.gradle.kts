import java.util.Properties

plugins {
<<<<<<< HEAD
	kotlin("jvm") version "1.6.20"
	kotlin("plugin.serialization") version "1.6.20"
    id("dev.architectury.loom")
=======
	kotlin("jvm") version "1.7.20"
	kotlin("plugin.serialization") version "1.7.20"
	id("fabric-loom")
>>>>>>> e48a7124
}

java {
	sourceCompatibility = JavaVersion.VERSION_1_8
	targetCompatibility = JavaVersion.VERSION_1_8
}

version = "0.0.1"

dependencies {
	minecraft(group = "com.mojang", name = "minecraft", version = "1.16.5")
	mappings(group = "net.fabricmc", name = "yarn", version = "1.16.5+build.5", classifier = "v2")
	modImplementation("net.fabricmc:fabric-loader:0.12.12")
	modImplementation(group = "net.fabricmc", name = "fabric-language-kotlin", version = "1.8.5+kotlin.1.7.20")
}<|MERGE_RESOLUTION|>--- conflicted
+++ resolved
@@ -1,15 +1,9 @@
 import java.util.Properties
 
 plugins {
-<<<<<<< HEAD
-	kotlin("jvm") version "1.6.20"
-	kotlin("plugin.serialization") version "1.6.20"
-    id("dev.architectury.loom")
-=======
 	kotlin("jvm") version "1.7.20"
 	kotlin("plugin.serialization") version "1.7.20"
-	id("fabric-loom")
->>>>>>> e48a7124
+    id("dev.architectury.loom")
 }
 
 java {
