plugins {
<<<<<<< HEAD
	id 'dev.architectury.loom'
	id 'com.github.johnrengelman.shadow' version '7.0.0'
=======
	id 'fabric-loom'
>>>>>>> cb2af08c
	id 'maven-publish'
}

version = project.mod_version
group = project.maven_group

repositories {
	// Add repositories to retrieve artifacts from in here.
	// You should only use this when depending on other mods because
	// Loom adds the essential maven repositories to download Minecraft and libraries from automatically.
	// See https://docs.gradle.org/current/userguide/declaring_repositories.html
	// for more information about repositories.
}

dependencies {
	// To change the versions see the gradle.properties file
	minecraft "com.mojang:minecraft:${project.minecraft_version}"
	mappings "net.fabricmc:yarn:${project.yarn_mappings}:v2"
	modImplementation "net.fabricmc:fabric-loader:${project.loader_version}"

	// Fabric API. This is technically optional, but you probably want it anyway.
	modImplementation "net.fabricmc.fabric-api:fabric-api:${project.fabric_version}"

	// PSA: Some older mods, compiled on Loom 0.2.1, might have outdated Maven POMs.
	// You may need to force-disable transitiveness on them.
}

base {
	archivesName = project.archives_base_name
}

sourceSets.register("mixin") {
	it.compileClasspath += sourceSets["main"].compileClasspath
	it.runtimeClasspath += sourceSets["main"].runtimeClasspath
}
sourceSets.register("mixin1") {
	it.compileClasspath += sourceSets["main"].compileClasspath
	it.runtimeClasspath += sourceSets["main"].runtimeClasspath
}

processResources {
	inputs.property "version", project.version

	filesMatching("fabric.mod.json") {
		expand "version": project.version
	}
}

tasks.withType(JavaCompile).configureEach {
	// ensure that the encoding is set to UTF-8, no matter what the system default is
	// this fixes some edge cases with special characters not displaying correctly
	// see http://yodaconditions.net/blog/fix-for-java-file-encoding-problems-with-gradle.html
	// If Javadoc is generated, this must be specified in that task too.
	it.options.encoding = "UTF-8"

	// Minecraft 1.17 (21w19a) upwards uses Java 16.
	it.options.release = 16
}

java {
	// Loom will automatically attach sourcesJar to a RemapSourcesJar task and to the "build" task
	// if it is present.
	// If you remove this line, sources will not be generated.
	withSourcesJar()

	sourceCompatibility = JavaVersion.VERSION_16
	targetCompatibility = JavaVersion.VERSION_16
}

loom {
	mixin {
		useLegacyMixinAp = true

		defaultRefmapName = "refmap0000.json"
		add(sourceSets["main"], "refmap0001.json")
		add(sourceSets["mixin"], "refmap0002.json")
		add(sourceSets["mixin1"], "refmap0003.json") {
			it.exclude("m1_2.mixins.json")
		}
	}
}

task shadowJar(type: Jar) {
	archiveClassifier.set("universal-dev")

	from(sourceSets["main"].output)
	from(sourceSets["mixin"].output)
	from(sourceSets["mixin1"].output)
}

remapJar {
	archiveClassifier.set("universal")
	inputFile = shadowJar.archiveFile
}

jar {
	from("LICENSE") {
		rename { "${it}_${base.archivesName.get()}"}
	}
}

tasks.register("mixinJar0", Jar.class) {
	it.archiveClassifier.set("mixin")
	it.from(sourceSets["mixin"].output)
}

tasks.register("mixinJar1", Jar.class) {
	it.archiveClassifier.set("mixin1")
	it.from(sourceSets["mixin1"].output)
}

assemble {
	dependsOn tasks["mixinJar0"]
	dependsOn tasks["mixinJar1"]
}

// configure the maven publication
publishing {
	publications {
		mavenJava(MavenPublication) {
			from components.java
		}
	}

	// See https://docs.gradle.org/current/userguide/publishing_maven.html for information on how to set up publishing.
	repositories {
		// Add repositories to publish to here.
		// Notice: This block does NOT have the same function as the block in the top level.
		// The repositories here will be used for publishing your artifact, not for
		// retrieving dependencies.
	}
}<|MERGE_RESOLUTION|>--- conflicted
+++ resolved
@@ -1,10 +1,5 @@
 plugins {
-<<<<<<< HEAD
 	id 'dev.architectury.loom'
-	id 'com.github.johnrengelman.shadow' version '7.0.0'
-=======
-	id 'fabric-loom'
->>>>>>> cb2af08c
 	id 'maven-publish'
 }
 
