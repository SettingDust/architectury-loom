--- conflicted
+++ resolved
@@ -6,11 +6,7 @@
 guava = "33.0.0-jre"
 
 stitch = "0.6.2"
-<<<<<<< HEAD
 tiny-remapper = "0.10.0"
-=======
-tiny-remapper = "1.10.24"
->>>>>>> 36ec0dc9
 access-widener = "2.1.0"
 mapping-io = "0.5.1"
 lorenz-tiny = "4.0.2"
