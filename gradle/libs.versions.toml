[versions]
kotlin = "1.9.0"
asm = "9.6"
commons-io = "2.15.0"
gson = "2.10.1"
jackson = "2.16.0"
guava = "33.0.0-jre"

stitch = "0.6.2"
<<<<<<< HEAD
tiny-remapper = "1.10.23"
=======
tiny-remapper = "0.9.0"
>>>>>>> 6452509e
access-widener = "2.1.0"
mapping-io = "0.5.1"
lorenz-tiny = "4.0.2"
<<<<<<< HEAD
mercury = "0.1.4.17"
kotlinx-metadata = "0.7.0"
=======
mercury = "0.4.1"
kotlinx-metadata = "0.8.0"
>>>>>>> 6452509e

# Plugins
spotless = "6.20.0"
test-retry = "1.5.6"
checkstyle = "10.12.5"
codenarc = "3.3.0"
jacoco = "0.8.11"

# Forge libraries
forge-installer-tools = "1.2.0"
lorenz = "0.5.3"
mcinjector = "3.8.0"
opencsv = "5.4"
forge-diffpatch = "2.0.7"
night-config = "3.6.6"
datafixerupper = "6.0.8"

[libraries]
# Loom compile libraries
asm = { module = "org.ow2.asm:asm", version.ref = "asm" }
asm-analysis = { module = "org.ow2.asm:asm-analysis", version.ref = "asm" }
asm-commons = { module = "org.ow2.asm:asm-commons", version.ref = "asm" }
asm-tree = { module = "org.ow2.asm:asm-tree", version.ref = "asm" }
asm-util = { module = "org.ow2.asm:asm-util", version.ref = "asm" }

commons-io = { module = "commons-io:commons-io", version.ref = "commons-io" }
gson = { module = "com.google.code.gson:gson", version.ref = "gson" }
jackson = { module = "com.fasterxml.jackson.core:jackson-databind", version.ref = "jackson" }
guava = { module = "com.google.guava:guava", version.ref = "guava" }

fabric-stitch = { module = "net.fabricmc:stitch", version.ref = "stitch" }
fabric-tiny-remapper = { module = "dev.architectury:tiny-remapper", version.ref = "tiny-remapper" }
fabric-access-widener = { module = "net.fabricmc:access-widener", version.ref = "access-widener" }
fabric-mapping-io = { module = "net.fabricmc:mapping-io", version.ref = "mapping-io" }
fabric-lorenz-tiny = { module = "net.fabricmc:lorenz-tiny", version.ref = "lorenz-tiny" }
fabric-mercury = { module = "dev.architectury:mercury", version.ref = "mercury" }

# Misc
kotlin-gradle-plugin = { module = "org.jetbrains.kotlin:kotlin-gradle-plugin", version.ref = "kotlin" }
kotlin-metadata = { module = "org.jetbrains.kotlinx:kotlinx-metadata-jvm", version.ref = "kotlinx-metadata" }

# Forge support
forge-installer-tools = { module = "net.minecraftforge:installertools", version.ref = "forge-installer-tools" }
lorenz = { module = "org.cadixdev:lorenz", version.ref = "lorenz" }
mcinjector = { module = "de.oceanlabs.mcp:mcinjector", version.ref = "mcinjector" }
opencsv = { module = "com.opencsv:opencsv", version.ref = "opencsv" }
forge-diffpatch = { module = "net.minecraftforge:DiffPatch", version.ref = "forge-diffpatch" }
night-config-toml = { module = "com.electronwill.night-config:toml", version.ref = "night-config" }
datafixerupper = { module = "com.mojang:datafixerupper", version.ref = "datafixerupper" }

[plugins]
kotlin = { id = "org.jetbrains.kotlin.jvm", version.ref = "kotlin" }
spotless = { id = "com.diffplug.spotless", version.ref = "spotless" }
retry = { id = "org.gradle.test-retry", version.ref = "test-retry" }

[bundles]
asm = ["asm", "asm-analysis", "asm-commons", "asm-tree", "asm-util"]<|MERGE_RESOLUTION|>--- conflicted
+++ resolved
@@ -7,21 +7,12 @@
 guava = "33.0.0-jre"
 
 stitch = "0.6.2"
-<<<<<<< HEAD
 tiny-remapper = "1.10.23"
-=======
-tiny-remapper = "0.9.0"
->>>>>>> 6452509e
 access-widener = "2.1.0"
 mapping-io = "0.5.1"
 lorenz-tiny = "4.0.2"
-<<<<<<< HEAD
 mercury = "0.1.4.17"
-kotlinx-metadata = "0.7.0"
-=======
-mercury = "0.4.1"
 kotlinx-metadata = "0.8.0"
->>>>>>> 6452509e
 
 # Plugins
 spotless = "6.20.0"
