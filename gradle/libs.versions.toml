[versions]
kotlin = "1.9.20"
asm = "9.6"
commons-io = "2.15.1"
gson = "2.10.1"
guava = "33.0.0-jre"

stitch = "0.6.2"
tiny-remapper = "0.10.1"
access-widener = "2.1.0"
mapping-io = "0.5.1"
lorenz-tiny = "4.0.2"
<<<<<<< HEAD
mercury = "0.1.4.17"
kotlinx-metadata = "0.8.0"
=======
mercury = "0.4.1"
kotlinx-metadata = "0.9.0"
>>>>>>> ae1ba0ab

# Plugins
spotless = "6.25.0"
test-retry = "1.5.6"
checkstyle = "10.13.0"
codenarc = "3.4.0"
jacoco = "0.8.11"

# Forge libraries
forge-installer-tools = "1.2.0"
lorenz = "0.5.3"
mcinjector = "3.8.0"
opencsv = "5.4"
forge-diffpatch = "2.0.7"
night-config = "3.6.6"
datafixerupper = "6.0.8"
at = "1.0.1"

[libraries]
# Loom compile libraries
asm = { module = "org.ow2.asm:asm", version.ref = "asm" }
asm-analysis = { module = "org.ow2.asm:asm-analysis", version.ref = "asm" }
asm-commons = { module = "org.ow2.asm:asm-commons", version.ref = "asm" }
asm-tree = { module = "org.ow2.asm:asm-tree", version.ref = "asm" }
asm-util = { module = "org.ow2.asm:asm-util", version.ref = "asm" }

commons-io = { module = "commons-io:commons-io", version.ref = "commons-io" }
gson = { module = "com.google.code.gson:gson", version.ref = "gson" }
guava = { module = "com.google.guava:guava", version.ref = "guava" }

fabric-stitch = { module = "net.fabricmc:stitch", version.ref = "stitch" }
fabric-tiny-remapper = { module = "net.fabricmc:tiny-remapper", version.ref = "tiny-remapper" }
fabric-access-widener = { module = "net.fabricmc:access-widener", version.ref = "access-widener" }
fabric-mapping-io = { module = "net.fabricmc:mapping-io", version.ref = "mapping-io" }
fabric-lorenz-tiny = { module = "net.fabricmc:lorenz-tiny", version.ref = "lorenz-tiny" }
fabric-mercury = { module = "dev.architectury:mercury", version.ref = "mercury" }

# Misc
kotlin-gradle-plugin = { module = "org.jetbrains.kotlin:kotlin-gradle-plugin", version.ref = "kotlin" }
kotlin-metadata = { module = "org.jetbrains.kotlinx:kotlinx-metadata-jvm", version.ref = "kotlinx-metadata" }

# Forge support
forge-installer-tools = { module = "net.minecraftforge:installertools", version.ref = "forge-installer-tools" }
lorenz = { module = "org.cadixdev:lorenz", version.ref = "lorenz" }
mcinjector = { module = "de.oceanlabs.mcp:mcinjector", version.ref = "mcinjector" }
opencsv = { module = "com.opencsv:opencsv", version.ref = "opencsv" }
forge-diffpatch = { module = "net.minecraftforge:DiffPatch", version.ref = "forge-diffpatch" }
night-config-toml = { module = "com.electronwill.night-config:toml", version.ref = "night-config" }
datafixerupper = { module = "com.mojang:datafixerupper", version.ref = "datafixerupper" }
at = { module = "dev.architectury:at", version.ref = "at" }

[plugins]
kotlin = { id = "org.jetbrains.kotlin.jvm", version.ref = "kotlin" }
spotless = { id = "com.diffplug.spotless", version.ref = "spotless" }
retry = { id = "org.gradle.test-retry", version.ref = "test-retry" }

[bundles]
asm = ["asm", "asm-analysis", "asm-commons", "asm-tree", "asm-util"]<|MERGE_RESOLUTION|>--- conflicted
+++ resolved
@@ -10,13 +10,8 @@
 access-widener = "2.1.0"
 mapping-io = "0.5.1"
 lorenz-tiny = "4.0.2"
-<<<<<<< HEAD
 mercury = "0.1.4.17"
-kotlinx-metadata = "0.8.0"
-=======
-mercury = "0.4.1"
 kotlinx-metadata = "0.9.0"
->>>>>>> ae1ba0ab
 
 # Plugins
 spotless = "6.25.0"
