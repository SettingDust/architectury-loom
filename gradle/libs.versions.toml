[versions]
kotlin = "1.9.0"
asm = "9.6"
commons-io = "2.15.0"
gson = "2.10.1"
jackson = "2.16.0"
guava = "32.1.3-jre"

stitch = "0.6.2"
tiny-remapper = "1.10.23"
access-widener = "2.1.0"
mapping-io = "0.5.0"
lorenz-tiny = "4.0.2"
<<<<<<< HEAD
mercury = "0.1.2.15"
=======
mercury = "0.4.1"
>>>>>>> 92da5adb
kotlinx-metadata = "0.7.0"

# Plugins
spotless = "6.20.0"
test-retry = "1.5.6"
checkstyle = "10.12.5"
codenarc = "3.3.0"
jacoco = "0.8.11"

# Forge libraries
forge-installer-tools = "1.2.0"
lorenz = "0.5.3"
mcinjector = "3.8.0"
opencsv = "5.4"
forge-diffpatch = "2.0.7"
night-config = "3.6.6"
datafixerupper = "6.0.8"

[libraries]
# Loom compile libraries
asm = { module = "org.ow2.asm:asm", version.ref = "asm" }
asm-analysis = { module = "org.ow2.asm:asm-analysis", version.ref = "asm" }
asm-commons = { module = "org.ow2.asm:asm-commons", version.ref = "asm" }
asm-tree = { module = "org.ow2.asm:asm-tree", version.ref = "asm" }
asm-util = { module = "org.ow2.asm:asm-util", version.ref = "asm" }

commons-io = { module = "commons-io:commons-io", version.ref = "commons-io" }
gson = { module = "com.google.code.gson:gson", version.ref = "gson" }
jackson = { module = "com.fasterxml.jackson.core:jackson-databind", version.ref = "jackson" }
guava = { module = "com.google.guava:guava", version.ref = "guava" }

fabric-stitch = { module = "net.fabricmc:stitch", version.ref = "stitch" }
fabric-tiny-remapper = { module = "dev.architectury:tiny-remapper", version.ref = "tiny-remapper" }
fabric-access-widener = { module = "net.fabricmc:access-widener", version.ref = "access-widener" }
fabric-mapping-io = { module = "net.fabricmc:mapping-io", version.ref = "mapping-io" }
fabric-lorenz-tiny = { module = "net.fabricmc:lorenz-tiny", version.ref = "lorenz-tiny" }
fabric-mercury = { module = "dev.architectury:mercury", version.ref = "mercury" }

# Misc
kotlin-gradle-plugin = { module = "org.jetbrains.kotlin:kotlin-gradle-plugin", version.ref = "kotlin" }
kotlin-metadata = { module = "org.jetbrains.kotlinx:kotlinx-metadata-jvm", version.ref = "kotlinx-metadata" }

# Forge support
forge-installer-tools = { module = "net.minecraftforge:installertools", version.ref = "forge-installer-tools" }
lorenz = { module = "org.cadixdev:lorenz", version.ref = "lorenz" }
mcinjector = { module = "de.oceanlabs.mcp:mcinjector", version.ref = "mcinjector" }
opencsv = { module = "com.opencsv:opencsv", version.ref = "opencsv" }
forge-diffpatch = { module = "net.minecraftforge:DiffPatch", version.ref = "forge-diffpatch" }
night-config-toml = { module = "com.electronwill.night-config:toml", version.ref = "night-config" }
datafixerupper = { module = "com.mojang:datafixerupper", version.ref = "datafixerupper" }

[plugins]
kotlin = { id = "org.jetbrains.kotlin.jvm", version.ref = "kotlin" }
spotless = { id = "com.diffplug.spotless", version.ref = "spotless" }
retry = { id = "org.gradle.test-retry", version.ref = "test-retry" }

[bundles]
asm = ["asm", "asm-analysis", "asm-commons", "asm-tree", "asm-util"]<|MERGE_RESOLUTION|>--- conflicted
+++ resolved
@@ -11,11 +11,7 @@
 access-widener = "2.1.0"
 mapping-io = "0.5.0"
 lorenz-tiny = "4.0.2"
-<<<<<<< HEAD
-mercury = "0.1.2.15"
-=======
-mercury = "0.4.1"
->>>>>>> 92da5adb
+mercury = "0.1.4.17"
 kotlinx-metadata = "0.7.0"
 
 # Plugins
